import warnings
from pathlib import Path
from typing import Union

import torch
import wandb
from lightning import seed_everything
from lightning.pytorch.callbacks import EarlyStopping, LearningRateMonitor, ModelCheckpoint
from lightning.pytorch.plugins import BitsandbytesPrecision
from print_on_steroids import graceful_exceptions, logger
from simple_parsing import parse
from torchvision.transforms import Compose, Resize

from dlib import CUDAMetricsCallback, WandbCleanupDiskAndCloudSpaceCallback, get_rank, wait_for_debugger  # type: ignore
from gorillatracker.args import TrainingArgs
from gorillatracker.data_modules import NletDataModule
from gorillatracker.metrics import LogEmbeddingsToWandbCallback
from gorillatracker.model import get_model_cls
from gorillatracker.ssl_pipeline.data_module import SSLDataModule
from gorillatracker.train_utils import get_data_module
from gorillatracker.utils.train import ModelConstructor, train_and_validate_model, train_and_validate_using_kfold
from gorillatracker.utils.wandb_logger import WandbLoggingModule

warnings.filterwarnings("ignore", ".*was configured so validation will run at the end of the training epoch.*")
warnings.filterwarnings("ignore", ".*Applied workaround for CuDNN issue.*")


def main(args: TrainingArgs) -> None:  # noqa: C901
    ########### CUDA checks ###########
    current_process_rank = get_rank()
    logger.config(rank=current_process_rank, print_rank0_only=True)
    if args.accelerator == "cuda":
        num_available_gpus = torch.cuda.device_count()
        if num_available_gpus > args.num_devices:
            logger.warning(
                f"Requested {args.num_devices} GPUs but {num_available_gpus} are available.",
                f"Using first {args.num_devices} GPUs. You should set CUDA_VISIBLE_DEVICES or the docker --gpus flag to the desired GPU ids.",
            )
        # if not torch.cuda.is_available():
        #     logger.error("CUDA is not available, you should change the accelerator with --accelerator cpu|tpu|mps.")
        #     exit(1)
    if current_process_rank == 0 and args.debug:
        wait_for_debugger()  # TODO: look into debugger usage

    args.seed = seed_everything(workers=True, seed=args.seed)

    ############# Construct W&B Logger ##############
    wandb_logging_module = WandbLoggingModule(args)
    wandb_logger = wandb_logging_module.construct_logger()

    ################# Construct model class ##############
    model_cls = get_model_cls(args.model_name_or_path)

    #################### Construct dataloaders #################
    model_transforms = model_cls.get_tensor_transforms()
    if args.data_resize_transform is not None:
        model_transforms = Compose([Resize(args.data_resize_transform, antialias=True), model_transforms])

    # TODO(memben): Unify SSLDatamodule and NletDataModule
    dm: Union[SSLDataModule, NletDataModule]
    if args.use_ssl:
        dm = SSLDataModule(
            batch_size=args.batch_size,
            transforms=model_transforms,
            training_transforms=model_cls.get_training_transforms(),
            data_dir=str(args.data_dir),
            additional_dataset_class_ids=args.additional_val_dataset_classes,
            additional_data_dirs=args.additional_val_data_dirs,
        )
    else:
        dm = get_data_module(
            args.dataset_class,
            str(args.data_dir),
            args.batch_size,
            args.loss_mode,
            model_transforms,
            model_cls.get_training_transforms(),
            args.additional_val_dataset_classes,
            args.additional_val_data_dirs,
        )

    ################# Construct model ##############

    model_constructor = ModelConstructor(args, model_cls, dm)
    model = model_constructor.construct(wandb_logging_module, wandb_logger)

    #################### Construct dataloaders & trainer #################
<<<<<<< HEAD
    model_transforms = model.get_tensor_transforms()
    if args.data_resize_transform is not None:
        model_transforms = Compose([Resize(args.data_resize_transform, antialias=True), model_transforms])
    dm = get_data_module(
        args.dataset_class,
        str(args.data_dir),
        args.batch_size,
        args.loss_mode,
        # args.video_data,
        model_transforms,
        model.get_training_transforms(),
        args.additional_val_dataset_classes,
        args.additional_val_data_dirs,
    )
=======
>>>>>>> a9f0f1c4

    lr_monitor = LearningRateMonitor(logging_interval="epoch")

    embeddings_logger_callback = LogEmbeddingsToWandbCallback(
        every_n_val_epochs=args.embedding_save_interval,
        knn_with_train=args.knn_with_train,
        wandb_run=wandb_logger.experiment,
        dm=dm,
        use_ssl=args.use_ssl,
    )

    wandb_disk_cleanup_callback = WandbCleanupDiskAndCloudSpaceCallback(
        cleanup_local=True, cleanup_online=False, size_limit=20
    )
    checkpoint_callback = ModelCheckpoint(
        filename="snap-{epoch}-samples-loss-{val/loss:.2f}",
        monitor="val/loss" if args.additional_val_dataset_classes is None else "val/loss/dataloader_0",
        mode="min",
        auto_insert_metric_name=False,
        every_n_epochs=int(args.save_interval),
    )

    early_stopping = EarlyStopping(
        monitor="val/loss" if args.additional_val_dataset_classes is None else "val/loss/dataloader_0",
        mode="min",
        min_delta=args.min_delta,
        patience=args.early_stopping_patience,
    )

    callbacks = [
        checkpoint_callback,
        wandb_disk_cleanup_callback,
        lr_monitor,
        early_stopping,
        embeddings_logger_callback,
    ]
    if args.accelerator == "cuda":
        callbacks.append(CUDAMetricsCallback())

    # Initialize trainer
    supported_quantizations = ["nf4", "nf4-dq", "fp4", "fp4-dq", "int8", "int8-training"]
    if args.precision in supported_quantizations:
        args.plugins = BitsandbytesPrecision(mode=args.precision)  # type: ignore
        args.precision = "16-true"

    if current_process_rank == 0:
        logger.info(
            f"Total optimizer epochs: {args.max_epochs} | "
            f"Model Log Frequency: {args.save_interval} | "
            f"Effective batch size: {args.batch_size} | "
        )

    if args.pretrained_weights_file is not None:
        # delete everything in model except model.model
        for k in list(model.__dict__.keys()):
            if k != "model" and not k.startswith("_"):
                del model.__dict__[k]
        # trainer.save_checkpoint(str(Path(checkpoint_callback.dirpath) / "last_model_ckpt.ckpt"))
        torch.save(model.state_dict(), args.pretrained_weights_file)
        logger.info("Model saved")
        exit(0)

    ### Preperation for quantization aware training ###
    if args.use_quantization_aware_training:
        logger.info("Preperation for quantization aware training...")
        from torch._export import capture_pre_autograd_graph
        from torch.ao.quantization.quantize_pt2e import prepare_qat_pt2e
        from torch.ao.quantization.quantizer.xnnpack_quantizer import (
            XNNPACKQuantizer,
            get_symmetric_quantization_config,
        )

        from gorillatracker.quantization.utils import get_model_input

        example_inputs, _ = get_model_input(dm.dataset_class, str(args.data_dir), amount_of_tensors=100)  # type: ignore
        model.model = capture_pre_autograd_graph(model.model, example_inputs)
        quantizer = XNNPACKQuantizer().set_global(get_symmetric_quantization_config())  # type: ignore
        model.model = prepare_qat_pt2e(model.model, quantizer)  # type: ignore

    ################# Start training #################
    logger.info(f"Rank {current_process_rank} | Starting training...")
    if args.kfold:
        model, trainer = train_and_validate_using_kfold(
            args=args,
            dm=dm,
            model=model,
            callbacks=callbacks,
            wandb_logger=wandb_logger,
            embeddings_logger_callback=embeddings_logger_callback,
        )
    else:
        model, trainer = train_and_validate_model(
            args=args, dm=dm, model=model, callbacks=callbacks, wandb_logger=wandb_logger
        )

    ########### Save checkpoint ###########
    if current_process_rank == 0:
        logger.info("Trying to save checkpoint....")

        assert checkpoint_callback.dirpath is not None
        save_path = str(Path(checkpoint_callback.dirpath) / "last_model_ckpt.ckpt")
        trainer.save_checkpoint(save_path)
        logger.info(f"Checkpoint saved to {save_path}")

        if args.save_model_to_wandb:
            logger.info("Collecting PL checkpoint for wandb...")
            artifact = wandb.Artifact(name=f"model-{wandb_logger.experiment.id}", type="model")
            artifact.add_file(save_path, name="model.ckpt")

            logger.info("Pushing to wandb...")
            aliases = ["train_end", "latest"]
            wandb_logger.experiment.log_artifact(artifact, aliases=aliases)

            logger.success("Saving finished!")
    else:
        logger.info("Rank is not 0, skipping checkpoint saving...")


if __name__ == "__main__":
    print("Starting training script...")
    config_path = "./cfgs/config.yml"
    parsed_arg_groups = parse(TrainingArgs, config_path=config_path)

    # parses the config file as default and overwrites with command line arguments
    # therefore allowing sweeps to overwrite the defaults in config file
    current_process_rank = get_rank()
    with graceful_exceptions(extra_message=f"Rank: {current_process_rank}"):
        main(parsed_arg_groups)<|MERGE_RESOLUTION|>--- conflicted
+++ resolved
@@ -85,23 +85,6 @@
     model = model_constructor.construct(wandb_logging_module, wandb_logger)
 
     #################### Construct dataloaders & trainer #################
-<<<<<<< HEAD
-    model_transforms = model.get_tensor_transforms()
-    if args.data_resize_transform is not None:
-        model_transforms = Compose([Resize(args.data_resize_transform, antialias=True), model_transforms])
-    dm = get_data_module(
-        args.dataset_class,
-        str(args.data_dir),
-        args.batch_size,
-        args.loss_mode,
-        # args.video_data,
-        model_transforms,
-        model.get_training_transforms(),
-        args.additional_val_dataset_classes,
-        args.additional_val_data_dirs,
-    )
-=======
->>>>>>> a9f0f1c4
 
     lr_monitor = LearningRateMonitor(logging_interval="epoch")
 
