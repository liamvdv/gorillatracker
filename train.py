--- conflicted
+++ resolved
@@ -20,11 +20,7 @@
 from gorillatracker.metrics import LogEmbeddingsToWandbCallback
 from model import get_model_cls
 
-<<<<<<< HEAD
-WANDB_PROJECT = "EfficientNetV2-Baseline"
-=======
 WANDB_PROJECT = "" # NOTE(liamvdv): must be changed based on your task.
->>>>>>> 22616d28
 WANDB_ENTITY = "gorillas"
 
 def get_dataset_class(pypath: str):
