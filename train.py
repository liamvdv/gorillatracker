--- conflicted
+++ resolved
@@ -80,72 +80,8 @@
 
     ################# Construct model ##############
 
-<<<<<<< HEAD
-    # Resume from checkpoint if specified
-    model_args = dict(
-        model_name_or_path=args.model_name_or_path,
-        from_scratch=args.from_scratch,
-        weight_decay=args.weight_decay,
-        beta1=args.beta1,
-        beta2=args.beta2,
-        epsilon=args.epsilon,
-        lr_schedule=args.lr_schedule,
-        warmup_mode=args.warmup_mode,
-        warmup_epochs=args.warmup_epochs,
-        max_epochs=args.max_epochs,
-        initial_lr=args.initial_lr,
-        start_lr=args.start_lr,
-        end_lr=args.end_lr,
-        stepwise_schedule=args.stepwise_schedule,
-        lr_interval=args.val_check_interval,
-        margin=args.margin,
-        loss_mode=args.loss_mode,
-        embedding_size=args.embedding_size,
-        batch_size=args.batch_size,
-        s=args.s,
-        delta_t=args.delta_t,
-        mem_bank_start_epoch=args.mem_bank_start_epoch,
-        lambda_membank=args.lambda_membank,
-        num_classes=(
-            (dm.get_num_classes("train"), dm.get_num_classes("val"), dm.get_num_classes("test"))  # type: ignore
-            if not args.use_ssl
-            else (-1, -1, -1)
-        ),
-        num_val_dataloaders=1 + len(args.additional_val_dataset_classes) if args.additional_val_dataset_classes else 1,
-        dropout_p=args.dropout_p,
-        accelerator=args.accelerator,
-        l2_alpha=args.l2_alpha,
-        l2_beta=args.l2_beta,
-        path_to_pretrained_weights=args.path_to_pretrained_weights,
-        use_wildme_model=args.use_wildme_model,
-    )
-
-    if args.saved_checkpoint_path is not None:
-        args.saved_checkpoint_path = wandb_logging_module.check_for_wandb_checkpoint_and_download_if_necessary(
-            args.saved_checkpoint_path, wandb_logger.experiment
-        )
-
-        if args.resume:  # load weights, optimizer states, scheduler state, ...\
-            model = model_cls.load_from_checkpoint(args.saved_checkpoint_path, save_hyperparameters=False)
-            # we will resume via trainer.fit(ckpt_path=...)
-        else:  # load only weights
-            model = model_cls(**model_args)  # type: ignore
-            # torch_load = torch.load(args.saved_checkpoint_path, map_location=torch.device(args.accelerator))
-            # model.load_state_dict(torch_load["state_dict"], strict=False)
-    else:
-        model = model_cls(**model_args)  # type: ignore
-
-    if args.compile:
-        if not hasattr(torch, "compile"):
-            raise RuntimeError(
-                f"The current torch version ({torch.__version__}) does not have support for compile."
-                "Please install torch >= 2.0 or disable compile."
-            )
-        model = torch.compile(model)
-=======
     model_constructor = ModelConstructor(args, model_cls, dm)
     model = model_constructor.construct(wandb_logging_module, wandb_logger)
->>>>>>> c96411fc
 
     #################### Construct dataloaders & trainer #################
     model_transforms = model.get_tensor_transforms()
