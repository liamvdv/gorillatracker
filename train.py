--- conflicted
+++ resolved
@@ -143,7 +143,6 @@
             )
         model = torch.compile(model)
 
-<<<<<<< HEAD
     #################### Construct dataloaders & trainer #################
     model_transforms = model.get_tensor_transforms()
     if args.data_resize_transform is not None:
@@ -160,9 +159,6 @@
 
     if args.kfold:
         dm.k = kfold_k  # type: ignore
-=======
-    #################### Construct trainer #################
->>>>>>> 754c3bb5
 
     lr_monitor = LearningRateMonitor(logging_interval="epoch")
 
@@ -202,31 +198,6 @@
     if args.accelerator == "cuda":
         callbacks.append(CUDAMetricsCallback())
 
-<<<<<<< HEAD
-=======
-    # Initialize trainer
-    trainer = Trainer(
-        num_sanity_val_steps=0,
-        max_epochs=args.max_epochs,
-        val_check_interval=args.val_check_interval,
-        check_val_every_n_epoch=args.check_val_every_n_epoch,
-        devices=args.num_devices,
-        accelerator=args.accelerator,
-        strategy=str(args.distributed_strategy),
-        logger=wandb_logger,
-        deterministic=args.force_deterministic,
-        callbacks=callbacks,
-        precision=args.precision,
-        gradient_clip_val=args.grad_clip,
-        log_every_n_steps=24,
-        # accumulate_grad_batches=args.gradient_accumulation_steps,
-        fast_dev_run=args.fast_dev_run,
-        profiler=args.profiler,
-        inference_mode=not args.compile,  # inference_mode for val/test and PyTorch 2.0 compiler don't like each other
-        # reload_dataloaders_every_n_epochs=1,
-    )
-
->>>>>>> 754c3bb5
     if current_process_rank == 0:
         logger.info(
             f"Total optimizer epochs: {args.max_epochs} | "
@@ -234,8 +205,6 @@
             f"Effective batch size: {args.batch_size} | "
         )
 
-<<<<<<< HEAD
-=======
     if args.pretrained_weights_file is not None:
         # delete everything in model except model.model
         for k in list(model.__dict__.keys()):
@@ -246,16 +215,6 @@
         logger.info("Model saved")
         exit(0)
 
-    ########### Start val & train loop ###########
-    if args.val_before_training and not args.resume:
-        # TODO: we could use a new trainer with Trainer(devices=1, num_nodes=1) to prevent samples from possibly getting replicated with DistributedSampler here.
-        logger.info(f"Rank {current_process_rank} | Validation before training...")
-        trainer.validate(model, dm)
-
-        if args.only_val:
-            exit(0)
-
->>>>>>> 754c3bb5
     logger.info(f"Rank {current_process_rank} | Starting training...")
 
     for i in range(kfold_k):
