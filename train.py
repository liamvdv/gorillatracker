--- conflicted
+++ resolved
@@ -104,13 +104,8 @@
         model = model_constructor.construct(wandb_logging_module, wandb_logger)
 
     #################### Trainer #################
-<<<<<<< HEAD
-    lr_monitor = LearningRateMonitor(logging_interval="epoch")
-    
-=======
     lr_monitor = LearningRateMonitor(logging_interval="step" if args.stepwise_schedule else "epoch")
 
->>>>>>> cafe64d6
     checkpoint_callback = ModelCheckpoint(
         filename="epoch-{epoch}-acc-{" + args.stop_saving_metric_name + ":.3f}",
         monitor=args.stop_saving_metric_name,
