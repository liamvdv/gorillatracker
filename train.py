--- conflicted
+++ resolved
@@ -100,19 +100,6 @@
     #################### Trainer #################
     lr_monitor = LearningRateMonitor(logging_interval="epoch")
 
-<<<<<<< HEAD
-    embeddings_logger_callback = LogEmbeddingsToWandbCallback(
-        every_n_val_epochs=args.embedding_save_interval,
-        knn_with_train=args.knn_with_train,
-        wandb_run=wandb_logger.experiment,
-        dm=dm,
-        use_quantization_aware_training=args.use_quantization_aware_training,
-        fast_dev_run=args.fast_dev_run,
-        knn_ssl=args.use_ssl
-    )
-
-=======
->>>>>>> 96cdc603
     wandb_disk_cleanup_callback = WandbCleanupDiskAndCloudSpaceCallback(
         cleanup_local=True, cleanup_online=False, size_limit=20
     )
