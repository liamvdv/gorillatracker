from pathlib import Path
import warnings

import torch
import wandb
from lightning import Trainer, seed_everything
from lightning.pytorch.callbacks import EarlyStopping, LearningRateMonitor, ModelCheckpoint
from print_on_steroids import graceful_exceptions, logger
from simple_parsing import parse
from torchvision.transforms import Compose, Resize

from dlib import CUDAMetricsCallback, WandbCleanupDiskAndCloudSpaceCallback, get_rank, wait_for_debugger  # type: ignore
from gorillatracker.args import TrainingArgs
from gorillatracker.metrics import LogEmbeddingsToWandbCallback
from gorillatracker.model import get_model_cls
from gorillatracker.train_utils import get_data_module
from gorillatracker.utils.wandb_logger import WandbLoggingModule

warnings.filterwarnings("ignore", ".*does not have many workers.*")
warnings.filterwarnings("ignore", ".*was configured so validation will run at the end of the training epoch.*")
warnings.filterwarnings("ignore", ".*Applied workaround for CuDNN issue.*")


def main(args: TrainingArgs) -> None:  # noqa: C901
    ########### CUDA checks ###########
    current_process_rank = get_rank()
    logger.config(rank=current_process_rank, print_rank0_only=True)
    if args.accelerator == "cuda":
        num_available_gpus = torch.cuda.device_count()
        if num_available_gpus > args.num_devices:
            logger.warning(
                f"Requested {args.num_devices} GPUs but {num_available_gpus} are available.",
                f"Using first {args.num_devices} GPUs. You should set CUDA_VISIBLE_DEVICES or the docker --gpus flag to the desired GPU ids.",
            )
        # if not torch.cuda.is_available():
        #     logger.error("CUDA is not available, you should change the accelerator with --accelerator cpu|tpu|mps.")
        #     exit(1)
    if current_process_rank == 0 and args.debug:
        wait_for_debugger()  # TODO: look into debugger usage

    args.seed = seed_everything(workers=True, seed=args.seed)

    ############# Construct W&B Logger ##############
    wandb_logging_module = WandbLoggingModule(args)
    wandb_logger = wandb_logging_module.construct_logger()

    #################### Construct dataloaders #################
    model_cls = get_model_cls(args.model_name_or_path)
    model_transforms = model_cls.get_tensor_transforms()
    if args.data_resize_transform is not None:
        model_transforms = Compose([Resize(args.data_resize_transform, antialias=True), model_transforms])
    dm = get_data_module(
        args.dataset_class,
        str(args.data_dir),
        args.batch_size,
        args.loss_mode,
        args.video_data,
        model_transforms,
        model_cls.get_training_transforms(),  # type: ignore
    )

    ################# Construct model ##############

    # Resume from checkpoint if specified
    model_args = dict(
        model_name_or_path=args.model_name_or_path,
        from_scratch=args.from_scratch,
        weight_decay=args.weight_decay,
        beta1=args.beta1,
        beta2=args.beta2,
        epsilon=args.epsilon,
        lr_schedule=args.lr_schedule,
        warmup_mode=args.warmup_mode,
        warmup_epochs=args.warmup_epochs,
        max_epochs=args.max_epochs,
        initial_lr=args.initial_lr,
        start_lr=args.start_lr,
        end_lr=args.end_lr,
        stepwise_schedule=args.stepwise_schedule,
        lr_interval=args.val_check_interval,
        margin=args.margin,
        loss_mode=args.loss_mode,
        embedding_size=args.embedding_size,
        batch_size=args.batch_size,
        s=args.s,
        delta_t=args.delta_t,
        mem_bank_start_epoch=args.mem_bank_start_epoch,
        lambda_membank=args.lambda_membank,
        num_classes=(
            (dm.get_num_classes("train"), dm.get_num_classes("val"), dm.get_num_classes("test"))
            if not args.video_data
            else (-1, -1, -1)
        ),
        dropout_p=args.dropout_p,
        accelerator=args.accelerator,
        l2_alpha=args.l2_alpha,
        l2_beta=args.l2_beta,
        path_to_pretrained_weights=args.path_to_pretrained_weights,
        use_wildme_model=args.use_wildme_model,
    )

    if args.saved_checkpoint_path is not None:
        args.saved_checkpoint_path = wandb_logging_module.check_for_wandb_checkpoint_and_download_if_necessary(
            args.saved_checkpoint_path, wandb_logger.experiment
        )

        if args.resume:  # load weights, optimizer states, scheduler state, ...\
            model = model_cls.load_from_checkpoint(args.saved_checkpoint_path, save_hyperparameters=False)
            # we will resume via trainer.fit(ckpt_path=...)
        else:  # load only weights
            model = model_cls(**model_args)  # type: ignore
            # torch_load = torch.load(args.saved_checkpoint_path, map_location=torch.device(args.accelerator))
            # model.load_state_dict(torch_load["state_dict"], strict=False)
    else:
        model = model_cls(**model_args)  # type: ignore

    # https://pytorch.org/docs/stable/generated/torch.set_float32_matmul_precision.html#torch.set_float32_matmul_precision
    torch.set_float32_matmul_precision("high")

    if args.compile:
        if not hasattr(torch, "compile"):
            raise RuntimeError(
                f"The current torch version ({torch.__version__}) does not have support for compile."
                "Please install torch >= 2.0 or disable compile."
            )
        model = torch.compile(model)

    #################### Construct dataloaders & trainer #################
    model_transforms = model.get_tensor_transforms()
    if args.data_resize_transform is not None:
        model_transforms = Compose([Resize(args.data_resize_transform, antialias=True), model_transforms])
    dm = get_data_module(
        args.dataset_class,
        str(args.data_dir),
        args.batch_size,
        args.loss_mode,
        args.video_data,
        model_transforms,
        model.get_training_transforms(),
    )
    lr_monitor = LearningRateMonitor(logging_interval="epoch")

    embeddings_logger_callback = LogEmbeddingsToWandbCallback(
        every_n_val_epochs=args.embedding_save_interval,
        knn_with_train=args.knn_with_train,
        wandb_run=wandb_logger.experiment,
        dm=dm,
    )

    wandb_disk_cleanup_callback = WandbCleanupDiskAndCloudSpaceCallback(
        cleanup_local=True, cleanup_online=False, size_limit=20
    )
    checkpoint_callback = ModelCheckpoint(
        filename="snap-{epoch}-samples-loss-{val/loss:.2f}",
        monitor="val/loss",
        mode="min",
        auto_insert_metric_name=False,
        every_n_epochs=int(args.save_interval),
    )

    early_stopping = EarlyStopping( 
        monitor="val/loss",
        mode="min",
        min_delta=args.min_delta,
        patience=args.early_stopping_patience,
    )

    callbacks = [
        checkpoint_callback,
        wandb_disk_cleanup_callback,
        lr_monitor,
        early_stopping,
        embeddings_logger_callback,
    ]
    if args.accelerator == "cuda":
        callbacks.append(CUDAMetricsCallback())

    # Initialize trainer
    trainer = Trainer(
        num_sanity_val_steps=0,
        max_epochs=args.max_epochs,
        val_check_interval=args.val_check_interval,
        check_val_every_n_epoch=args.check_val_every_n_epoch,
        devices=args.num_devices,
        accelerator=args.accelerator,
        strategy=str(args.distributed_strategy),
        logger=wandb_logger,
        deterministic=args.force_deterministic,
        callbacks=callbacks,
        precision=args.precision,
        gradient_clip_val=args.grad_clip,
        log_every_n_steps=24,
        # accumulate_grad_batches=args.gradient_accumulation_steps,
        fast_dev_run=args.fast_dev_run,
        profiler=args.profiler,
        inference_mode=not args.compile,  # inference_mode for val/test and PyTorch 2.0 compiler don't like each other
        # reload_dataloaders_every_n_epochs=1,
    )

    if current_process_rank == 0:
        logger.info(
            f"Total optimizer epochs: {args.max_epochs} | "
            f"Model Log Frequency: {args.save_interval} | "
            f"Effective batch size: {args.batch_size} | "
        )

    ########### Start val & train loop ###########
    if args.val_before_training and not args.resume:
        # TODO: we could use a new trainer with Trainer(devices=1, num_nodes=1) to prevent samples from possibly getting replicated with DistributedSampler here.
        logger.info(f"Rank {current_process_rank} | Validation before training...")
        trainer.validate(model, dm)
        
        if args.only_val:
            exit(0)

    logger.info(f"Rank {current_process_rank} | Starting training...")
    trainer.fit(model, dm, ckpt_path=args.saved_checkpoint_path if args.resume else None)

    if trainer.interrupted:
        logger.warning("Detected keyboard interrupt, trying to save latest checkpoint...")
    else:
        logger.success("Fit complete")

    if current_process_rank == 0:
        logger.info("Trying to save checkpoint....")
        #delete everything in model except model.model
        # for k in list(model.__dict__.keys()):
        #     if k != "model" and not k.startswith("_"):
        #         del model.__dict__[k]
        # # trainer.save_checkpoint(str(Path(checkpoint_callback.dirpath) / "last_model_ckpt.ckpt"))
        # torch.save(model.state_dict(), "inceptionv3.pth")
        # logger.info("Model saved")
        
        assert checkpoint_callback.dirpath is not None
        save_path = str(Path(checkpoint_callback.dirpath) / "last_model_ckpt.ckpt")
        trainer.save_checkpoint(save_path)

        if args.save_model_to_wandb:
            logger.info("Collecting PL checkpoint for wandb...")
            artifact = wandb.Artifact(name=f"model-{wandb_logger.experiment.id}", type="model")
            artifact.add_file(save_path, name="model.ckpt")

            logger.info("Pushing to wandb...")
            aliases = ["train_end", "latest"]
            wandb_logger.experiment.log_artifact(artifact, aliases=aliases)

            logger.success("Saving finished!")
    else:
        logger.info("Rank is not 0, skipping checkpoint saving...")


if __name__ == "__main__":
    print("Starting training script...")
<<<<<<< HEAD
    config_path = "./cfgs/inceptionv3_cxl.yml"
=======
    config_path = "./cfgs/config.yml"
>>>>>>> 0fd48de8
    parsed_arg_groups = parse(TrainingArgs, config_path=config_path)

    # parses the config file as default and overwrites with command line arguments
    # therefore allowing sweeps to overwrite the defaults in config file
    current_process_rank = get_rank()
    with graceful_exceptions(extra_message=f"Rank: {current_process_rank}"):
        main(parsed_arg_groups)<|MERGE_RESOLUTION|>--- conflicted
+++ resolved
@@ -251,11 +251,7 @@
 
 if __name__ == "__main__":
     print("Starting training script...")
-<<<<<<< HEAD
-    config_path = "./cfgs/inceptionv3_cxl.yml"
-=======
     config_path = "./cfgs/config.yml"
->>>>>>> 0fd48de8
     parsed_arg_groups = parse(TrainingArgs, config_path=config_path)
 
     # parses the config file as default and overwrites with command line arguments
