--- conflicted
+++ resolved
@@ -108,11 +108,7 @@
     lr_monitor = LearningRateMonitor(logging_interval="step" if args.stepwise_schedule else "epoch")
 
     checkpoint_callback = ModelCheckpoint(
-<<<<<<< HEAD
-        filename="epoch-{epoch}-acc-{" + args.stop_saving_metric_name + ":.3f}",
-=======
         filename="epoch-{epoch}-" + args.stop_saving_metric_name + "-{" + args.stop_saving_metric_name + ":.2f}",
->>>>>>> c623836e
         monitor=args.stop_saving_metric_name,
         mode=args.stop_saving_metric_mode,
         auto_insert_metric_name=False,
