--- conflicted
+++ resolved
@@ -18,16 +18,12 @@
 from gorillatracker.model import get_model_cls
 from gorillatracker.ssl_pipeline.data_module import SSLDataModule
 from gorillatracker.train_utils import get_data_module
-<<<<<<< HEAD
 from gorillatracker.utils.train import (
     ModelConstructor,
     train_and_validate_model,
     train_and_validate_using_kfold,
     train_using_quantization_aware_training,
 )
-=======
-from gorillatracker.utils.train import ModelConstructor, train_and_validate_model, train_and_validate_using_kfold
->>>>>>> 4652dfb7
 from gorillatracker.utils.wandb_logger import WandbLoggingModule
 
 warnings.filterwarnings("ignore", ".*was configured so validation will run at the end of the training epoch.*")
@@ -90,7 +86,6 @@
     model = model_constructor.construct(wandb_logging_module, wandb_logger)
 
     #################### Construct dataloaders & trainer #################
-<<<<<<< HEAD
     model_transforms = model.get_tensor_transforms()
     if args.data_resize_transform is not None:
         model_transforms = Compose([Resize(args.data_resize_transform, antialias=True), model_transforms])
@@ -103,8 +98,6 @@
         model_transforms,
         model.get_training_transforms(),
     )
-=======
->>>>>>> 4652dfb7
 
     lr_monitor = LearningRateMonitor(logging_interval="epoch")
 
@@ -113,10 +106,7 @@
         knn_with_train=args.knn_with_train,
         wandb_run=wandb_logger.experiment,
         dm=dm,
-<<<<<<< HEAD
         use_quantization_aware_training=args.use_quantization_aware_training,
-=======
->>>>>>> 4652dfb7
     )
 
     wandb_disk_cleanup_callback = WandbCleanupDiskAndCloudSpaceCallback(
@@ -160,26 +150,16 @@
             f"Effective batch size: {args.batch_size} | "
         )
 
-    ### Preperation for quantization aware training ###
-    if args.use_quantization_aware_training:
-        logger.info("Preperation for quantization aware training...")
-        from torch._export import capture_pre_autograd_graph
-        from torch.ao.quantization.quantize_pt2e import prepare_qat_pt2e
-        from torch.ao.quantization.quantizer.xnnpack_quantizer import (
-            XNNPACKQuantizer,
-            get_symmetric_quantization_config,
-        )
-
-<<<<<<< HEAD
-=======
-        from gorillatracker.quantization.utils import get_model_input
-
-        example_inputs, _ = get_model_input(dm.dataset_class, str(args.data_dir), amount_of_tensors=100)  # type: ignore
-        model.model = capture_pre_autograd_graph(model.model, example_inputs)
-        quantizer = XNNPACKQuantizer().set_global(get_symmetric_quantization_config())  # type: ignore
-        model.model = prepare_qat_pt2e(model.model, quantizer)  # type: ignore
-
->>>>>>> 4652dfb7
+    if args.pretrained_weights_file is not None:
+        # delete everything in model except model.model
+        for k in list(model.__dict__.keys()):
+            if k != "model" and not k.startswith("_"):
+                del model.__dict__[k]
+        # trainer.save_checkpoint(str(Path(checkpoint_callback.dirpath) / "last_model_ckpt.ckpt"))
+        torch.save(model.state_dict(), args.pretrained_weights_file)
+        logger.info("Model saved")
+        exit(0)
+
     ################# Start training #################
     logger.info(f"Rank {current_process_rank} | Starting training...")
     if args.kfold:
@@ -190,7 +170,6 @@
             callbacks=callbacks,
             wandb_logger=wandb_logger,
             embeddings_logger_callback=embeddings_logger_callback,
-<<<<<<< HEAD
         )
     elif args.use_quantization_aware_training:
         model, trainer = train_using_quantization_aware_training(
@@ -200,8 +179,6 @@
             callbacks=callbacks,
             wandb_logger=wandb_logger,
             checkpoint_callback=checkpoint_callback,
-=======
->>>>>>> 4652dfb7
         )
     else:
         model, trainer = train_and_validate_model(
