--- conflicted
+++ resolved
@@ -12,13 +12,7 @@
 from gorillatracker.metrics import LogEmbeddingsToWandbCallback
 from gorillatracker.model import get_model_cls
 from gorillatracker.train_utils import get_data_module
-<<<<<<< HEAD
-
-WANDB_PROJECT = "Embedding-ViT-CXL-OpenSet"  # NOTE(liamvdv): must be changed based on your task.
-WANDB_ENTITY = "gorillas"
-=======
 from gorillatracker.utils.wandb_logger import WandbLoggingModule
->>>>>>> e1cdab2e
 
 
 def main(args: TrainingArgs):  # noqa: C901
@@ -190,12 +184,7 @@
 
 if __name__ == "__main__":
     print("Starting training script...")
-<<<<<<< HEAD
-    config_path = "./cfgs/visiontransformer_cxl.yml"
-    print("Parsing config from {}...")
-=======
     config_path = "./cfgs/config.yml"
->>>>>>> e1cdab2e
     parsed_arg_groups = parse(TrainingArgs, config_path=config_path)
 
     # parses the config file as default and overwrites with command line arguments
