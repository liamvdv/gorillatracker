import warnings
from typing import Union

import torch
from lightning import seed_everything
from lightning.pytorch.callbacks import EarlyStopping, LearningRateMonitor, ModelCheckpoint
from lightning.pytorch.plugins import BitsandbytesPrecision
from print_on_steroids import logger
from simple_parsing import parse
from torchvision.transforms import Compose, Resize

from dlib import CUDAMetricsCallback, WandbCleanupDiskAndCloudSpaceCallback, get_rank, wait_for_debugger  # type: ignore
from gorillatracker.args import TrainingArgs
from gorillatracker.data.builder import build_data_module
from gorillatracker.metrics import LogEmbeddingsToWandbCallback
from gorillatracker.model import get_model_cls
from gorillatracker.ssl_pipeline.ssl_config import SSLConfig
from gorillatracker.train_utils import get_data_module
from gorillatracker.utils.train import (
    ModelConstructor,
    train_and_validate_model,
    train_and_validate_using_kfold,
    train_using_quantization_aware_training,
)
from gorillatracker.utils.wandb_logger import WandbLoggingModule

warnings.filterwarnings("ignore", ".*was configured so validation will run at the end of the training epoch.*")
warnings.filterwarnings("ignore", ".*Applied workaround for CuDNN issue.*")
warnings.filterwarnings("ignore", ".* does not have many workers.*")
warnings.filterwarnings("ignore", ".*site-packages/torchmetrics/utilities/prints.py:43.*")


def main(args: TrainingArgs) -> None:
    ########### CUDA checks ###########
    current_process_rank = get_rank()
    logger.config(rank=current_process_rank, print_rank0_only=True)
    if args.accelerator == "cuda":
        num_available_gpus = torch.cuda.device_count()
        if num_available_gpus > args.num_devices:
            logger.warning(
                f"Requested {args.num_devices} GPUs but {num_available_gpus} are available.",
                f"Using first {args.num_devices} GPUs. You should set CUDA_VISIBLE_DEVICES or the docker --gpus flag to the desired GPU ids.",
            )
        # if not torch.cuda.is_available():
        #     logger.error("CUDA is not available, you should change the accelerator with --accelerator cpu|tpu|mps.")
        #     exit(1)
    if current_process_rank == 0 and args.debug:
        wait_for_debugger()  # TODO: look into debugger usage

    args.seed = seed_everything(workers=True, seed=args.seed)

    ############# Construct W&B Logger ##############
    wandb_logging_module = WandbLoggingModule(args)
    wandb_logger = wandb_logging_module.construct_logger()

    ################# Construct model class ##############
    model_cls = get_model_cls(args.model_name_or_path)
    #################### Construct Data Module #################
    model_transforms = model_cls.get_tensor_transforms()
    if args.data_resize_transform is not None:
        model_transforms = Compose([Resize(args.data_resize_transform, antialias=True), model_transforms])

<<<<<<< HEAD
    ssl_config = SSLConfig(
        tff_selection=args.tff_selection,
        n_samples=args.n_samples,
        feature_types=args.feature_types,
        min_confidence=args.min_confidence,
        min_images_per_tracking=args.min_images_per_tracking,
        split_path=args.split_path,
    )
    dm = build_data_module(
        dataset_class_id=args.dataset_class,
        data_dir=args.data_dir,
        batch_size=args.batch_size,
        loss_mode=args.loss_mode,
        workers=args.workers,
        model_transforms=model_transforms,
        training_transforms=model_cls.get_training_transforms(),
        additional_eval_datasets_ids=args.additional_val_dataset_classes,
        additional_eval_data_dirs=args.additional_val_data_dirs,
        ssl_config=ssl_config,
    )
=======
    # TODO(memben): Unify SSLDatamodule and NletDataModule
    dm: Union[SSLDataModule, NletDataModule]
    if args.use_ssl:
        assert args.split_path is not None, "Split path must be provided for SSL training."
        ssl_config = SSLConfig(
            tff_selection=args.tff_selection,
            negative_mining=args.negative_mining,
            n_samples=args.n_samples,
            feature_types=args.feature_types,
            min_confidence=args.min_confidence,
            min_images_per_tracking=args.min_images_per_tracking,
            width_range=args.width_range,
            height_range=args.height_range,
            split_path=args.split_path,
        )
        dm = SSLDataModule(
            ssl_config=ssl_config,
            batch_size=args.batch_size,
            transforms=model_transforms,
            training_transforms=model_cls.get_training_transforms(),
            data_dir=str(args.data_dir),
            additional_dataset_class_ids=args.additional_val_dataset_classes,
            additional_data_dirs=args.additional_val_data_dirs,
        )
    else:
        dm = get_data_module(
            args.dataset_class,
            str(args.data_dir),
            args.batch_size,
            args.loss_mode,
            args.workers,
            model_transforms,
            model_cls.get_training_transforms(),
            args.additional_val_dataset_classes,
            args.additional_val_data_dirs,
        )
>>>>>>> e4fdc4df

    ################# Construct model ##############

    if not args.kfold:  # NOTE(memben): As we do not yet have the parameters to initalize the model
        model_constructor = ModelConstructor(args, model_cls, dm)
        model = model_constructor.construct(wandb_logging_module, wandb_logger)

    #################### Trainer #################
    lr_monitor = LearningRateMonitor(logging_interval="epoch")

    embeddings_logger_callback = LogEmbeddingsToWandbCallback(
        every_n_val_epochs=args.embedding_save_interval,
        knn_with_train=args.knn_with_train,
        wandb_run=wandb_logger.experiment,
        dm=dm,
        use_quantization_aware_training=args.use_quantization_aware_training,
    )

    wandb_disk_cleanup_callback = WandbCleanupDiskAndCloudSpaceCallback(
        cleanup_local=True, cleanup_online=False, size_limit=20
    )
    checkpoint_callback = ModelCheckpoint(
        filename="snap-{epoch}-samples-loss-{val/loss:.2f}",
        monitor=f"{dm.get_dataset_class_names()[0]}/val/loss",
        mode="min",
        auto_insert_metric_name=False,
        every_n_epochs=int(args.save_interval),
    )

    early_stopping = EarlyStopping(
        monitor=f"{dm.get_dataset_class_names()[0]}/val/loss",
        mode="min",
        min_delta=args.min_delta,
        patience=args.early_stopping_patience,
    )

    callbacks = (
        [
            checkpoint_callback,  # keep this at the top
            wandb_disk_cleanup_callback,
            lr_monitor,
            early_stopping,
            embeddings_logger_callback,
        ]
        if not args.kfold
        else [
            wandb_disk_cleanup_callback,
            lr_monitor,
            embeddings_logger_callback,
        ]
    )

    if args.accelerator == "cuda":
        callbacks.append(CUDAMetricsCallback())

    # Initialize trainer
    supported_quantizations = ["nf4", "nf4-dq", "fp4", "fp4-dq", "int8", "int8-training"]
    if args.precision in supported_quantizations:
        args.plugins = BitsandbytesPrecision(mode=args.precision)  # type: ignore
        args.precision = "16-true"

    if current_process_rank == 0:
        logger.info(
            f"Total optimizer epochs: {args.max_epochs} | "
            f"Model Log Frequency: {args.save_interval} | "
            f"Effective batch size: {args.batch_size} | "
        )

    ################# Start training #################
    logger.info(f"Rank {current_process_rank} | Starting training...")
    assert not (
        args.use_quantization_aware_training and args.kfold
    ), "Quantization aware training not supported with kfold"
    if args.kfold:
        train_and_validate_using_kfold(
            args=args,
            dm=dm,
            model_cls=model_cls,
            callbacks=callbacks,
            wandb_logger=wandb_logger,
            wandb_logging_module=wandb_logging_module,
            embeddings_logger_callback=embeddings_logger_callback,
        )
    elif args.use_quantization_aware_training:
        model, trainer = train_using_quantization_aware_training(
            args=args,
            dm=dm,
            model=model,
            callbacks=callbacks,
            wandb_logger=wandb_logger,
            checkpoint_callback=checkpoint_callback,
        )
    else:
        train_and_validate_model(args=args, dm=dm, model=model, callbacks=callbacks, wandb_logger=wandb_logger)


if __name__ == "__main__":
    print("Starting training script...")
    config_path = "./cfgs/config.yml"
    parsed_arg_groups = parse(TrainingArgs, config_path=config_path)

    # parses the config file as default and overwrites with command line arguments
    # therefore allowing sweeps to overwrite the defaults in config file
    current_process_rank = get_rank()
    main(parsed_arg_groups)<|MERGE_RESOLUTION|>--- conflicted
+++ resolved
@@ -60,13 +60,15 @@
     if args.data_resize_transform is not None:
         model_transforms = Compose([Resize(args.data_resize_transform, antialias=True), model_transforms])
 
-<<<<<<< HEAD
     ssl_config = SSLConfig(
         tff_selection=args.tff_selection,
+        negative_mining=args.negative_mining,
         n_samples=args.n_samples,
         feature_types=args.feature_types,
         min_confidence=args.min_confidence,
         min_images_per_tracking=args.min_images_per_tracking,
+        width_range=args.width_range,
+        height_range=args.height_range,
         split_path=args.split_path,
     )
     dm = build_data_module(
@@ -81,44 +83,6 @@
         additional_eval_data_dirs=args.additional_val_data_dirs,
         ssl_config=ssl_config,
     )
-=======
-    # TODO(memben): Unify SSLDatamodule and NletDataModule
-    dm: Union[SSLDataModule, NletDataModule]
-    if args.use_ssl:
-        assert args.split_path is not None, "Split path must be provided for SSL training."
-        ssl_config = SSLConfig(
-            tff_selection=args.tff_selection,
-            negative_mining=args.negative_mining,
-            n_samples=args.n_samples,
-            feature_types=args.feature_types,
-            min_confidence=args.min_confidence,
-            min_images_per_tracking=args.min_images_per_tracking,
-            width_range=args.width_range,
-            height_range=args.height_range,
-            split_path=args.split_path,
-        )
-        dm = SSLDataModule(
-            ssl_config=ssl_config,
-            batch_size=args.batch_size,
-            transforms=model_transforms,
-            training_transforms=model_cls.get_training_transforms(),
-            data_dir=str(args.data_dir),
-            additional_dataset_class_ids=args.additional_val_dataset_classes,
-            additional_data_dirs=args.additional_val_data_dirs,
-        )
-    else:
-        dm = get_data_module(
-            args.dataset_class,
-            str(args.data_dir),
-            args.batch_size,
-            args.loss_mode,
-            args.workers,
-            model_transforms,
-            model_cls.get_training_transforms(),
-            args.additional_val_dataset_classes,
-            args.additional_val_data_dirs,
-        )
->>>>>>> e4fdc4df
 
     ################# Construct model ##############
 
