import warnings
from pathlib import Path
from typing import Union

import torch
import wandb
from lightning import Trainer, seed_everything
from lightning.pytorch.callbacks import EarlyStopping, LearningRateMonitor, ModelCheckpoint
from lightning.pytorch.plugins import BitsandbytesPrecision
from print_on_steroids import graceful_exceptions, logger
from simple_parsing import parse
from torchvision.transforms import Compose, Resize

from dlib import CUDAMetricsCallback, WandbCleanupDiskAndCloudSpaceCallback, get_rank, wait_for_debugger  # type: ignore
from gorillatracker.args import TrainingArgs
from gorillatracker.data_modules import NletDataModule
from gorillatracker.metrics import LogEmbeddingsToWandbCallback
from gorillatracker.model import get_model_cls
from gorillatracker.ssl_pipeline.data_module import SSLDataModule
from gorillatracker.train_utils import get_data_module
from gorillatracker.utils.wandb_logger import WandbLoggingModule

warnings.filterwarnings("ignore", ".*does not have many workers.*")
warnings.filterwarnings("ignore", ".*was configured so validation will run at the end of the training epoch.*")
warnings.filterwarnings("ignore", ".*Applied workaround for CuDNN issue.*")


def main(args: TrainingArgs) -> None:  # noqa: C901
    ########### CUDA checks ###########
    current_process_rank = get_rank()
    logger.config(rank=current_process_rank, print_rank0_only=True)
    if args.accelerator == "cuda":
        num_available_gpus = torch.cuda.device_count()
        if num_available_gpus > args.num_devices:
            logger.warning(
                f"Requested {args.num_devices} GPUs but {num_available_gpus} are available.",
                f"Using first {args.num_devices} GPUs. You should set CUDA_VISIBLE_DEVICES or the docker --gpus flag to the desired GPU ids.",
            )
        # if not torch.cuda.is_available():
        #     logger.error("CUDA is not available, you should change the accelerator with --accelerator cpu|tpu|mps.")
        #     exit(1)
    if current_process_rank == 0 and args.debug:
        wait_for_debugger()  # TODO: look into debugger usage

    args.seed = seed_everything(workers=True, seed=args.seed)

    ############# Construct W&B Logger ##############
    wandb_logging_module = WandbLoggingModule(args)
    wandb_logger = wandb_logging_module.construct_logger()

    ################# Construct model class ##############
    model_cls = get_model_cls(args.model_name_or_path)

    #################### Construct dataloaders #################
    model_transforms = model_cls.get_tensor_transforms()
    if args.data_resize_transform is not None:
        model_transforms = Compose([Resize(args.data_resize_transform, antialias=True), model_transforms])

    # TODO(memben): Unify SSLDatamodule and NletDataModule
    dm: Union[SSLDataModule, NletDataModule]
    if args.use_ssl:
        dm = SSLDataModule(
            batch_size=args.batch_size,
            transforms=model_transforms,
            training_transforms=model_cls.get_training_transforms(),
            data_dir=str(args.data_dir),
        )
    else:
        dm = get_data_module(
            args.dataset_class,
            str(args.data_dir),
            args.batch_size,
            args.loss_mode,
            model_transforms,
            model_cls.get_training_transforms(),
        )

    kfold_k = 1
    if args.kfold:
        kfold_k = int(str(args.data_dir).split("-")[-1])
    ################# Construct model ##############

    # Resume from checkpoint if specified
    model_args = dict(
        model_name_or_path=args.model_name_or_path,
        from_scratch=args.from_scratch,
        weight_decay=args.weight_decay,
        beta1=args.beta1,
        beta2=args.beta2,
        epsilon=args.epsilon,
        lr_schedule=args.lr_schedule,
        warmup_mode=args.warmup_mode,
        warmup_epochs=args.warmup_epochs,
        max_epochs=args.max_epochs,
        initial_lr=args.initial_lr,
        start_lr=args.start_lr,
        end_lr=args.end_lr,
        stepwise_schedule=args.stepwise_schedule,
        lr_interval=args.val_check_interval,
        margin=args.margin,
        loss_mode=args.loss_mode,
        embedding_size=args.embedding_size,
        batch_size=args.batch_size,
        s=args.s,
        delta_t=args.delta_t,
        mem_bank_start_epoch=args.mem_bank_start_epoch,
        lambda_membank=args.lambda_membank,
        num_classes=(
            (dm.get_num_classes("train"), dm.get_num_classes("val"), dm.get_num_classes("test"))  # type: ignore
            if not args.use_ssl
            else (-1, -1, -1)
        ),
        dropout_p=args.dropout_p,
        accelerator=args.accelerator,
        l2_alpha=args.l2_alpha,
        l2_beta=args.l2_beta,
        path_to_pretrained_weights=args.path_to_pretrained_weights,
        use_wildme_model=args.use_wildme_model,
    )

    if args.saved_checkpoint_path is not None:
        args.saved_checkpoint_path = wandb_logging_module.check_for_wandb_checkpoint_and_download_if_necessary(
            args.saved_checkpoint_path, wandb_logger.experiment
        )

        if args.resume:  # load weights, optimizer states, scheduler state, ...\
            model = model_cls.load_from_checkpoint(args.saved_checkpoint_path, save_hyperparameters=False)
            # we will resume via trainer.fit(ckpt_path=...)
        else:  # load only weights
            model = model_cls(**model_args)  # type: ignore
            # torch_load = torch.load(args.saved_checkpoint_path, map_location=torch.device(args.accelerator))
            # model.load_state_dict(torch_load["state_dict"], strict=False)
    else:
        model = model_cls(**model_args)  # type: ignore

    if args.compile:
        if not hasattr(torch, "compile"):
            raise RuntimeError(
                f"The current torch version ({torch.__version__}) does not have support for compile."
                "Please install torch >= 2.0 or disable compile."
            )
        model = torch.compile(model)

    #################### Construct dataloaders & trainer #################
    model_transforms = model.get_tensor_transforms()
    if args.data_resize_transform is not None:
        model_transforms = Compose([Resize(args.data_resize_transform, antialias=True), model_transforms])
    dm = get_data_module(
        args.dataset_class,
        str(args.data_dir),
        args.batch_size,
        args.loss_mode,
        # args.video_data,
        model_transforms,
        model.get_training_transforms(),
    )

    if args.kfold:
        dm.k = kfold_k  # type: ignore

    lr_monitor = LearningRateMonitor(logging_interval="epoch")

    embeddings_logger_callback = LogEmbeddingsToWandbCallback(
        every_n_val_epochs=args.embedding_save_interval,
        knn_with_train=args.knn_with_train,
        wandb_run=wandb_logger.experiment,
        dm=dm,
        kfold_k=0 if args.kfold else None,
    )

    wandb_disk_cleanup_callback = WandbCleanupDiskAndCloudSpaceCallback(
        cleanup_local=True, cleanup_online=False, size_limit=20
    )
    checkpoint_callback = ModelCheckpoint(
        filename="snap-{epoch}-samples-loss-{val/loss:.2f}",
        monitor="val/loss",
        mode="min",
        auto_insert_metric_name=False,
        every_n_epochs=int(args.save_interval),
    )

    early_stopping = EarlyStopping(
        monitor="val/loss",
        mode="min",
        min_delta=args.min_delta,
        patience=args.early_stopping_patience,
    )

    callbacks = [
        checkpoint_callback,
        wandb_disk_cleanup_callback,
        lr_monitor,
        early_stopping,
        embeddings_logger_callback,
    ]
    if args.accelerator == "cuda":
        callbacks.append(CUDAMetricsCallback())

<<<<<<< HEAD
=======
    # Initialize trainer
    supported_quantizations = ["nf4", "nf4-dq", "fp4", "fp4-dq", "int8", "int8-training"]
    if args.precision in supported_quantizations:
        args.plugins = BitsandbytesPrecision(mode=args.precision)
        args.precision = "bf16-true"

    trainer = Trainer(
        num_sanity_val_steps=0,
        max_epochs=args.max_epochs,
        val_check_interval=args.val_check_interval,
        check_val_every_n_epoch=args.check_val_every_n_epoch,
        devices=args.num_devices,
        accelerator=args.accelerator,
        strategy=str(args.distributed_strategy),
        logger=wandb_logger,
        deterministic=args.force_deterministic,
        callbacks=callbacks,
        precision=args.precision,
        gradient_clip_val=args.grad_clip,
        log_every_n_steps=24,
        # accumulate_grad_batches=args.gradient_accumulation_steps,
        fast_dev_run=args.fast_dev_run,
        profiler=args.profiler,
        inference_mode=not args.compile,  # inference_mode for val/test and PyTorch 2.0 compiler don't like each other
        plugins=args.plugins,
        # reload_dataloaders_every_n_epochs=1,
    )

>>>>>>> 58372be7
    if current_process_rank == 0:
        logger.info(
            f"Total optimizer epochs: {args.max_epochs} | "
            f"Model Log Frequency: {args.save_interval} | "
            f"Effective batch size: {args.batch_size} | "
        )

    if args.pretrained_weights_file is not None:
        # delete everything in model except model.model
        for k in list(model.__dict__.keys()):
            if k != "model" and not k.startswith("_"):
                del model.__dict__[k]
        # trainer.save_checkpoint(str(Path(checkpoint_callback.dirpath) / "last_model_ckpt.ckpt"))
        torch.save(model.state_dict(), args.pretrained_weights_file)
        logger.info("Model saved")
        exit(0)

    logger.info(f"Rank {current_process_rank} | Starting training...")

    for i in range(kfold_k):
        # Initialize trainer
        trainer = Trainer(
            max_epochs=args.max_epochs,
            val_check_interval=args.val_check_interval,
            devices=args.num_devices,
            accelerator=args.accelerator,
            strategy=str(args.distributed_strategy),
            logger=wandb_logger,
            deterministic=args.force_deterministic,
            callbacks=callbacks,
            precision=args.precision,
            gradient_clip_val=args.grad_clip,
            log_every_n_steps=24,
            # accumulate_grad_batches=args.gradient_accumulation_steps,
            fast_dev_run=args.fast_dev_run,
            profiler=args.profiler,
            inference_mode=not args.compile,  # inference_mode for val/test and PyTorch 2.0 compiler don't like each other
            # reload_dataloaders_every_n_epochs=1,
        )

        ########### Start val & train loop ###########
        if args.val_before_training and not args.resume:
            # TODO: we could use a new trainer with Trainer(devices=1, num_nodes=1) to prevent samples from possibly getting replicated with DistributedSampler here.
            logger.info(f"Rank {current_process_rank} | Validation before training...")
            val_result = trainer.validate(model, dm)
            print(val_result)
            if args.only_val:
                continue

        logger.info(f"Rank {current_process_rank} | k-fold iteration {i+1} / {kfold_k}")
        if args.kfold:
            dm.val_fold = i  # type: ignore
            embeddings_logger_callback.kfold_k = i
        trainer.fit(model, dm, ckpt_path=args.saved_checkpoint_path if args.resume else None)
        model = model_cls(**model_args)  # type: ignore

    if trainer.interrupted:
        logger.warning("Detected keyboard interrupt, trying to save latest checkpoint...")
    else:
        logger.success("Fit complete")

    if current_process_rank == 0:
        logger.info("Trying to save checkpoint....")

        assert checkpoint_callback.dirpath is not None
        save_path = str(Path(checkpoint_callback.dirpath) / "last_model_ckpt.ckpt")
        trainer.save_checkpoint(save_path)
        logger.info(f"Checkpoint saved to {save_path}")

        if args.save_model_to_wandb:
            logger.info("Collecting PL checkpoint for wandb...")
            artifact = wandb.Artifact(name=f"model-{wandb_logger.experiment.id}", type="model")
            artifact.add_file(save_path, name="model.ckpt")

            logger.info("Pushing to wandb...")
            aliases = ["train_end", "latest"]
            wandb_logger.experiment.log_artifact(artifact, aliases=aliases)

            logger.success("Saving finished!")
    else:
        logger.info("Rank is not 0, skipping checkpoint saving...")


if __name__ == "__main__":
    print("Starting training script...")
    config_path = "./cfgs/config.yml"
    parsed_arg_groups = parse(TrainingArgs, config_path=config_path)

    # parses the config file as default and overwrites with command line arguments
    # therefore allowing sweeps to overwrite the defaults in config file
    current_process_rank = get_rank()
    with graceful_exceptions(extra_message=f"Rank: {current_process_rank}"):
        main(parsed_arg_groups)<|MERGE_RESOLUTION|>--- conflicted
+++ resolved
@@ -196,8 +196,6 @@
     if args.accelerator == "cuda":
         callbacks.append(CUDAMetricsCallback())
 
-<<<<<<< HEAD
-=======
     # Initialize trainer
     supported_quantizations = ["nf4", "nf4-dq", "fp4", "fp4-dq", "int8", "int8-training"]
     if args.precision in supported_quantizations:
@@ -226,7 +224,6 @@
         # reload_dataloaders_every_n_epochs=1,
     )
 
->>>>>>> 58372be7
     if current_process_rank == 0:
         logger.info(
             f"Total optimizer epochs: {args.max_epochs} | "
