--- conflicted
+++ resolved
@@ -43,15 +43,9 @@
         "entity": "gorillas",
         "config_path": "./cfgs/resnet152_cxl.yml",
         "parameters": {
-<<<<<<< HEAD
-            "loss_mode": {"values": ["offline/native", "online/soft"]},
-            "embedding_size": {"values": [128, 256]},
-            "weight_decay": {"values": [0.2, 0.5]},
-=======
             "initial_lr": {"values": [1e-3, 1e-4, 1e-5, 1e-6]},
             "l2_alpha": {"values": [1e-2, 1e-3, 1e-4, 1e-5]},
             "l2_beta": {"values": [1e-2, 1e-3, 1e-4]},
->>>>>>> 850e7df6
         },
     },
 ]
