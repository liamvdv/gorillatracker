--- conflicted
+++ resolved
@@ -39,95 +39,6 @@
 
 sweeps = [
     {
-<<<<<<< HEAD
-        "project_name": "Embedding-EfficientNet-CXL-OpenSet",
-        "entity": "gorillas",
-        "config_path": "./cfgs/efficientnet_cxl.yml",
-        "parameters": {
-            "precision": {"value": "32-true"},
-            "wandb_tags": {"value": ["fp32-true"]},
-        },
-    },
-    {
-        "project_name": "Embedding-EfficientNet-CXL-OpenSet",
-        "entity": "gorillas",
-        "config_path": "./cfgs/efficientnet_cxl.yml",
-        "parameters": {
-            "precision": {"value": "16-true"},
-            "wandb_tags": {"value": ["fp16-true"]},
-        },
-    },
-    {
-        "project_name": "Embedding-EfficientNet-CXL-OpenSet",
-        "entity": "gorillas",
-        "config_path": "./cfgs/efficientnet_cxl.yml",
-        "parameters": {
-            "precision": {"value": "bf16-true"},
-            "wandb_tags": {"value": ["bf16-true"]},
-        },
-    },
-    {
-        "project_name": "Embedding-EfficientNet-CXL-OpenSet",
-        "entity": "gorillas",
-        "config_path": "./cfgs/efficientnet_cxl.yml",
-        "parameters": {
-            "precision": {"value": "bf16-mixed"},
-            "wandb_tags": {"value": ["bf16-mixed"]},
-        },
-    },
-    {
-        "project_name": "Embedding-EfficientNet-CXL-OpenSet",
-        "entity": "gorillas",
-        "config_path": "./cfgs/efficientnet_cxl.yml",
-        "parameters": {
-            "precision": {"value": "transformer-engine-float16"},
-            "wandb_tags": {"value": ["fp8", "weights-bf16"]},
-        },
-    },
-    {
-        "project_name": "Embedding-EfficientNet-CXL-OpenSet",
-        "entity": "gorillas",
-        "config_path": "./cfgs/efficientnet_cxl.yml",
-        "parameters": {
-            "precision": {"value": "transformer-engine"},
-            "wandb_tags": {"value": ["fp8", "weights-fp16"]},
-        },
-    },
-    {
-        "project_name": "Embedding-EfficientNet-CXL-OpenSet",
-        "entity": "gorillas",
-        "config_path": "./cfgs/efficientnet_cxl.yml",
-        "parameters": {
-            "precision": {"value": "int8-training"},
-            "wandb_tags": {"value": ["int8-activations", "weights-fp16", "fp16-computations"]},
-        },
-    },
-    {
-        "project_name": "Embedding-EfficientNet-CXL-OpenSet",
-        "entity": "gorillas",
-        "config_path": "./cfgs/efficientnet_cxl.yml",
-        "parameters": {
-            "precision": {"value": "int8"},
-            "wandb_tags": {"value": ["int8", "fp16-computations"]},
-        },
-    },
-    {
-        "project_name": "Embedding-EfficientNet-CXL-OpenSet",
-        "entity": "gorillas",
-        "config_path": "./cfgs/efficientnet_cxl.yml",
-        "parameters": {
-            "precision": {"value": "fp4"},
-            "wandb_tags": {"value": ["fp4", "fp16-computations"]},
-        },
-    },
-    {
-        "project_name": "Embedding-EfficientNet-CXL-OpenSet",
-        "entity": "gorillas",
-        "config_path": "./cfgs/efficientnet_cxl.yml",
-        "parameters": {
-            "precision": {"value": "nf4"},
-            "wandb_tags": {"value": ["nf4", "fp16-computations"]},
-=======
         "project_name": "Embedding-InceptionV3-CXL-OpenSet",
         "entity": "gorillas",
         "config_path": "./cfgs/inceptionv3_cxl.yml",
@@ -141,7 +52,6 @@
             "margin": {"values": [0.5, 1.0]},
             "dropout_p": {"values": [0.5, 0.25]},
             # "loss_mode": {"values": ["online/soft/l2sp", "softmax/arcface/l2sp"]},
->>>>>>> 40799af2
         },
     },
 ]
