--- conflicted
+++ resolved
@@ -13,13 +13,7 @@
 
 .PHONY: mypy
 mypy:
-	# TODO(memben): reinclude cvat_import.py
-<<<<<<< HEAD
-	mypy $(sources) --exclude ^dlib/ --exclude ^src/gorillatracker/utils/cvat_import.py
-=======
-	# TODO(joschaSchroff): reinclude video_json_tracker.py
-	mypy $(sources) --exclude ^dlib/ --exclude ^src/gorillatracker/scripts/video_json_tracker.py
->>>>>>> 276756d2
+	mypy $(sources) --exclude ^dlib/
 
 .PHONY: test
 test:
