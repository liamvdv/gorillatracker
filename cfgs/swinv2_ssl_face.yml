--- conflicted
+++ resolved
@@ -11,13 +11,8 @@
 
 # Model and Training Arguments
 
-<<<<<<< HEAD
 project_name: "Embedding-SwinV2-SSL-Face-10k" # WandB project name form: <Function>-<Backbone>-<Dataset>-<Set-Type> eg. Embedding-ResNet50-CXL-Open
 run_name: "426-hard-mining" # Name for this training run form: <Issue Number>-<Purpose> eg. #123-testing-new-data
-=======
-project_name: "Embedding-SwinV2Base-SSL-Face" # WandB project name form: <Function>-<Backbone>-<Dataset>-<Set-Type> eg. Embedding-ResNet50-CXL-Open
-run_name: "472-ssl-1k-overlapping-64b-face90" # Name for this training run form: <Issue Number>-<Purpose> eg. #123-testing-new-data
->>>>>>> a5f937ad
 wandb_tags: ["baseline"]            # WandB tags for experiment tracking
 model_name_or_path: "SwinV2Base"  # Model name or path 
 saved_checkpoint_path: Null       # Path to a saved model checkpoint (if resuming)
@@ -76,14 +71,9 @@
 
 # Config and Data Arguments
 use_ssl: True
-<<<<<<< HEAD
 split_path: "/workspaces/gorillatracker/data/splits/SSL/SSL-10k-100-1000_2024-04-18_percentage-90-5-5_split_20240619_0955.pkl"
 feature_types: ["face_90"]
 tff_selection: "embeddingdistant"
-=======
-split_path: "/workspaces/gorillatracker/data/splits/SSL/SSL-100v_2024-04-18_percentage-90-5-5_split_20240624_0754.pkl"
-feature_types: ["face_90"]
->>>>>>> a5f937ad
 negative_mining: "overlapping"
 
 data_resize_transform: 192
