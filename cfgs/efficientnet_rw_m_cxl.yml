--- conflicted
+++ resolved
@@ -5,12 +5,8 @@
 force_deterministic: True      # Force deterministic behavior
 precision: 32                   # Training precision (e.g., "bf16-mixed")
 compile: False                  # Compile the model for faster execution
-<<<<<<< HEAD
 workers: 16                      # Number of workers for data loading
 
-=======
-workers: 4                      # Number of workers for data loading
->>>>>>> 96a27789
 
 # Model and Training Arguments
 project_name: "Embedding-EfficientNetRWM-CXL-OpenSet" # WandB project name
@@ -73,15 +69,6 @@
 # data_dir: "/workspaces/gorillatracker/data/splits/ground_truth-cxl_all-face_images-kfold-openset-seed-42-trainval-80-test-20-k-5" # <- CXL2
 dataset_class: "gorillatracker.datasets.kfold_cxl.KFoldCXLDataset"
 
-<<<<<<< HEAD
-data_dir: "/workspaces/gorillatracker/data/splits/ground_truth-cxl-face_images-openset-reid-val-0-test-0-mintraincount-3-seed-42-train-50-val-25-test-25"
-dataset_class: "gorillatracker.datasets.cxl.CXLDataset"
 data_resize_transform: 192
-
-additional_val_dataset_classes: Null
-additional_val_data_dirs: Null
-=======
-data_resize_transform: 224
 additional_val_dataset_classes: ["gorillatracker.datasets.bristol.BristolDataset"]
-additional_val_data_dirs: ["/workspaces/gorillatracker/data/splits/bristol"]
->>>>>>> 96a27789
+additional_val_data_dirs: ["/workspaces/gorillatracker/data/splits/bristol"]