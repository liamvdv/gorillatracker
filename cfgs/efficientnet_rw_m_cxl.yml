# Device Arguments
accelerator: cuda               # Device accelerator (e.g., "cuda" for GPU)
num_devices: 1                  # Number of devices (GPUs) to use
distributed_strategy: "auto"    # Distributed training strategy (if applicable)
force_deterministic: True      # Force deterministic behavior
precision: 32                   # Training precision (e.g., "bf16-mixed")
compile: False                  # Compile the model for faster execution
workers: 16                      # Number of workers for data loading
<<<<<<< HEAD


# Model and Training Arguments
project_name: "Embedding-EfficientNetRWM-CXL-OpenSet" # WandB project name
run_name: "332-use-student-teacher-distillation-and-efficient-net"  # Name for this training run form: <Issue Number>-<Purpose> eg. #123-testing-new-data
wandb_tags: ["knowlegde distillation", "sweep"]            # WandB tags for experiment tracking
=======

# Model and Training Arguments
project_name: "Embedding-EfficientNetRWM-ATRW-OpenSet" # WandB project name
run_name: "419-atrw-dataset-kfold"  # Name for this training run form: <Issue Number>-<Purpose> eg. #123-testing-new-data
wandb_tags: ["baseline"]            # WandB tags for experiment tracking
>>>>>>> afc8771c
model_name_or_path: "EfficientNet_RW_M" # Model name or path 
saved_checkpoint_path: Null     # Path to a saved model checkpoint (if resuming)
resume: False                   # Resume training from a saved checkpoint can also be a wandb path (wandb:model_id:tag)
fast_dev_run: False             # Enable fast development run
profiler: Null                  # Profiler to use (e.g., "simple", "advanced", "pytorch")
offline: False                  # Enable offline mode for WandB
data_preprocessing_only: False  # Run only data preprocessing
seed: 42                        # Random seed for reproducibility
debug: False                    # Enable debug mode
from_scratch: False             # Train the model from scratch
<<<<<<< HEAD
early_stopping_patience: 10      # Early stopping patience (number of epochs)
embedding_size: 256
dropout_p: 0.32
use_quantization_aware_training: False
=======
early_stopping_patience: 4      # Early stopping patience (number of epochs)
embedding_size: 128
dropout_p: 0.3
use_quantization_aware_training: False
use_dist_term: False
>>>>>>> afc8771c

weight_decay: 1e-1              # Weight decay
beta1: 0.9                      # Adam optimizer's beta1 parameter
beta2: 0.999                    # Adam optimizer's beta2 parameter
epsilon: 1e-7                   # Adam optimizer's epsilon

# L2SP Arguments
l2_alpha: 0.1                       # Alpha for the l2sp loss
l2_beta: 0.01                       # Beta for the l2sp loss
path_to_pretrained_weights: "/workspaces/gorillatracker/models/pretrained_weights/efficientnet_rw_m.pth"    # Path to the pretrained weights for the l2sp loss
<<<<<<< HEAD
margin: 0.5                         # Margin for the contrastive loss (triplet loss)
loss_mode: "distillation/offline/response-based"        # Loss modes are "offline", "offline/native", "online/soft", "online/semi-hard", "online/hard", "softmax/arcface" and "softmax/vpl"
teacher_model_wandb_link: "https://wandb.ai/gorillas/Embedding-SwinV2-SSL-Face/runs/mqhtj5r5"
=======
margin: 0.5                   # Margin for the contrastive loss (triplet loss)
loss_mode: "softmax/arcface"        # Loss modes are "offline", "offline/native", "online/soft", "online/semi-hard", "online/hard", "softmax/arcface" and "softmax/vpl"
>>>>>>> afc8771c

lr_schedule: "exponential"           # Learning rate schedule (e.g., "linear", "cosine", "exponential", "reduce_on_plateau") TODO: add 
warmup_mode: "constant"           # Warmup mode (e.g., "linear", "cosine", "exponential", "constant")
warmup_epochs: 0                # Number of warmup epochs (if 0 no warmup is performed)
<<<<<<< HEAD
initial_lr: 1e-5                # Initial learning rate before warmup(must be > 0.0)
start_lr: 1e-5                  # Learning Rate after warmup at the beginning of 'normal' scheduling
end_lr: 1e-7                    # End learning rate (for the learning rate schedule -> cosine learning rate schedule)
=======
initial_lr: 1e-3                # Initial learning rate before warmup(must be > 0.0)
start_lr: 1e-3                  # Learning Rate after warmup at the beginning of 'normal' scheduling
end_lr: 1e-6                    # End learning rate (for the learning rate schedule -> cosine learning rate schedule)
>>>>>>> afc8771c

max_epochs: 50                  # Number of training epochs (should be > warmup_epochs)

batch_size: 128                  # Training batch size
grad_clip: 1.0                  # Gradient clipping value
gradient_accumulation_steps: 1  # Gradient accumulation steps
val_before_training: False       # Perform validation before training
only_val: False                 # Perform only validation

<<<<<<< HEAD
check_val_every_n_epoch: 2     # Perform validation every n epochs
save_interval: 10             # Model checkpoint save interval as a fraction of total steps
=======
check_val_every_n_epoch: 4     # Perform validation every n epochs
save_interval: 10              # Model checkpoint save interval as a fraction of total steps
>>>>>>> afc8771c
embedding_save_interval: 10      # Embedding save interval
save_model_to_wandb: False       # Save the model checkpoint to wandb

# Config and Data Arguments
# wandb_tags: ["research-template"] # WandB tags for experiment tracking
kfold: True                     # Enable kfold cross-validation

# data_dir: "/workspaces/gorillatracker/datasets/splits/ground_truth-cxl-face_images-openset-reid-val-0-test-0-mintraincount-3-seed-42-train-50-val-25-test-25"
# dataset_class: "gorillatracker.datasets.cxl.CXLDataset"

# data_dir: "/workspaces/gorillatracker/datasets/splits/ground_truth-cxl-face_images-kfold-openset-seed-42-trainval-80-test-20-k-5" # <- CXL1
# data_dir: "/workspaces/gorillatracker/datasets/splits/ground_truth-cxl_all-face_images-kfold-openset-seed-42-trainval-80-test-20-k-5" # <- CXL2
# dataset_class: "gorillatracker.datasets.kfold_cxl.KFoldCXLDataset"

data_dir: "/workspaces/gorillatracker/data/splits/tiger/atrw-workspaces-gorillatracker-video_data-external-datasets-ATRW-atrw_format_adapted-kfold-openset-seed-42-trainval-80-test-20-k-5"
dataset_class: "gorillatracker.datasets.atrw.KFoldATRWDataset"

<<<<<<< HEAD
data_resize_transform: 192
additional_val_dataset_classes: ["gorillatracker.datasets.bristol.BristolDataset"]
additional_val_data_dirs: ["/workspaces/gorillatracker/data/splits/bristol"]
=======
data_resize_transform: 224
additional_val_dataset_classes: []
additional_val_data_dirs: []
>>>>>>> afc8771c
<|MERGE_RESOLUTION|>--- conflicted
+++ resolved
@@ -6,20 +6,13 @@
 precision: 32                   # Training precision (e.g., "bf16-mixed")
 compile: False                  # Compile the model for faster execution
 workers: 16                      # Number of workers for data loading
-<<<<<<< HEAD
 
 
 # Model and Training Arguments
 project_name: "Embedding-EfficientNetRWM-CXL-OpenSet" # WandB project name
 run_name: "332-use-student-teacher-distillation-and-efficient-net"  # Name for this training run form: <Issue Number>-<Purpose> eg. #123-testing-new-data
 wandb_tags: ["knowlegde distillation", "sweep"]            # WandB tags for experiment tracking
-=======
 
-# Model and Training Arguments
-project_name: "Embedding-EfficientNetRWM-ATRW-OpenSet" # WandB project name
-run_name: "419-atrw-dataset-kfold"  # Name for this training run form: <Issue Number>-<Purpose> eg. #123-testing-new-data
-wandb_tags: ["baseline"]            # WandB tags for experiment tracking
->>>>>>> afc8771c
 model_name_or_path: "EfficientNet_RW_M" # Model name or path 
 saved_checkpoint_path: Null     # Path to a saved model checkpoint (if resuming)
 resume: False                   # Resume training from a saved checkpoint can also be a wandb path (wandb:model_id:tag)
@@ -30,18 +23,12 @@
 seed: 42                        # Random seed for reproducibility
 debug: False                    # Enable debug mode
 from_scratch: False             # Train the model from scratch
-<<<<<<< HEAD
-early_stopping_patience: 10      # Early stopping patience (number of epochs)
+early_stopping_patience: 4      # Early stopping patience (number of epochs)
 embedding_size: 256
 dropout_p: 0.32
 use_quantization_aware_training: False
-=======
-early_stopping_patience: 4      # Early stopping patience (number of epochs)
-embedding_size: 128
-dropout_p: 0.3
-use_quantization_aware_training: False
 use_dist_term: False
->>>>>>> afc8771c
+
 
 weight_decay: 1e-1              # Weight decay
 beta1: 0.9                      # Adam optimizer's beta1 parameter
@@ -52,27 +39,16 @@
 l2_alpha: 0.1                       # Alpha for the l2sp loss
 l2_beta: 0.01                       # Beta for the l2sp loss
 path_to_pretrained_weights: "/workspaces/gorillatracker/models/pretrained_weights/efficientnet_rw_m.pth"    # Path to the pretrained weights for the l2sp loss
-<<<<<<< HEAD
 margin: 0.5                         # Margin for the contrastive loss (triplet loss)
 loss_mode: "distillation/offline/response-based"        # Loss modes are "offline", "offline/native", "online/soft", "online/semi-hard", "online/hard", "softmax/arcface" and "softmax/vpl"
 teacher_model_wandb_link: "https://wandb.ai/gorillas/Embedding-SwinV2-SSL-Face/runs/mqhtj5r5"
-=======
-margin: 0.5                   # Margin for the contrastive loss (triplet loss)
-loss_mode: "softmax/arcface"        # Loss modes are "offline", "offline/native", "online/soft", "online/semi-hard", "online/hard", "softmax/arcface" and "softmax/vpl"
->>>>>>> afc8771c
 
 lr_schedule: "exponential"           # Learning rate schedule (e.g., "linear", "cosine", "exponential", "reduce_on_plateau") TODO: add 
 warmup_mode: "constant"           # Warmup mode (e.g., "linear", "cosine", "exponential", "constant")
 warmup_epochs: 0                # Number of warmup epochs (if 0 no warmup is performed)
-<<<<<<< HEAD
 initial_lr: 1e-5                # Initial learning rate before warmup(must be > 0.0)
 start_lr: 1e-5                  # Learning Rate after warmup at the beginning of 'normal' scheduling
 end_lr: 1e-7                    # End learning rate (for the learning rate schedule -> cosine learning rate schedule)
-=======
-initial_lr: 1e-3                # Initial learning rate before warmup(must be > 0.0)
-start_lr: 1e-3                  # Learning Rate after warmup at the beginning of 'normal' scheduling
-end_lr: 1e-6                    # End learning rate (for the learning rate schedule -> cosine learning rate schedule)
->>>>>>> afc8771c
 
 max_epochs: 50                  # Number of training epochs (should be > warmup_epochs)
 
@@ -82,13 +58,8 @@
 val_before_training: False       # Perform validation before training
 only_val: False                 # Perform only validation
 
-<<<<<<< HEAD
 check_val_every_n_epoch: 2     # Perform validation every n epochs
 save_interval: 10             # Model checkpoint save interval as a fraction of total steps
-=======
-check_val_every_n_epoch: 4     # Perform validation every n epochs
-save_interval: 10              # Model checkpoint save interval as a fraction of total steps
->>>>>>> afc8771c
 embedding_save_interval: 10      # Embedding save interval
 save_model_to_wandb: False       # Save the model checkpoint to wandb
 
@@ -106,12 +77,6 @@
 data_dir: "/workspaces/gorillatracker/data/splits/tiger/atrw-workspaces-gorillatracker-video_data-external-datasets-ATRW-atrw_format_adapted-kfold-openset-seed-42-trainval-80-test-20-k-5"
 dataset_class: "gorillatracker.datasets.atrw.KFoldATRWDataset"
 
-<<<<<<< HEAD
-data_resize_transform: 192
+data_resize_transform: 224
 additional_val_dataset_classes: ["gorillatracker.datasets.bristol.BristolDataset"]
-additional_val_data_dirs: ["/workspaces/gorillatracker/data/splits/bristol"]
-=======
-data_resize_transform: 224
-additional_val_dataset_classes: []
-additional_val_data_dirs: []
->>>>>>> afc8771c
+additional_val_data_dirs: ["/workspaces/gorillatracker/data/splits/bristol"]