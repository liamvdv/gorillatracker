--- conflicted
+++ resolved
@@ -9,15 +9,9 @@
 
 
 # Model and Training Arguments
-<<<<<<< HEAD
-project_name: "Embedding-EfficientNetRWM-SeaTurtle-OpenSet" # WandB project name
-run_name: "449-seaturtle-kfold-openset"  # Name for this training run form: <Issue Number>-<Purpose> eg. #123-testing-new-data
-wandb_tags: ["embedding"]            # WandB tags for experiment tracking
-=======
 project_name: "Embedding-EfficientNetRWM-CXL-OpenSet" # WandB project name
 run_name: "421-test-crossencounterknn"  # Name for this training run form: <Issue Number>-<Purpose> eg. #123-testing-new-data
 wandb_tags: []            # WandB tags for experiment tracking
->>>>>>> 81d593db
 
 model_name_or_path: "EfficientNet_RW_M" # Model name or path 
 saved_checkpoint_path: Null     # Path to a saved model checkpoint (if resuming)
@@ -57,11 +51,7 @@
 end_lr: 1e-7                    # End learning rate (for the learning rate schedule -> cosine learning rate schedule)
 
 max_epochs: 50                  # Number of training epochs (should be > warmup_epochs)
-<<<<<<< HEAD
-batch_size: 128                  # Training batch size
-=======
 batch_size: 32                  # Training batch size
->>>>>>> 81d593db
 grad_clip: 1.0                  # Gradient clipping value
 gradient_accumulation_steps: 1  # Gradient accumulation steps
 val_before_training: True       # Perform validation before training
@@ -83,14 +73,8 @@
 # data_dir: "/workspaces/gorillatracker/data/splits/tiger/atrw-workspaces-gorillatracker-video_data-external-datasets-ATRW-atrw_format_adapted-kfold-openset-seed-42-trainval-80-test-20-k-5"
 # dataset_class: "gorillatracker.datasets.atrw.KFoldATRWDataset"
 
-<<<<<<< HEAD
-data_dir: "/workspaces/gorillatracker/data/splits/seaturtle/-workspaces-gorillatracker-video_data-external-datasets-seaturtle-faces-labeled-kfold-openset-seed-42-trainval-80-test-20-k-5"
-dataset_class: "gorillatracker.datasets.seaturtle.KFoldSeaturtleDataset"
-=======
 data_dir: "/workspaces/gorillatracker/datasets/splits/ground_truth-cxl_all-face_images-kfold-openset-seed-42-trainval-80-test-20-k-5" # <- CXL2
 dataset_class: "gorillatracker.datasets.kfold_cxl.KFoldCXLDataset"
->>>>>>> 81d593db
-
 
 data_resize_transform: 224
 additional_val_dataset_classes: ["gorillatracker.datasets.bristol.BristolDataset"]
