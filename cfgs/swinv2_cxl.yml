# Device Arguments

accelerator: cuda               # Device accelerator (e.g., "cuda" for GPU)
num_devices: 1                  # Number of devices (GPUs) to use
distributed_strategy: "auto"    # Distributed training strategy (if applicable)
force_deterministic: True      # Force deterministic behavior
precision: 32            # Training precision (e.g., "bf16-mixed")
compile: False                  # Compile the model for faster execution
<<<<<<< HEAD
workers: 4                     # Number of workers for data loading
=======
workers: 32                    # Number of workers for data loading
>>>>>>> 63e45a24


# Model and Training Arguments

<<<<<<< HEAD
project_name: "Embedding-SwinV2Large-CXL-Open"  # WandB project name form: <Function>-<Backbone>-<Dataset>-<Set-Type> eg. Embedding-ResNet50-CXL-Open
run_name: "371-combined_arcface_focal_noclsw" # Name for this training run form: <Issue Number>-<Purpose> eg. #123-testing-new-data
wandb_tags: []            # WandB tags for experiment tracking
model_name_or_path: "SwinV2LargeWrapper"  # Model name or path 
=======
project_name: "Embedding-SwinV2-CXL-Open"  # WandB project name form: <Function>-<Backbone>-<Dataset>-<Set-Type> eg. Embedding-ResNet50-CXL-Open
run_name: "baseline-offline-loss" # Name for this training run form: <Issue Number>-<Purpose> eg. #123-testing-new-data
wandb_tags: ["l2sp-sweep"]            # WandB tags for experiment tracking
model_name_or_path: "SwinV2Base"  # Model name or path 
>>>>>>> 63e45a24
saved_checkpoint_path: Null       # Path to a saved model checkpoint (if resuming)
resume: False                     # Resume training from a saved checkpoint can also be a wandb path (wandb:model_id:tag)
fast_dev_run: False               # Enable fast development run
profiler: Null                    # Profiler to use (e.g., "simple", "advanced", "pytorch")
offline: False                    # Enable offline mode for WandB
data_preprocessing_only: False    # Run only data preprocessing
seed: 42                          # Random seed for reproducibility
debug: False                      # Enable debug mode
from_scratch: False               # Train the model from scratch
early_stopping_patience: 50        # Early stopping patience (number of epochs)
embedding_size: 256
dropout_p: 0.32

# Optimizer Arguments
weight_decay: 1.0               # Weight decay if l2sp regularisation is used this is set to 0.0
beta1: 0.9                      # Adam optimizer's beta1 parameter
beta2: 0.999                    # Adam optimizer's beta2 parameter
epsilon: 1e-7                   # Adam optimizer's epsilon

# L2SP Arguments
<<<<<<< HEAD
l2_alpha: 0.1                       # Alpha for the l2sp loss - 0.1
l2_beta: 0.01                       # Beta for the l2sp loss - 0.01
path_to_pretrained_weights: "pretrained_weights/swinv2_large.pth"   # Path to the pretrained weights for the l2sp loss
=======
l2_alpha: 1.0                       # Alpha for the l2sp loss
l2_beta: 1.0                       # Beta for the l2sp loss
path_to_pretrained_weights: ""    # Path to the pretrained weights for the l2sp loss
>>>>>>> 63e45a24

k_subcenters: 1
margin: 1.0                         # Margin for the contrastive loss (triplet loss)
s: 64.0                             # Scale for the softmax losses 
delta_t: 50                         # Delta t for the vpl loss
mem_bank_start_epoch: 10            # Epoch to start using the memory bank
lambda_membank: 0.5                 # Lambda for the memory bank loss
<<<<<<< HEAD
use_focal_loss: false                # Use focal loss
label_smoothing: 0.05                # Label smoothing value
loss_mode: "softmax/arcface/combined/l2sp"          # Loss modes are "offline", "offline/native", "online/soft", "online/semi-hard", "online/hard", "softmax/arcface" and "softmax/vpl". 
=======
loss_mode: "offline/native"         # Loss modes are "offline", "offline/native", "online/soft", "online/semi-hard", "online/hard", "softmax/arcface" and "softmax/vpl". 
>>>>>>> 63e45a24
                                    # Each loss is availible with l2sp regularisation just add /l2sp to the loss mode
use_class_weights: False                # Use class weights for the loss
use_dist_term: False                     # Use the distance term for the loss

lr_schedule: "cosine"           # Learning rate schedule (e.g., "linear", "cosine", "exponential", "reduce_on_plateau") TODO: add 
warmup_mode: "cosine"           # Warmup mode (e.g., "linear", "cosine", "exponential", "constant")
warmup_epochs: 5               # Number of warmup epochs (if 0 no warmup is performed)
initial_lr: 1e-5                # Initial learning rate before warmup(must be > 0.0)
start_lr: 1e-5                  # Learning Rate after warmup at the beginning of 'normal' scheduling
end_lr: 1e-7                    # End learning rate (for the learning rate schedule -> cosine learning rate schedule)


batch_size: 32                 # Training batch size
grad_clip: 1.0                 # Gradient clipping value
gradient_accumulation_steps: 4  # Gradient accumulation steps
max_epochs: 200                  # Training goal (large number)
val_before_training: True       # Perform validation before training
only_val: False                 # Perform only validation
kfold: False                     # Perform kfold cross validation

save_interval: 50                # Model checkpoint save interval as a fraction of total steps
embedding_save_interval: 50      # Embedding save interval
save_model_to_wandb: True       # Save the model to wandb
check_val_every_n_epoch: 10      # Perform validation every n epochs

# Config and Data Arguments
# wandb_tags: ["research-template"] # WandB tags for experiment tracking

data_dir: "/workspaces/gorillatracker/data/splits/ground_truth-cxl-face_images-openset-reid-val-0-test-0-mintraincount-3-seed-42-train-50-val-25-test-25"
dataset_class: "gorillatracker.datasets.cxl.CXLDataset"
<<<<<<< HEAD
data_resize_transform: 224
=======
data_resize_transform: 192

additional_val_dataset_classes: Null
additional_val_data_dirs: Null
>>>>>>> 63e45a24
<|MERGE_RESOLUTION|>--- conflicted
+++ resolved
@@ -6,26 +6,15 @@
 force_deterministic: True      # Force deterministic behavior
 precision: 32            # Training precision (e.g., "bf16-mixed")
 compile: False                  # Compile the model for faster execution
-<<<<<<< HEAD
 workers: 4                     # Number of workers for data loading
-=======
-workers: 32                    # Number of workers for data loading
->>>>>>> 63e45a24
 
 
 # Model and Training Arguments
 
-<<<<<<< HEAD
 project_name: "Embedding-SwinV2Large-CXL-Open"  # WandB project name form: <Function>-<Backbone>-<Dataset>-<Set-Type> eg. Embedding-ResNet50-CXL-Open
 run_name: "371-combined_arcface_focal_noclsw" # Name for this training run form: <Issue Number>-<Purpose> eg. #123-testing-new-data
 wandb_tags: []            # WandB tags for experiment tracking
 model_name_or_path: "SwinV2LargeWrapper"  # Model name or path 
-=======
-project_name: "Embedding-SwinV2-CXL-Open"  # WandB project name form: <Function>-<Backbone>-<Dataset>-<Set-Type> eg. Embedding-ResNet50-CXL-Open
-run_name: "baseline-offline-loss" # Name for this training run form: <Issue Number>-<Purpose> eg. #123-testing-new-data
-wandb_tags: ["l2sp-sweep"]            # WandB tags for experiment tracking
-model_name_or_path: "SwinV2Base"  # Model name or path 
->>>>>>> 63e45a24
 saved_checkpoint_path: Null       # Path to a saved model checkpoint (if resuming)
 resume: False                     # Resume training from a saved checkpoint can also be a wandb path (wandb:model_id:tag)
 fast_dev_run: False               # Enable fast development run
@@ -46,15 +35,9 @@
 epsilon: 1e-7                   # Adam optimizer's epsilon
 
 # L2SP Arguments
-<<<<<<< HEAD
 l2_alpha: 0.1                       # Alpha for the l2sp loss - 0.1
 l2_beta: 0.01                       # Beta for the l2sp loss - 0.01
 path_to_pretrained_weights: "pretrained_weights/swinv2_large.pth"   # Path to the pretrained weights for the l2sp loss
-=======
-l2_alpha: 1.0                       # Alpha for the l2sp loss
-l2_beta: 1.0                       # Beta for the l2sp loss
-path_to_pretrained_weights: ""    # Path to the pretrained weights for the l2sp loss
->>>>>>> 63e45a24
 
 k_subcenters: 1
 margin: 1.0                         # Margin for the contrastive loss (triplet loss)
@@ -62,13 +45,9 @@
 delta_t: 50                         # Delta t for the vpl loss
 mem_bank_start_epoch: 10            # Epoch to start using the memory bank
 lambda_membank: 0.5                 # Lambda for the memory bank loss
-<<<<<<< HEAD
 use_focal_loss: false                # Use focal loss
 label_smoothing: 0.05                # Label smoothing value
 loss_mode: "softmax/arcface/combined/l2sp"          # Loss modes are "offline", "offline/native", "online/soft", "online/semi-hard", "online/hard", "softmax/arcface" and "softmax/vpl". 
-=======
-loss_mode: "offline/native"         # Loss modes are "offline", "offline/native", "online/soft", "online/semi-hard", "online/hard", "softmax/arcface" and "softmax/vpl". 
->>>>>>> 63e45a24
                                     # Each loss is availible with l2sp regularisation just add /l2sp to the loss mode
 use_class_weights: False                # Use class weights for the loss
 use_dist_term: False                     # Use the distance term for the loss
@@ -99,11 +78,7 @@
 
 data_dir: "/workspaces/gorillatracker/data/splits/ground_truth-cxl-face_images-openset-reid-val-0-test-0-mintraincount-3-seed-42-train-50-val-25-test-25"
 dataset_class: "gorillatracker.datasets.cxl.CXLDataset"
-<<<<<<< HEAD
-data_resize_transform: 224
-=======
 data_resize_transform: 192
 
 additional_val_dataset_classes: Null
-additional_val_data_dirs: Null
->>>>>>> 63e45a24
+additional_val_data_dirs: Null