--- conflicted
+++ resolved
@@ -12,13 +12,9 @@
 # Model and Training Arguments
 
 project_name: "Embedding-SwinV2-CXL-Open" # WandB project name form: <Function>-<Backbone>-<Dataset>-<Set-Type> eg. Embedding-ResNet50-CXL-Open
-<<<<<<< HEAD
-run_name: "121-visualize-embeddings" # Name for this training run form: <Issue Number>-<Purpose> eg. #123-testing-new-data
-wandb_tags: ["baseline", "pure-openset"]            # WandB tags for experiment tracking
-=======
+
 run_name: "115-run-exploratory-sweeps-low-learning-rate-different-modes" # Name for this training run form: <Issue Number>-<Purpose> eg. #123-testing-new-data
 wandb_tags: ["sweep"]            # WandB tags for experiment tracking
->>>>>>> 1d9b2408
 model_name_or_path: "SwinV2Base"  # Model name or path 
 saved_checkpoint_path: Null       # Path to a saved model checkpoint (if resuming)
 resume: False                     # Resume training from a saved checkpoint can also be a wandb path (wandb:model_id:tag)
