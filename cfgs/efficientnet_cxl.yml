--- conflicted
+++ resolved
@@ -9,17 +9,10 @@
 
 
 # Model and Training Arguments
-<<<<<<< HEAD
-project_name: "test-test-test-test" # WandB project name
-run_name: "145-efficientnet_randrescrop_margin0.5"  # Name for this training run form: <Issue Number>-<Purpose> eg. #123-testing-new-data
-wandb_tags: ["pure-openset"]            # WandB tags for experiment tracking
-model_name_or_path: "EfficientNetV2_Large" # Model name or path 
-=======
 project_name: "CompareLoss-All-CXL-OpenSet" # WandB project name
 run_name: "efficientnet_l-arcface-prec16-improvedembed-p0.32-strongwd"  # Name for this training run form: <Issue Number>-<Purpose> eg. #123-testing-new-data
 wandb_tags: ["pure-openset"]            # WandB tags for experiment tracking
 model_name_or_path: "ConvNeXtV2_Base" # Model name or path 
->>>>>>> bc37b2f0
 saved_checkpoint_path: Null     # Path to a saved model checkpoint (if resuming)
 resume: False                   # Resume training from a saved checkpoint can also be a wandb path (wandb:model_id:tag)
 fast_dev_run: True             # Enable fast development run
@@ -29,34 +22,21 @@
 seed: 42                        # Random seed for reproducibility
 debug: False                    # Enable debug mode
 from_scratch: False             # Train the model from scratch
-<<<<<<< HEAD
 early_stopping_patience: 15      # Early stopping patience (number of epochs)
 embedding_size: 128
 dropout_p: 0.5
-
-weight_decay: 1.0              # Weight decay
-beta1: 0.9                      # Adam optimizer's beta1 parameter
-beta2: 0.999                    # Adam optimizer's beta2 parameter
-epsilon: 1e-7                   # Adam optimizer's epsilon
-=======
-early_stopping_patience: 25      # Early stopping patience (number of epochs)
-embedding_size: 128
-dropout_p: 0.32
 
 weight_decay: 1.0               # Weight decay
 beta1: 0.9                      # Adam optimizer's beta1 parameter
 beta2: 0.999                    # Adam optimizer's beta2 parameter
 epsilon: 1e-7                   # Adam optimizer's epsilon
-margin: 1.0                     # Margin for the contrastive loss (triplet loss)
-loss_mode: "online/soft"        # Loss modes are "offline", "offline/native", "online/soft", "online/semi-hard", "online/hard", "softmax/arcface" and "softmax/vpl"
->>>>>>> bc37b2f0
 
 margin: 0.5                     # Margin for the contrastive loss (triplet loss)
 s: 64.0                         # Scale for the softmax losses 
 delta_t: 50                    # Delta t for the vpl loss
 mem_bank_start_epoch: 15         # Epoch to start using the memory bank
 lambda_membank: 0.5            # Lambda for the memory bank loss
-loss_mode: "softmax/arcface"        # Loss mode (e.g., "online/hard", "online/soft", "offline/native"...)
+loss_mode: "online/soft"        # Loss modes are "offline", "offline/native", "online/soft", "online/semi-hard", "online/hard", "softmax/arcface" and "softmax/vpl"
 
 lr_schedule: "cosine"           # Learning rate schedule (e.g., "linear", "cosine", "exponential", "reduce_on_plateau") TODO: add 
 warmup_mode: "cosine"           # Warmup mode (e.g., "linear", "cosine", "exponential", "constant")
@@ -73,13 +53,8 @@
 val_before_training: True       # Perform validation before training
 only_val: False                 # Perform only validation
 
-<<<<<<< HEAD
-save_interval: 10                # Model checkpoint save interval as a fraction of total steps
-embedding_save_interval: 10      # Embedding save interval
-=======
 save_interval: 5                # Model checkpoint save interval as a fraction of total steps
 embedding_save_interval: 5      # Embedding save interval
->>>>>>> bc37b2f0
 
 # Config and Data Arguments
 # wandb_tags: ["research-template"] # WandB tags for experiment tracking
