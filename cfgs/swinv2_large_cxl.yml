--- conflicted
+++ resolved
@@ -12,13 +12,8 @@
 # Model and Training Arguments
 
 project_name: "Embedding-SwinV2Large-CXL-Open" # WandB project name form: <Function>-<Backbone>-<Dataset>-<Set-Type> eg. Embedding-ResNet50-CXL-Open
-<<<<<<< HEAD
 run_name: "321-weighted-knn" # Name for this training run form: <Issue Number>-<Purpose> eg. #123-testing-new-data
 wandb_tags: ["weighted-knn"]            # WandB tags for experiment tracking
-=======
-run_name: "233-baseline" # Name for this training run form: <Issue Number>-<Purpose> eg. #123-testing-new-data
-wandb_tags: []            # WandB tags for experiment tracking
->>>>>>> 8013f4dc
 model_name_or_path: "SwinV2LargeWrapper"  # Model name or path 
 saved_checkpoint_path: Null       # Path to a saved model checkpoint (if resuming)
 resume: False                     # Resume training from a saved checkpoint can also be a wandb path (wandb:model_id:tag)
@@ -63,13 +58,8 @@
 batch_size: 32                  # Training batch size
 grad_clip: 1.0                  # Gradient clipping value
 gradient_accumulation_steps: 4  # Gradient accumulation steps
-<<<<<<< HEAD
-max_epochs: 10                  # Training goal (large number)
-val_before_training: True       # Perform validation before training
-=======
 max_epochs: 20                  # Training goal (large number)
 val_before_training: False       # Perform validation before training
->>>>>>> 8013f4dc
 only_val: False                 # Perform only validation
 kfold: False                     # Perform kfold cross validation
 
@@ -81,11 +71,7 @@
 
 data_dir: "/workspaces/gorillatracker/data/splits/ground_truth-cxl-face_images-openset-reid-val-0-test-0-mintraincount-3-seed-42-train-50-val-25-test-25"
 dataset_class: "gorillatracker.datasets.cxl.CXLDataset"
-<<<<<<< HEAD
 data_resize_transform: 192
 
 additional_val_dataset_classes: Null
-additional_val_data_dirs: Null
-=======
-data_resize_transform: 192
->>>>>>> 8013f4dc
+additional_val_data_dirs: Null