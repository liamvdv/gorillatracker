--- conflicted
+++ resolved
@@ -157,11 +157,10 @@
 .gitconfig
 *.pt
 *.ckpt
-<<<<<<< HEAD
+
 *.pth
 .devcontainer/
-=======
+
 *.db
 *visualized.mp4
 cropped_images/*
->>>>>>> 65f871ce
