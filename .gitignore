--- conflicted
+++ resolved
@@ -156,10 +156,7 @@
 mnist/
 .gitconfig
 *.pt
-<<<<<<< HEAD
-=======
 *.ckpt
->>>>>>> b1cddd16
 *.db
 *visualized.mp4
 cropped_images/*