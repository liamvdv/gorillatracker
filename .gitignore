data/*
video_data/*
!data/mock/
data/mock/tokenized/*
logs/
# experiment output logs
wandb/
artifacts/
ignored/
results/
**/checkpoints/*.ckpt
# Byte-compiled / optimized / DLL files
__pycache__/
*.py[cod]
*$py.class

# C extensions
*.so

# Distribution / packaging
.Python
build/
develop-eggs/
dist/
downloads/
eggs/
.eggs/
lib/
lib64/
parts/
sdist/
var/
wheels/
pip-wheel-metadata/
share/python-wheels/
*.egg-info/
.installed.cfg
*.egg
MANIFEST

# PyInstaller
#  Usually these files are written by a python script from a template
#  before PyInstaller builds the exe, so as to inject date/other infos into it.
*.manifest
*.spec

# Installer logs
pip-log.txt
pip-delete-this-directory.txt

# Unit test / coverage reports
htmlcov/
.tox/
.nox/
.coverage
.coverage.*
.cache
nosetests.xml
coverage.xml
*.cover
*.py,cover
.hypothesis/
.pytest_cache/

# Translations
*.mo
*.pot

# Django stuff:
*.log
local_settings.py
db.sqlite3
db.sqlite3-journal

# Flask stuff:
instance/
.webassets-cache

# Scrapy stuff:
.scrapy

# Sphinx documentation
docs/_build/

# PyBuilder
target/

# Jupyter Notebook
.ipynb_checkpoints

# IPython
profile_default/
ipython_config.py

# pyenv
.python-version

# pipenv
#   According to pypa/pipenv#598, it is recommended to include Pipfile.lock in version control.
#   However, in case of collaboration, if having platform-specific dependencies or dependencies
#   having no cross-platform support, pipenv may install dependencies that don't work, or not
#   install all needed dependencies.
#Pipfile.lock

# PEP 582; used by e.g. github.com/David-OConnor/pyflow
__pypackages__/

# Celery stuff
celerybeat-schedule
celerybeat.pid

# SageMath parsed files
*.sage.py

# Environments
.env
.venv
env/
venv/
ENV/
env.bak/
venv.bak/

# Spyder project settings
.spyderproject
.spyproject

# Rope project settings
.ropeproject

# mkdocs documentation
/site

# mypy
.mypy_cache/
.dmypy.json
dmypy.json

# Pyre type checker
.pyre/

# everything that has to do with run-results
/template
/ultralytics
yolov8n.pt
/.vscode
.devcontainer/
/runs
/checkpoints
/gorillavision
.ruff_cache
MNIST/

/datasets/
/models/
mnist/
.gitconfig
*.pt
<<<<<<< HEAD
=======
*.ckpt
>>>>>>> e3fbfa22
*.db
*visualized.mp4
cropped_images/*<|MERGE_RESOLUTION|>--- conflicted
+++ resolved
@@ -156,10 +156,7 @@
 mnist/
 .gitconfig
 *.pt
-<<<<<<< HEAD
-=======
 *.ckpt
->>>>>>> e3fbfa22
 *.db
 *visualized.mp4
 cropped_images/*