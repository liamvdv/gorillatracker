--- conflicted
+++ resolved
@@ -147,11 +147,7 @@
 /checkpoints
 /gorillavision
 .ruff_cache
-<<<<<<< HEAD
-/datasets
-mnist/
-=======
+
 datasets/
 mnist/
-.gitconfig
->>>>>>> 02c7bf15
+.gitconfig