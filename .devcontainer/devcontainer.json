--- conflicted
+++ resolved
@@ -30,13 +30,8 @@
         // DO NOT COMMIT THIS ENABLED TO REMOTE.
         // "--gpus",
         // "device=0",
-<<<<<<< HEAD
-        "-u",
-        "0"
-=======
         // "-u",
         // "0"
->>>>>>> f227a066
     ],
     // ------------------------------------------------------------
     // Setup your mounts and env vars like for a docker run command
