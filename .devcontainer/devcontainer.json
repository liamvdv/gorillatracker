// For format details, see https://aka.ms/devcontainer.json. For config options, see the
// README at: https://github.com/devcontainers/templates/tree/main/src/docker-existing-dockerfile
{
    // "name": "bp_devcontainer:1.0.2",
    // Put your own built docker image here
    "image": "liamvdv/gorillatracker-ubuntu-dev:1.1.0",
    //-------------------------------------------------
    // ---- Alternative: let VS Code build the image---
    // ------------------------------------------------
    // "build": {
    //     // Sets the run context to one level up instead of the .devcontainer folder.
    //     "context": "..",
    //     // Update the 'dockerFile' property if you aren't using the standard 'Dockerfile' filename.
    //     "dockerfile": "../Dockerfile",
    //     "args": {
    //         "OS_SELECTOR": "ubuntu" // force ubuntu base OS for devcontainer, necessary if you want to use "features"
    //     }
    // },
    ////////////////////////////////////////////////////////////
    // -----------------------------------
    // CUSTOMIZE SOME THINGS BELOW HERE !!!!!
    // -----------------------------------
    ////////////////////////////////////////////////////////////
    // Specify which GPU device you want to use (e.g "device=0")
    "runArgs": [
        "--ipc=host",
        "--network=host",
        // UNSAFE. Use with caution. Changes propagate to host.
        // "--pid=host",
        // DO NOT COMMIT THIS ENABLED TO REMOTE.
<<<<<<< HEAD
        "--gpus",
        "device=6",
        "-u",
        "0"
=======
        // "--gpus",
        // "device=0",
        // "-u",
        // "0"
>>>>>>> 65f871ce
    ],
    // ------------------------------------------------------------
    // Setup your mounts and env vars like for a docker run command
    // ------------------------------------------------------------
    // Mount cache files like HuggingFace datasets cache. The user directory inside the container is /home/mamba/
    // Paths need to be absolute, so we use the localEnv variable to get the local user home directory
    // Check HF_DATASETS_CACHE, WANDB_DATA_DIR, XDG_CACHE_HOME etc. env vars to see what you need to mount
    // "mounts": [
    // "source=/scratch/YOUR_USERNAME/data,target=/scratch/YOUR_USERNAME/data,type=bind",
    // "source=/scratch/YOUR_USERNAME/cache,target=/scratch/YOUR_USERNAME/cache,type=bind"
    // ],
    "mounts": [
        "source=${localEnv:HOME}/.ssh,target=/root/.ssh,type=bind,ro", // NOTE(memben): this is to get access to github 
        "source=${localEnv:HOME}/kajo/.netrc,target=/home/mamba/.netrc,type=bind", // this is to get WANDB_API_KEY from .netrc
        "source=${localEnv:HOME}/kajo/.gitconfig,target=/home/mamba/.gitconfig,type=bind", // this is to get git credentials
        "source=${localEnv:HOME}/kajo/.cache,target=/home/mamba/.cache,type=bind", // general cache directory
        // GorillaTracker specific mounts.
        // NOTE(liamvdv): You have NO GOOD REASON to mount this dir as non-read-only. Please consult team if you think you need it.
        "source=${localEnv:HOME}/data,target=/workspaces/gorillatracker/data,type=bind,ro",
        "source=${localEnv:HOME}/data/embeddings,target=/workspaces/gorillatracker/data/embeddings,type=bind",
        "source=${localEnv:HOME}/data/splits/,target=/workspaces/gorillatracker/data/splits,type=bind",
        // "source=/scratch1/wildlife_conservation_data/spac_gorillas_converted,target=/workspaces/gorillatracker/video_data,type=bind,ro", // cannot mount into data
        // NOTE(liamvdv): Allow write.
        "source=${localEnv:HOME}/models/,target=/workspaces/gorillatracker/models,type=bind"
    ],
    "remoteEnv": {
        "WANDB_API_KEY": "${localEnv:WANDB_API_KEY}",
        // "WANDB_DATA_DIR": "${localEnv:WANDB_DATA_DIR}",
        // "WANDB_DIR": "${localEnv:WANDB_DIR}",
        // "HF_DATASETS_CACHE": "${localEnv:HF_DATASETS_CACHE}",
        // "XDG_CACHE_HOME": "${localEnv:XDG_CACHE_HOME}", // if you use a custom cache dir
    },
    ////////////////////////////////////////////////////////////////////
    // -----------------------------------------------------
    // END CUSTOMIZATION OF ENV VARS, MOUNTS, RUN ARGS etc.
    // -----------------------------------------------------
    ////////////////////////////////////////////////////////////////////
    // Features to add to the dev container. More info: https://containers.dev/features.
    // Doesn't work with centOS / RHEL base images, which we use
    "features": {
        "ghcr.io/devcontainers/features/git:1.1.5": {},
    },
    "customizations": {
        // Configure properties specific to VS Code.
        "vscode": {
            // Add the IDs of extensions you want installed when the container is created.
            // These depend on your preferences, we just want to give our recommendations here.
            "extensions": [
                "ms-python.python",
                "VisualStudioExptTeam.vscodeintellicode",
                "github.copilot",
                "kevinrose.vsc-python-indent",
                "ms-python.black-formatter",
                "charliermarsh.ruff",
                "ms-azuretools.vscode-docker",
                // nice to have below
                "jgclark.vscode-todo-highlight",
                "percy.vscode-pydata-viewer",
                "njqdev.vscode-python-typehint",
                "foxundermoon.shell-format",
                "ms-toolsai.jupyter"
            ]
        }
    },
    "postCreateCommand": "pip install -e ."
    // Use 'forwardPorts' to make a list of ports inside the container available locally.
    // "forwardPorts": []
}<|MERGE_RESOLUTION|>--- conflicted
+++ resolved
@@ -28,17 +28,10 @@
         // UNSAFE. Use with caution. Changes propagate to host.
         // "--pid=host",
         // DO NOT COMMIT THIS ENABLED TO REMOTE.
-<<<<<<< HEAD
-        "--gpus",
-        "device=6",
-        "-u",
-        "0"
-=======
         // "--gpus",
         // "device=0",
         // "-u",
         // "0"
->>>>>>> 65f871ce
     ],
     // ------------------------------------------------------------
     // Setup your mounts and env vars like for a docker run command
