--- conflicted
+++ resolved
@@ -29,15 +29,9 @@
         // "--pid=host",
         // DO NOT COMMIT THIS ENABLED TO REMOTE.
         // "--gpus",
-<<<<<<< HEAD
-        // "device=1",
+        // "device=0",
         // "-u",
         // "0"
-=======
-        // "device=0",
-        "-u",
-        "0"
->>>>>>> 282681d7
     ],
     // ------------------------------------------------------------
     // Setup your mounts and env vars like for a docker run command
