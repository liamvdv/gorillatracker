--- conflicted
+++ resolved
@@ -67,12 +67,9 @@
       - git+https://github.com/facebookresearch/segment-anything.git
       - easyocr
       - umap-learn
-<<<<<<< HEAD
-=======
       - grad-cam
       - facenet_pytorch
 
->>>>>>> aaf8da1e
 
 # Non-standard section listing target platforms for conda-lock:
 platforms:
