--- conflicted
+++ resolved
@@ -34,12 +34,8 @@
   - pandas
   - seqeval
   - scikit-learn
-<<<<<<< HEAD
-  - networkx
-=======
   - matplotlib
   - seaborn
->>>>>>> 850e7df6
 
   # Misc
   - pydantic
