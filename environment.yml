name: research
channels:
  - conda-forge
  - nvidia # nvidia channel for cuda packages
  # We want to have a reproducible setup, so we don't want default channels,
  # which may be different for different users. All required channels should
  # be listed explicitly here.
  - nodefaults
  - pyviz/label/dev
dependencies:
  - python=3.10 # or don't specify the version and use latest stable

  # ML libraries
  - pytorch::pytorch>=2.0 # or don't specify the version and use latest stable
  # CUDA only on linux and windows
  - pytorch::pytorch-cuda=11.8 # [linux]
  - pytorch::pytorch-cuda=11.8 # [win]
  - wandb
  - lightning
  - transformers
  - tokenizers
  - datasets
  - evaluate
  - accelerate
  - sentencepiece
  - ultralytics=8.0.186
  - torchvision
  - faiss-cpu
  - timm  # maybe necessary to switch to faiss-cuda

  # Good to have
  - numpy
  - scipy
  - pandas
  - seqeval
  - scikit-learn
  - matplotlib
  - seaborn

  # Misc
  - jsonlines
  - zstandard
  - debugpy
  - tqdm
  - ipykernel
  - bokeh
  - colorcet
  - ipywidgets

  # Dev dependencies
  - black
  - ruff
  - isort
  - mypy
  - pytest

  # pip dependencies
  - pip
  - pip:
      - pipx
      - warmup-scheduler
      - simple_parsing
      - print-on-steroids[exceptions]
      - opencv-python-headless
      - types-PyYAML
      - git+https://github.com/facebookresearch/segment-anything.git
      - easyocr
<<<<<<< HEAD
      - umap-learn
      - grad-cam
=======
      - grad-cam
      - facenet_pytorch

>>>>>>> bc37b2f0

# Non-standard section listing target platforms for conda-lock:
platforms:
  - linux-64
  - osx-arm64 # This is for M1/M2 MacBooks
  # - linux-aarch64 # This is linux-arm64. We can build Docker images for M1/M2 Macs on top of this - won't support MPS though
  - win-64<|MERGE_RESOLUTION|>--- conflicted
+++ resolved
@@ -65,14 +65,10 @@
       - types-PyYAML
       - git+https://github.com/facebookresearch/segment-anything.git
       - easyocr
-<<<<<<< HEAD
       - umap-learn
-      - grad-cam
-=======
       - grad-cam
       - facenet_pytorch
 
->>>>>>> bc37b2f0
 
 # Non-standard section listing target platforms for conda-lock:
 platforms:
