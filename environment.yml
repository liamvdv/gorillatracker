--- conflicted
+++ resolved
@@ -60,10 +60,7 @@
   - pip
   - pip:
       - pipx
-<<<<<<< HEAD
-=======
        # NOTE(memben): 🚩 see end of dockerfile, needed to fix dependency hell, https://github.com/ultralytics/ultralytics/issues/1270
->>>>>>> 84e03c4c
       - opencv-python-headless
       - psycopg2-binary
       - sqlalchemy
@@ -72,11 +69,6 @@
       - print-on-steroids[exceptions]
       - ultralytics 
       - lapx>=0.5.2 # for ultralytics tracking
-<<<<<<< HEAD
-      # - opencv-python-headless # NOTE(memben): 🚩 see end of dockerfile, needed to fix dependency hell
-      # https://github.com/ultralytics/ultralytics/issues/1270
-=======
->>>>>>> 84e03c4c
       - types-PyYAML
       - git+https://github.com/facebookresearch/segment-anything.git
       - easyocr
