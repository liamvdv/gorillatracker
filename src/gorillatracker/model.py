--- conflicted
+++ resolved
@@ -8,11 +8,7 @@
 import torch
 import torch.nn as nn
 import torchvision.transforms.v2 as transforms_v2
-<<<<<<< HEAD
-# from facenet_pytorch import InceptionResnetV1
-=======
 from lightning.pytorch.utilities.types import LRSchedulerConfigType
->>>>>>> f8bb4ba2
 from print_on_steroids import logger
 from torch.optim.adamw import AdamW
 from torchvision import transforms
@@ -1179,44 +1175,6 @@
         )
 
 
-<<<<<<< HEAD
-# class FaceNetWrapper(BaseModule):
-#     def __init__(  # type: ignore
-#         self,
-#         **kwargs,
-#     ) -> None:
-#         super().__init__(**kwargs)
-#         self.model = InceptionResnetV1(pretrained="vggface2")
-        
-#         self.model.last_linear = torch.nn.Sequential(
-#             torch.nn.BatchNorm1d(1792),
-#             torch.nn.Dropout(p=self.dropout_p),
-#             torch.nn.Linear(in_features=1792, out_features=self.embedding_size),
-#         )
-#         self.model.last_bn = torch.nn.BatchNorm1d(self.embedding_size)
-#         self.set_losses(self.model, **kwargs)
-
-#     @classmethod
-#     def get_tensor_transforms(cls) -> Callable[[torch.Tensor], torch.Tensor]:
-#         return transforms.Compose(
-#             [
-#                 transforms.Resize((192), antialias=True),
-#                 transforms_v2.Normalize([0.485, 0.456, 0.406], std=[0.229, 0.224, 0.225]),
-#             ]
-#         )
-
-#     @classmethod
-#     def get_training_transforms(cls) -> Callable[[torch.Tensor], torch.Tensor]:
-#         return transforms.Compose(
-#             [
-#                 transforms.RandomErasing(p=0.5, scale=(0.02, 0.13)),
-#                 transforms_v2.RandomHorizontalFlip(p=0.5),
-#             ]
-#         )
-
-
-=======
->>>>>>> f8bb4ba2
 class MiewIdNetWrapper(BaseModule):
     def __init__(  # type: ignore
         self,
@@ -1298,10 +1256,6 @@
     "ConvNextClipWrapper": ConvNextClipWrapper,
     "VisionTransformerDinoV2": VisionTransformerDinoV2Wrapper,
     "VisionTransformerClip": VisionTransformerClipWrapper,
-<<<<<<< HEAD
-    # "FaceNet": FaceNetWrapper,
-=======
->>>>>>> f8bb4ba2
     "MiewIdNet": MiewIdNetWrapper,
     "EfficientNet_RW_M": EfficientNetRW_M,
     "InceptionV3": InceptionV3Wrapper,
