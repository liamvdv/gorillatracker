import importlib
from functools import partial
from typing import Any, Callable, Dict, Literal, Optional, Tuple, Type

import lightning as L
import numpy as np
import pandas as pd
import timm
import torch
import torch.nn as nn
import torchvision.transforms.v2 as transforms_v2
<<<<<<< HEAD
# from facenet_pytorch import InceptionResnetV1
=======
from lightning.pytorch.utilities.types import LRSchedulerConfigType
>>>>>>> da3472b6
from print_on_steroids import logger
from torch.optim.adamw import AdamW
from torchvision import transforms
from torchvision.models import (
    EfficientNet_V2_L_Weights,
    ResNet18_Weights,
    ResNet50_Weights,
    ResNet152_Weights,
    efficientnet_v2_l,
    resnet18,
    resnet50,
    resnet152,
)
from transformers import ResNetModel

import gorillatracker.type_helper as gtypes
from gorillatracker.data.nlet import NletDataModule
from gorillatracker.data.utils import flatten_batch, lazy_batch_size
from gorillatracker.losses.get_loss import get_loss
<<<<<<< HEAD
from gorillatracker.metrics import evaluate_embeddings, knn # log_train_images_to_wandb, pca, tsne
=======
from gorillatracker.metrics import evaluate_embeddings, knn, knn_ssl, log_train_images_to_wandb, pca, tsne
>>>>>>> da3472b6
from gorillatracker.model_miewid import GeM, load_miewid_model  # type: ignore
from gorillatracker.utils.labelencoder import LinearSequenceEncoder


def warmup_lr(
    warmup_mode: Literal["linear", "cosine", "exponential", "constant"],
    epoch: int,
    initial_lr: float,
    start_lr: float,
    warmup_epochs: int,
) -> float:
    if warmup_mode == "linear":
        return (epoch / warmup_epochs * (start_lr - initial_lr) + initial_lr) / initial_lr
    elif warmup_mode == "cosine":
        return (start_lr - (start_lr - initial_lr) * (np.cos(np.pi * epoch / warmup_epochs) + 1) / 2) / initial_lr
    elif warmup_mode == "exponential":
        decay = (start_lr / initial_lr) ** (1 / warmup_epochs)
        return decay**epoch
    elif warmup_mode == "constant":
        return 1.0
    else:
        raise ValueError(f"Unknown warmup_mode {warmup_mode}")


def linear_lr(epoch: int, n_epochs: int, initial_lr: float, start_lr: float, end_lr: float, **args: Any) -> float:
    return (end_lr + (start_lr - end_lr) * (1 - epoch / n_epochs)) / initial_lr


def cosine_lr(epoch: int, n_epochs: int, initial_lr: float, start_lr: float, end_lr: float, **args: Any) -> float:
    return (end_lr + (start_lr - end_lr) * (np.cos(np.pi * epoch / n_epochs) + 1) / 2) / initial_lr


def exponential_lr(
    epoch: int, n_epochs: float, initial_lr: float, start_lr: float, end_lr: float, **args: Any
) -> float:
    decay = (end_lr / start_lr) ** (1 / n_epochs)
    return start_lr * (decay**epoch) / initial_lr


def schedule_lr(
    lr_schedule_mode: Literal["linear", "cosine", "exponential", "constant"],
    epochs: int,
    initial_lr: float,
    start_lr: float,
    end_lr: float,
    n_epochs: int,
) -> float:
    if lr_schedule_mode == "linear":
        return linear_lr(epochs, n_epochs, initial_lr, start_lr, end_lr)
    elif lr_schedule_mode == "cosine":
        return cosine_lr(epochs, n_epochs, initial_lr, start_lr, end_lr)
    elif lr_schedule_mode == "exponential":
        return exponential_lr(epochs, n_epochs, initial_lr, start_lr, end_lr)
    elif lr_schedule_mode == "constant":
        return 1.0
    else:
        raise ValueError(f"Unknown lr_schedule_mode {lr_schedule_mode}")


def combine_schedulers(
    warmup_mode: Literal["linear", "cosine", "exponential", "constant"],
    lr_schedule_mode: Literal["linear", "cosine", "exponential", "constant"],
    epochs: int,
    initial_lr: float,
    start_lr: float,
    end_lr: float,
    n_epochs: int,
    warmup_epochs: int,
) -> float:
    if epochs < warmup_epochs:  # 0 : warmup_epochs - 1
        return warmup_lr(warmup_mode, epochs, initial_lr, start_lr, warmup_epochs)
    else:  # warmup_epochs - 1 : n_epochs - 1
        return schedule_lr(
            lr_schedule_mode, epochs - warmup_epochs, initial_lr, start_lr, end_lr, n_epochs - warmup_epochs
        )


def in_batch_mixup(data: torch.Tensor, targets: torch.Tensor, alpha: float = 0.2) -> tuple[torch.Tensor, torch.Tensor]:
    """Mixes the data and targets in a batch randomly. Targets need to be one-hot encoded."""
    indices = torch.randperm(data.size(0))
    data2 = data[indices]
    targets2 = targets[indices]

    lam = torch.FloatTensor([np.random.beta(alpha, alpha)]).to(data.device)  # f(x; a,b) = const * x^(a-1) * (1-x)^(b-1)
    data = data * lam + data2 * (1 - lam)
    targets = targets * lam + targets2 * (1 - lam)

    return data, targets


Runner = Any


class BaseModule(L.LightningModule):
    """
    must be subclassed and set self.model = ...
    """

    def __init__(
        self,
        data_module: NletDataModule,
        from_scratch: bool,
        wandb_run: Runner,
        loss_mode: str,
        weight_decay: float,
        lr_schedule: Literal["linear", "cosine", "exponential", "constant", "reduce_on_plateau"],
        warmup_mode: Literal["linear", "cosine", "exponential", "constant"],
        warmup_epochs: int,
        max_epochs: int,
        initial_lr: float,
        start_lr: float,
        end_lr: float,
        stepwise_schedule: bool,
        lr_interval: int,
        beta1: float,
        beta2: float,
        epsilon: float = 1e-8,
        save_hyperparameters: bool = True,
        embedding_size: int = 256,
        batch_size: int = 32,
        dataset_names: list[str] = [],
        accelerator: str = "cpu",
        dropout_p: float = 0.0,
        use_dist_term: bool = False,
        use_inbatch_mixup: bool = False,
        kfold_k: Optional[int] = None,
        knn_with_train: bool = False,
        use_quantization_aware_training: bool = False,
        every_n_val_epochs: int = 1,
        fast_dev_run: bool = False,
        **kwargs: Dict[str, Any],
    ) -> None:
        super().__init__()

        if save_hyperparameters:
            self.save_hyperparameters(ignore=["save_hyperparameters"])

        ####### Optimizer and Scheduler
        self.weight_decay = weight_decay
        self.lr_schedule = lr_schedule
        self.warmup_mode = warmup_mode
        self.warmup_epochs = warmup_epochs
        self.max_epochs = max_epochs
        self.initial_lr = initial_lr
        self.start_lr = start_lr
        self.end_lr = end_lr
        self.stepwise_schedule = stepwise_schedule
        self.lr_interval = lr_interval
        self.beta1 = beta1
        self.beta2 = beta2
        self.epsilon = epsilon

        ####### Embedding Layers
        self.from_scratch = from_scratch
        self.embedding_size = embedding_size
        self.dropout_p = dropout_p

        ####### Losses
        assert "softmax" in loss_mode or not use_inbatch_mixup, "In-batch mixup is only supported for softmax losses."

        self.loss_mode = loss_mode
        self.use_dist_term = use_dist_term
        self.use_inbatch_mixup = use_inbatch_mixup

        ####### Other
        self.quant = torch.quantization.QuantStub()  # type: ignore
        self.kfold_k = kfold_k
        self.use_quantization_aware_training = use_quantization_aware_training
        self.knn_with_train = knn_with_train
        self.wandb_run = wandb_run
        self.fast_dev_run = fast_dev_run
        self.every_n_val_epochs = every_n_val_epochs
        self.dm = data_module

        ##### Create List of embeddings_tables
        self.embeddings_table_columns = [
            "label",
            "embedding",
            "id",
            "partition",  # val for validation, train for training
            "dataset",
        ]  # note that the dataloader usually returns the order (id, embedding, label)
        self.dataset_names = dataset_names
        self.embeddings_table_list = [
            pd.DataFrame(columns=self.embeddings_table_columns) for _ in range(len(self.dataset_names))
        ]

    def set_losses(
        self,
        model: nn.Module,
        loss_mode: str,
        margin: float,
        s: float,
        delta_t: int,
        mem_bank_start_epoch: int,
        lambda_membank: float,
        embedding_size: int,
        batch_size: int,
        num_classes: Optional[tuple[int, int, int]],
        class_distribution: Optional[dict[int, int]],
        use_focal_loss: bool,
        k_subcenters: int,
        accelerator: str,
        label_smoothing: float,
        l2_alpha: float,
        l2_beta: float,
        path_to_pretrained_weights: str,
        use_class_weights: bool,
        use_dist_term: bool,
        **kwargs: Any,
    ) -> None:
        kfold_prefix = f"fold-{self.kfold_k}/" if self.kfold_k is not None else ""
        self.loss_module_train = get_loss(
            loss_mode,
            margin=margin,
            embedding_size=embedding_size,
            batch_size=batch_size,
            delta_t=delta_t,
            s=s,
            num_classes=num_classes[0] if num_classes is not None else None,  # TODO(memben)
            class_distribution=class_distribution[0] if class_distribution is not None else None,  # TODO(memben)
            mem_bank_start_epoch=mem_bank_start_epoch,
            lambda_membank=lambda_membank,
            accelerator=accelerator,
            l2_alpha=l2_alpha,
            l2_beta=l2_beta,
            path_to_pretrained_weights=path_to_pretrained_weights,
            use_focal_loss=use_focal_loss,
            label_smoothing=label_smoothing,
            model=model,
            k_subcenters=k_subcenters,
            use_class_weights=use_class_weights,
            use_dist_term=use_dist_term,
            # log_func=lambda x, y: self.log("train/"+ x, y, on_epoch=True),
            log_func=lambda x, y: self.log(f"{kfold_prefix}{x}", y),
            teacher_model_wandb_link=kwargs.get("teacher_model_wandb_link", ""),
        )
        self.loss_module_val = get_loss(
            loss_mode,
            margin=margin,
            embedding_size=embedding_size,
            batch_size=batch_size,
            delta_t=delta_t,
            s=s,
            num_classes=num_classes[1] if num_classes is not None else None,  # TODO(memben)
            class_distribution=class_distribution[1] if class_distribution is not None else None,  # TODO(memben)
            mem_bank_start_epoch=mem_bank_start_epoch,
            lambda_membank=lambda_membank,
            accelerator=accelerator,
            l2_alpha=l2_alpha,
            l2_beta=l2_beta,
            path_to_pretrained_weights=path_to_pretrained_weights,
            use_focal_loss=use_focal_loss,
            label_smoothing=label_smoothing,
            model=model,
            log_func=lambda x, y: self.log(f"{kfold_prefix}{x}", y),
            k_subcenters=1,
            use_class_weights=use_class_weights,
            use_dist_term=use_dist_term,
            teacher_model_wandb_link=kwargs.get("teacher_model_wandb_link", ""),
        )
        self.loss_module_val.eval()  # type: ignore

    def forward(self, x: torch.Tensor) -> torch.Tensor:
        return self.model(x)

    def on_train_epoch_start(self) -> None:
        # log_train_images_to_wandb(self.wandb_run, self.trainer, self.dm.train_dataloader(), n_samples=1)

        if self.loss_mode.endswith("vpl") and self.trainer.current_epoch >= self.loss_module_train.mem_bank_start_epoch:  # type: ignore
            self.loss_module_train.set_using_memory_bank(True)  # type: ignore
            logger.info("Using memory bank")
        elif (
            self.loss_mode.endswith("vpl/l2sp")
            and self.trainer.current_epoch >= self.loss_module_train.loss.mem_bank_start_epoch  # type: ignore
        ):  # is wrapped in l2sp regularization
            self.loss_module_train.loss.set_using_memory_bank(True)  # type: ignore
            logger.info("Using memory bank")

    def perform_mixup(self, flat_images: torch.Tensor, flat_labels: torch.Tensor) -> tuple[torch.Tensor, torch.Tensor]:
        num_classes: int
        if "l2sp" in self.loss_mode and not self.use_dist_term:
            num_classes = self.loss_module_train.loss.num_classes  # type: ignore
            flat_labels = self.loss_module_train.loss.le.encode_list(flat_labels.tolist())  # type: ignore
        elif "l2sp" in self.loss_mode and self.use_dist_term:
            num_classes = self.loss_module_train.loss.arcface.num_classes  # type: ignore
            flat_labels = self.loss_module_train.loss.arcface.le.encode_list(flat_labels.tolist())  # type: ignore
        elif "l2sp" not in self.loss_mode and self.use_dist_term:
            num_classes = self.loss_module_train.arcface.num_classes  # type: ignore
            flat_labels = self.loss_module_train.arcface.le.encode_list(flat_labels.tolist())  # type: ignore
        else:
            num_classes = self.loss_module_train.num_classes  # type: ignore
            flat_labels = self.loss_module_train.le.encode_list(flat_labels.tolist())  # type: ignore

        flat_labels = torch.tensor(flat_labels).to(flat_images.device)
        flat_labels_onehot = torch.nn.functional.one_hot(flat_labels, num_classes).float()
        flat_images, flat_labels_onehot = in_batch_mixup(flat_images, flat_labels_onehot)

        return flat_images, flat_labels_onehot

    def training_step(self, batch: gtypes.NletBatch, batch_idx: int) -> torch.Tensor:
        _, images, _ = batch
        _, flat_images, flat_labels = flatten_batch(batch)

        flat_labels_onehot = None
        if self.use_inbatch_mixup:
            flat_images, flat_labels_onehot = self.perform_mixup(flat_images, flat_labels)
        embeddings = self.forward(flat_images)

        assert not torch.isnan(embeddings).any(), f"Embeddings are NaN: {embeddings}"
        loss, pos_dist, neg_dist = self.loss_module_train(embeddings=embeddings, labels=flat_labels, images=images, labels_onehot=flat_labels_onehot)  # type: ignore

        log_str_prefix = f"fold-{self.kfold_k}/" if self.kfold_k is not None else ""
        self.log(f"{log_str_prefix}train/negative_distance", neg_dist, on_step=True)
        self.log(f"{log_str_prefix}train/loss", loss, on_step=True, prog_bar=True, sync_dist=True)
        self.log(f"{log_str_prefix}train/positive_distance", pos_dist, on_step=True)
        self.log(f"{log_str_prefix}train/negative_distance", neg_dist, on_step=True)
        return loss

    def add_validation_embeddings(
        self,
        anchor_ids: list[str],
        anchor_embeddings: torch.Tensor,
        anchor_labels: torch.Tensor,
        dataloader_idx: int,
    ) -> None:
        # save anchor embeddings of validation step for later analysis in W&B
        embeddings = torch.reshape(anchor_embeddings, (-1, self.embedding_size))
        embeddings = embeddings.cpu()

        assert len(self.embeddings_table_columns) == 5, "Embeddings table columns are not set correctly."
        anchor_labels_list = anchor_labels.tolist()
        data = {
            self.embeddings_table_columns[0]: [int(x) for x in anchor_labels_list],
            self.embeddings_table_columns[1]: [embedding.numpy() for embedding in embeddings],
            self.embeddings_table_columns[2]: anchor_ids,
            self.embeddings_table_columns[3]: "val",
            self.embeddings_table_columns[4]: self.dataset_names[dataloader_idx],
        }

        df = pd.DataFrame(data)
        self.embeddings_table_list[dataloader_idx] = pd.concat(
            [df, self.embeddings_table_list[dataloader_idx]], ignore_index=True
        )
        # NOTE(rob2u): will get flushed by W&B Callback on val epoch end.

    def validation_step(self, batch: gtypes.NletBatch, batch_idx: int, dataloader_idx: int = 0) -> torch.Tensor:
        dataloader_name = self.dataset_names[dataloader_idx]

        batch_size = lazy_batch_size(batch)
        _, images, _ = batch
        flat_ids, flat_images, flat_labels = flatten_batch(batch)
        anchor_ids = list(flat_ids[:batch_size])

        embeddings = self.forward(flat_images)

        self.add_validation_embeddings(anchor_ids, embeddings[:batch_size], flat_labels[:batch_size], dataloader_idx)
        if "softmax" not in self.loss_mode and not self.use_dist_term:
            loss, pos_dist, neg_dist = self.loss_module_val(embeddings, flat_labels, images=images)  # type: ignore
            kfold_prefix = f"fold-{self.kfold_k}/" if self.kfold_k is not None else ""
            self.log(
                f"{dataloader_name}/{kfold_prefix}val/loss",
                loss,
                on_step=True,
                sync_dist=True,
                prog_bar=True,
                add_dataloader_idx=False,
            )
            self.log(
                f"{dataloader_name}/{kfold_prefix}val/positive_distance",
                pos_dist,
                on_step=True,
                add_dataloader_idx=False,
            )
            self.log(
                f"{dataloader_name}/{kfold_prefix}val/negative_distance",
                neg_dist,
                on_step=True,
                add_dataloader_idx=False,
            )
            return loss
        else:
            return torch.tensor(0.0)  # TODO(memben): ???

    def on_validation_epoch_end(self, dataloader_idx: int = 0) -> None:
        # TODO(rob2u): this fails, IDK why gradient calc is activated, params are not frozen
        # if self.trainer.model.dtype == torch.float32 and not self.use_quantization_aware_training:  # type: ignore
        #     log_grad_cam_images_to_wandb(self.wandb_run, self.trainer, self.dm.train_dataloader())

        dataloader_name = self.dataset_names[dataloader_idx]
        kfold_prefix = f"fold-{self.kfold_k}/" if self.kfold_k is not None else ""

        if "softmax" in self.loss_mode:
            self.validation_loss_softmax(dataloader_name, kfold_prefix)

        embeddings_table_list = self.embeddings_table_list

        assert self.trainer.max_epochs is not None
        for dataloader_idx, embeddings_table in enumerate(embeddings_table_list):
            self.eval_embeddings_table(embeddings_table, dataloader_idx)

        # clear the table where the embeddings are stored
        self.embeddings_table_list = [
            pd.DataFrame(columns=self.embeddings_table_columns) for _ in range(len(self.dataset_names))
        ]  # reset embeddings table

    def lambda_schedule(self, epoch: int) -> float:
        return combine_schedulers(
            self.warmup_mode,
            self.lr_schedule,  # type: ignore
            epoch,
            self.initial_lr,
            self.start_lr,
            self.end_lr,
            self.max_epochs,
            self.warmup_epochs,
        )

    def configure_optimizers(self) -> L.pytorch.utilities.types.OptimizerLRSchedulerConfig:
        logger.info(
            f"Using {self.lr_schedule} learning rate schedule with {self.warmup_mode} warmup for {self.max_epochs} epochs."
        )
        if "l2sp" in self.loss_mode and self.weight_decay != 0.0:
            logger.warning(
                "Using L2SP regularization, weight decay will be set to 0.0. Please use the l2_alpha and l2_beta arguments to set the L2SP parameters."
            )

        optimizer = AdamW(
            self.model.parameters(),
            lr=self.initial_lr,
            betas=(self.beta1, self.beta2),
            eps=self.epsilon,
            weight_decay=self.weight_decay if "l2sp" not in self.loss_mode else 0.0,
        )
        if self.lr_schedule != "reduce_on_plateau":
            lambda_scheduler = torch.optim.lr_scheduler.LambdaLR(
                optimizer=optimizer,
                lr_lambda=self.lambda_schedule,
            )
            if self.stepwise_schedule:
                # lr_scheduler: LRSchedulerConfigType = {
                lr_scheduler = {
                    "scheduler": lambda_scheduler,
                    "interval": "step",
                    "frequency": self.lr_interval,
                }
            else:
                lr_scheduler = {"scheduler": lambda_scheduler, "interval": "epoch"}

            return {
                "optimizer": optimizer,
                "lr_scheduler": lr_scheduler,
            }
        else:
            plateau_scheduler = torch.optim.lr_scheduler.ReduceLROnPlateau(
                optimizer=optimizer,
                mode="min",
                factor=self.lr_decay,
                patience=self.lr_decay_interval,
                verbose=True,
                threshold=0.0001,
                threshold_mode="rel",
                cooldown=0,
                min_lr=0,
                eps=1e-08,
            )
            return {"optimizer": optimizer, "lr_scheduler": plateau_scheduler}

    def _get_train_embeddings_for_knn(self, trainer: L.Trainer) -> Tuple[torch.Tensor, torch.Tensor, list[gtypes.Id]]:
        assert trainer.model is not None, "Model must be initalized before validation phase."
        train_embedding_batches = []
        train_labels = torch.tensor([])
        train_ids: list[gtypes.Id] = []
        for batch in self.dm.train_dataloader():
            batch_size = lazy_batch_size(batch)
            flat_ids, flat_images, flat_labels = flatten_batch(batch)
            anchor_labels = flat_labels[:batch_size]
            anchor_images = flat_images[:batch_size].to(trainer.model.device)
            anchor_ids = flat_ids[:batch_size]
            embeddings = trainer.model(anchor_images)
            train_embedding_batches.append(embeddings)
            train_labels = torch.cat([train_labels, anchor_labels], dim=0)
            train_ids.extend(anchor_ids)
        train_embeddings = torch.cat(train_embedding_batches, dim=0)
        assert len(train_embeddings) == len(train_labels)
        return train_embeddings.cpu(), train_labels.cpu(), train_ids

    def eval_embeddings_table(self, embeddings_table: pd.DataFrame, dataloader_idx: int) -> None:
        dataloader_name = self.dm.get_dataset_class_names()[dataloader_idx]
        if self.knn_with_train:
            train_embeddings, train_labels, train_ids = self._get_train_embeddings_for_knn(self.trainer)

            # add train embeddings to the embeddings table
            embeddings_table = pd.concat(
                [
                    embeddings_table,
                    pd.DataFrame(
                        {
                            "label": [int(x) for x in train_labels.tolist()],
                            "embedding": train_embeddings.tolist(),
                            "id": train_ids,
                            "partition": "train",
                            "dataset": dataloader_name,
                        }
                    ),
                ],
                ignore_index=True,
            )

        metrics = {
            "knn5": partial(knn, k=5),
            "knn": partial(knn, k=1),
            "knn5_macro": partial(knn, k=5, average="macro"),
            "knn_macro": partial(knn, k=1, average="macro"),
            # "pca": pca,
            # "tsne": tsne,
            # "fc_layer": fc_layer,
        }
        metrics |= (
            {
                "knn5-with-train": partial(knn, k=5, use_train_embeddings=True),
                "knn-with-train": partial(knn, k=1, use_train_embeddings=True),
                "knn5-with-train_macro": partial(knn, k=5, use_train_embeddings=True, average="macro"),
                "knn-with-train_macro": partial(knn, k=1, use_train_embeddings=True, average="macro"),
            }
            if self.knn_with_train
            else {}
        )
        metrics |= (
            {
                "knn_crossencounter": partial(knn, k=1, use_crossvideo_positives=True),
                "knn5_crossencounter": partial(knn, k=5, use_crossvideo_positives=True),
                "knn5_crossencounter_macro": partial(knn, k=5, use_crossvideo_positives=True, average="macro"),
                "knn_crossencounter_macro": partial(knn, k=1, use_crossvideo_positives=True, average="macro"),
            }
            if "CXL" in dataloader_name
            else {}
        )
        metrics = (
            {
                "knn_ssl": partial(knn_ssl, k=1, dm=self.dm),
                "knn5_ssl": partial(knn_ssl, k=5, dm=self.dm),
                "knn_ssl_macro": partial(knn_ssl, k=1, dm=self.dm, average="macro"),
                "knn5_ssl_macro": partial(knn_ssl, k=5, dm=self.dm, average="macro"),
            }
            if "ssl" in dataloader_name.lower()
            else metrics
        )

        metrics = metrics if not self.fast_dev_run else {}

        # log to wandb
        evaluate_embeddings(
            data=embeddings_table,
            embedding_name="val/embeddings",
            metrics=metrics,
            kfold_k=self.kfold_k if hasattr(self, "kfold_k") else None,  # TODO(memben)
            dataloader_name=dataloader_name,
        )

    def validation_loss_softmax(self, dataloader_name: str, kfold_prefix: str) -> None:
        for i, table in enumerate(self.embeddings_table_list):
            logger.info(f"Calculating loss for all embeddings from dataloader {i}: {len(table)}")

            # get weights for all classes by averaging over all embeddings
            loss_module_val = (
                self.loss_module_val if not self.loss_mode.endswith("l2sp") else self.loss_module_val.loss  # type: ignore
            )
            if self.use_dist_term:
                loss_module_val = loss_module_val.arcface

            num_classes = table["label"].nunique()  # TODO(memben + rob2u)
            assert len(table) > 0, f"Empty table for dataloader {i}"

            # get weights for all classes by averaging over all embeddings
            class_weights = torch.zeros(num_classes, self.embedding_size).to(self.device)
            lse = LinearSequenceEncoder()
            table["label"] = table["label"].apply(lse.encode)

            for label in range(num_classes):
                class_embeddings = table[table["label"] == label]["embedding"].tolist()
                class_embeddings = (
                    np.stack(class_embeddings) if len(class_embeddings) > 0 else np.zeros((0, self.embedding_size))
                )
                class_weights[label] = torch.tensor(class_embeddings).mean(dim=0)
                if torch.isnan(class_weights[label]).any():
                    class_weights[label] = 0.0

            # calculate loss for all embeddings
            loss_module_val.update(class_weights, num_classes, lse)

            losses = []
            for _, row in table.iterrows():
                loss, _, _ = loss_module_val(
                    torch.tensor(row["embedding"]).unsqueeze(0),
                    torch.tensor(lse.decode(row["label"])).unsqueeze(0),
                )
                losses.append(loss)
            loss = torch.tensor(losses).mean()
            assert not torch.isnan(loss).any(), f"Loss is NaN: {losses}"
            self.log(f"{dataloader_name}/{kfold_prefix}val/loss", loss, sync_dist=True)

    @classmethod
    def get_training_transforms(cls) -> Callable[[torch.Tensor], torch.Tensor]:
        """Add your data augmentations here. Function will be called after in the training loop"""
        return lambda x: x

    @classmethod
    def get_tensor_transforms(cls) -> None:
        raise NotImplementedError(
            "This method was deprecated! Use arg.use_normalization and args.data_resize_transform instead!"
        )


class EfficientNetV2Wrapper(BaseModule):
    def __init__(  # type: ignore
        self,
        **kwargs,
    ) -> None:
        super().__init__(**kwargs)
        is_from_scratch = kwargs.get("from_scratch", False)
        self.model = (
            efficientnet_v2_l()
            if is_from_scratch
            else efficientnet_v2_l(weights=EfficientNet_V2_L_Weights.IMAGENET1K_V1)
        )
        # self.model.classifier = torch.nn.Sequential(
        #     torch.nn.Linear(in_features=self.model.classifier[1].in_features, out_features=self.embedding_size),
        # )
        self.model.classifier = torch.nn.Sequential(
            torch.nn.BatchNorm1d(self.model.classifier[1].in_features),
            torch.nn.Dropout(p=self.dropout_p),
            torch.nn.Linear(in_features=self.model.classifier[1].in_features, out_features=self.embedding_size),
            torch.nn.BatchNorm1d(self.embedding_size),
        )

        self.set_losses(self.model, **kwargs)

    def get_grad_cam_layer(self) -> torch.nn.Module:
        # return self.model.blocks[-1].conv
        return self.model.features[-1][0]  # TODO(liamvdv)

    @classmethod
    def get_training_transforms(cls) -> Callable[[torch.Tensor], torch.Tensor]:
        return transforms.Compose(
            [
                transforms_v2.RandomHorizontalFlip(p=0.5),
                transforms_v2.RandomErasing(p=0.5, value=0, scale=(0.02, 0.13)),
                transforms_v2.RandomRotation(60, fill=0),
                transforms_v2.RandomResizedCrop(224, scale=(0.75, 1.0)),
            ]
        )


class EfficientNetRW_M(BaseModule):
    def __init__(  # type: ignore
        self,
        **kwargs,
    ) -> None:
        super().__init__(**kwargs)
        is_from_scratch = kwargs.get("from_scratch", False)
        self.model = timm.create_model("efficientnetv2_rw_m", pretrained=not is_from_scratch)

        self.model.classifier = torch.nn.Sequential(
            torch.nn.BatchNorm1d(self.model.classifier.in_features),
            torch.nn.Dropout(p=self.dropout_p),
            torch.nn.Linear(in_features=self.model.classifier.in_features, out_features=self.embedding_size),
            torch.nn.BatchNorm1d(self.embedding_size),
        )

        self.set_losses(self.model, **kwargs)

    def get_grad_cam_layer(self) -> torch.nn.Module:
        return self.model.conv_head

    @classmethod
    def get_training_transforms(cls) -> Callable[[torch.Tensor], torch.Tensor]:
        return transforms.Compose(
            [
                transforms_v2.RandomHorizontalFlip(p=0.5),
                transforms_v2.RandomErasing(p=0.5, value=0, scale=(0.02, 0.13)),
                transforms_v2.RandomRotation(60, fill=0),
                transforms_v2.RandomResizedCrop(192, scale=(0.75, 1.0)),
                # transforms_v2.RandomAffine(degrees=(30, 70), translate=(0.1, 0.3), scale=(0.5, 0.75)),
                # transforms_v2.RandomPerspective(distortion_scale=0.8, p=1.0, fill=0),
            ]
        )


class ConvNeXtV2BaseWrapper(BaseModule):
    def __init__(  # type: ignore
        self,
        **kwargs,
    ) -> None:
        super().__init__(**kwargs)
        self.model = timm.create_model("convnextv2_base", pretrained=not self.from_scratch)
        # self.model.reset_classifier(self.embedding_size) # TODO
        self.model.head.fc = torch.nn.Sequential(
            torch.nn.BatchNorm1d(self.model.head.fc.in_features),
            torch.nn.Dropout(p=self.dropout_p),
            torch.nn.Linear(in_features=self.model.head.fc.in_features, out_features=self.embedding_size),
            torch.nn.BatchNorm1d(self.embedding_size),
        )

        self.set_losses(self.model, **kwargs)

    def get_grad_cam_layer(self) -> torch.nn.Module:
        return self.model.stages[-1].blocks[-1].conv_dw

    @classmethod
    def get_training_transforms(cls) -> Callable[[torch.Tensor], torch.Tensor]:
        return transforms.Compose(
            [
                transforms_v2.RandomHorizontalFlip(p=0.5),
                transforms_v2.RandomErasing(p=0.5, scale=(0.02, 0.13)),
            ]
        )


class ConvNeXtV2HugeWrapper(BaseModule):
    def __init__(  # type: ignore
        self,
        **kwargs,
    ) -> None:
        super().__init__(**kwargs)
        self.model = timm.create_model("convnextv2_huge", pretrained=not self.from_scratch)
        # self.model.reset_classifier(self.embedding_size) # TODO
        self.model.head.fc = torch.nn.Sequential(
            torch.nn.BatchNorm1d(self.model.head.fc.in_features),
            torch.nn.Dropout(p=self.dropout_p),
            torch.nn.Linear(in_features=self.model.head.fc.in_features, out_features=self.embedding_size),
            torch.nn.BatchNorm1d(self.embedding_size),
        )
        self.set_losses(self.model, **kwargs)


class VisionTransformerWrapper(BaseModule):
    def __init__(  # type: ignore
        self,
        **kwargs,
    ) -> None:
        super().__init__(**kwargs)
        self.model = timm.create_model("vit_large_patch16_224", pretrained=not self.from_scratch)
        # self.model.reset_classifier(self.embedding_size) # TODO
        self.model.head = torch.nn.Sequential(
            torch.nn.BatchNorm1d(self.model.head.in_features),
            torch.nn.Dropout(p=self.dropout_p),
            torch.nn.Linear(in_features=self.model.head.in_features, out_features=self.embedding_size),
            torch.nn.BatchNorm1d(self.embedding_size),
        )
        self.set_losses(self.model, **kwargs)

    def get_grad_cam_layer(self) -> torch.nn.Module:
        # see https://github.com/jacobgil/pytorch-grad-cam/blob/master/tutorials/vision_transformers.md#how-does-it-work-with-vision-transformers
        return self.model.blocks[-1].norm1

    def get_grad_cam_reshape_transform(self) -> Any:
        # see https://github.com/jacobgil/pytorch-grad-cam/blob/master/tutorials/vision_transformers.md#how-does-it-work-with-vision-transformers
        def reshape_transform(tensor: torch.Tensor, height: int = 14, width: int = 14) -> torch.Tensor:
            result = tensor[:, 1:, :].reshape(tensor.size(0), height, width, tensor.size(2))

            result = result.transpose(2, 3).transpose(1, 2)
            return result

        return reshape_transform

    @classmethod
    def get_training_transforms(cls) -> Callable[[torch.Tensor], torch.Tensor]:
        return transforms.Compose(
            [
                transforms_v2.RandomHorizontalFlip(p=0.5),
                transforms_v2.RandomErasing(p=0.5, value=0, scale=(0.02, 0.13)),
                transforms_v2.RandomRotation(60, fill=0),
                transforms_v2.RandomResizedCrop(224, scale=(0.75, 1.0)),
            ]
        )


class VisionTransformerDinoV2Wrapper(BaseModule):
    def __init__(  # type: ignore
        self,
        **kwargs,
    ) -> None:
        super().__init__(**kwargs)
        self.model = timm.create_model("vit_large_patch14_dinov2.lvd142m", pretrained=not self.from_scratch)
        self.model.reset_classifier(self.embedding_size)
        self.model.head = torch.nn.Sequential(
            torch.nn.BatchNorm1d(self.model.head.in_features),
            torch.nn.Dropout(p=self.dropout_p),
            torch.nn.Linear(in_features=self.model.head.in_features, out_features=self.embedding_size),
            torch.nn.BatchNorm1d(self.embedding_size),
        )
        self.set_losses(self.model, **kwargs)

    @classmethod
    def get_training_transforms(cls) -> Callable[[torch.Tensor], torch.Tensor]:
        return transforms.Compose(
            [
                transforms.RandomErasing(p=0.5, scale=(0.02, 0.13)),
                transforms_v2.RandomHorizontalFlip(p=0.5),
            ]
        )


class VisionTransformerClipWrapper(BaseModule):
    def __init__(  # type: ignore
        self,
        **kwargs,
    ) -> None:
        super().__init__(**kwargs)
        self.model = timm.create_model("vit_base_patch16_clip_224.metaclip_2pt5b", pretrained=not self.from_scratch)
        # self.model.reset_classifier(self.embedding_size) # TODO
        self.model.head = torch.nn.Sequential(
            torch.nn.BatchNorm1d(self.model.head.in_features),
            torch.nn.Dropout(p=self.dropout_p),
            torch.nn.Linear(in_features=self.model.head.in_features, out_features=self.embedding_size),
            torch.nn.BatchNorm1d(self.embedding_size),
        )

        self.set_losses(self.model, **kwargs)

    @classmethod
    def get_training_transforms(cls) -> Callable[[torch.Tensor], torch.Tensor]:
        return transforms.Compose(
            [
                transforms.RandomErasing(p=0.5, scale=(0.02, 0.13)),
                transforms_v2.RandomHorizontalFlip(p=0.5),
            ]
        )


class ConvNextClipWrapper(BaseModule):
    def __init__(  # type: ignore
        self,
        **kwargs,
    ) -> None:
        super().__init__(**kwargs)
        model_name = "convnext_base.clip_laion2b"
        self.model = (
            timm.create_model(model_name, pretrained=False)
            if kwargs.get("from_scratch", False)
            else timm.create_model(model_name, pretrained=True)
        )
        self.model.head.fc = torch.nn.Sequential(
            torch.nn.BatchNorm1d(self.model.head.fc.in_features),
            torch.nn.Dropout(p=self.dropout_p),
            torch.nn.Linear(in_features=self.model.head.fc.in_features, out_features=self.embedding_size),
            torch.nn.BatchNorm1d(self.embedding_size),
        )
        self.set_losses(self.model, **kwargs)

    @classmethod
    def get_training_transforms(cls) -> Callable[[torch.Tensor], torch.Tensor]:
        return transforms.Compose(
            [
                transforms.RandomErasing(p=0.5, scale=(0.02, 0.13)),
                transforms_v2.RandomHorizontalFlip(p=0.5),
            ]
        )


class ConvNextWrapper(BaseModule):
    def __init__(  # type: ignore
        self,
        **kwargs,
    ) -> None:
        super().__init__(**kwargs)
        self.model = timm.create_model("convnext_base", pretrained=not self.from_scratch)
        # self.model.reset_classifier(self.embedding_size) # TODO
        self.model.head.fc = torch.nn.Sequential(
            torch.nn.BatchNorm1d(self.model.head.fc.in_features),
            torch.nn.Dropout(p=self.dropout_p),
            torch.nn.Linear(in_features=self.model.head.fc.in_features, out_features=self.embedding_size),
            torch.nn.BatchNorm1d(self.embedding_size),
        )
        self.set_losses(self.model, **kwargs)

    @classmethod
    def get_training_transforms(cls) -> Callable[[torch.Tensor], torch.Tensor]:
        return transforms.Compose(
            [
                transforms.RandomErasing(p=0.5, scale=(0.02, 0.13)),
                transforms_v2.RandomHorizontalFlip(p=0.5),
            ]
        )


class SwinV2BaseWrapper(BaseModule):
    def __init__(  # type: ignore
        self,
        **kwargs,
    ) -> None:
        super().__init__(**kwargs)
        swin_model = "swinv2_base_window12_192.ms_in22k"
        self.model = (
            timm.create_model(swin_model, pretrained=False)
            if kwargs.get("from_scratch", False)
            else timm.create_model(swin_model, pretrained=True)
        )
        # self.model.head.fc = torch.nn.Sequential(
        #     torch.nn.Linear(in_features=self.model.head.fc.in_features, out_features=self.embedding_size),
        # ) # TODO
        self.model.head.fc = torch.nn.Sequential(
            torch.nn.BatchNorm1d(self.model.head.fc.in_features),
            torch.nn.Dropout(p=self.dropout_p),
            torch.nn.Linear(in_features=self.model.head.fc.in_features, out_features=self.embedding_size),
            torch.nn.BatchNorm1d(self.embedding_size),
        )
        self.set_losses(self.model, **kwargs)

    def get_grad_cam_layer(self) -> torch.nn.Module:
        # see https://github.com/jacobgil/pytorch-grad-cam/blob/master/tutorials/vision_transformers.md#how-does-it-work-with-swin-transformers
        return self.model.layers[-1].blocks[-1].norm1

    def get_grad_cam_reshape_transform(self) -> Any:
        # Implementation for "swin_base_patch4_window7_224"
        # see https://github.com/jacobgil/pytorch-grad-cam/blob/master/tutorials/vision_transformers.md#how-does-it-work-with-swin-transformers

        # NOTE(liamvdv): we use this implementation for "swinv2_base_window12_192.ms_in22k"
        # TODO(liamvdv): I'm not sure this is correct, but it seems to work...
        def reshape_transform(tensor: torch.Tensor) -> torch.Tensor:
            batch_size, _, _, _ = tensor.shape
            total_elements = tensor.numel()
            num_channels = total_elements // (batch_size * 12 * 12)

            result = tensor.reshape(batch_size, num_channels, 12, 12)
            return result

        return reshape_transform

    @classmethod
    def get_training_transforms(cls) -> Callable[[torch.Tensor], torch.Tensor]:
        return transforms.Compose(
            [
                transforms_v2.RandomHorizontalFlip(p=0.5),
                transforms_v2.RandomErasing(p=0.5, value=0, scale=(0.02, 0.13)),
                transforms_v2.RandomRotation(60, fill=0),
                transforms_v2.RandomResizedCrop(192, scale=(0.75, 1.0)),
            ]
        )


class SwinV2LargeWrapper(BaseModule):
    def __init__(  # type: ignore
        self,
        **kwargs,
    ) -> None:
        super().__init__(**kwargs)
        swin_model = "swinv2_large_window12to16_192to256.ms_in22k_ft_in1k"
        self.model = (
            timm.create_model(swin_model, pretrained=False)
            if kwargs.get("from_scratch", False)
            else timm.create_model(swin_model, pretrained=True)
        )
        # self.model.head.fc = torch.nn.Linear(
        #     in_features=self.model.head.fc.in_features, out_features=self.embedding_size
        # ) # TODO
        self.model.head.fc = torch.nn.Sequential(
            torch.nn.BatchNorm1d(self.model.head.fc.in_features),
            torch.nn.Dropout(p=self.dropout_p),
            torch.nn.Linear(in_features=self.model.head.fc.in_features, out_features=self.embedding_size),
            torch.nn.BatchNorm1d(self.embedding_size),
        )
        self.set_losses(self.model, **kwargs)

    @classmethod
    def get_training_transforms(cls) -> Callable[[torch.Tensor], torch.Tensor]:
        return transforms.Compose(
            [
                transforms.RandomErasing(p=0.5, scale=(0.02, 0.13)),
                transforms_v2.RandomHorizontalFlip(p=0.5),
                transforms_v2.RandomRotation(60, fill=0),
                transforms_v2.RandomResizedCrop(224, scale=(0.75, 1.0)),
            ]
        )


class ResNet18Wrapper(BaseModule):
    def __init__(  # type: ignore
        self,
        **kwargs,
    ) -> None:
        super().__init__(**kwargs)
        self.model = (
            resnet18() if kwargs.get("from_scratch", False) else resnet18(weights=ResNet18_Weights.IMAGENET1K_V1)
        )
        # self.model.fc = torch.nn.Linear(in_features=self.model.fc.in_features, out_features=self.embedding_size) # TODO
        self.model.fc = torch.nn.Sequential(
            torch.nn.BatchNorm1d(self.model.fc.in_features),
            torch.nn.Dropout(p=self.dropout_p),
            torch.nn.Linear(in_features=self.model.fc.in_features, out_features=self.embedding_size),
            torch.nn.BatchNorm1d(self.embedding_size),
        )
        self.set_losses(self.model, **kwargs)

    def get_grad_cam_layer(self) -> torch.nn.Module:
        # return self.model.layer4[-1]
        return self.model.layer4[-1].conv2

    @classmethod
    def get_training_transforms(cls) -> Callable[[torch.Tensor], torch.Tensor]:
        return transforms.Compose(
            [
                transforms.RandomErasing(p=0.5, scale=(0.02, 0.13)),
                transforms_v2.RandomHorizontalFlip(p=0.5),
            ]
        )


class ResNet152Wrapper(BaseModule):
    def __init__(  # type: ignore
        self,
        **kwargs,
    ) -> None:
        super().__init__(**kwargs)
        self.model = (
            resnet152() if kwargs.get("from_scratch", False) else resnet152(weights=ResNet152_Weights.IMAGENET1K_V1)
        )
        # self.model.fc = torch.nn.Linear(in_features=self.model.fc.in_features, out_features=self.embedding_size) # TODO
        self.model.fc = torch.nn.Sequential(
            torch.nn.BatchNorm1d(self.model.fc.in_features),
            torch.nn.Dropout(p=self.dropout_p),
            torch.nn.Linear(in_features=self.model.fc.in_features, out_features=self.embedding_size),
            torch.nn.BatchNorm1d(self.embedding_size),
        )
        self.set_losses(self.model, **kwargs)

    def get_grad_cam_layer(self) -> torch.nn.Module:
        # return self.model.layer4[-1]
        return self.model.layer4[-1].conv3

    @classmethod
    def get_training_transforms(cls) -> Callable[[torch.Tensor], torch.Tensor]:
        return transforms.Compose(
            [
                transforms.RandomErasing(p=0.5, scale=(0.02, 0.13)),
                transforms_v2.RandomHorizontalFlip(p=0.5),
            ]
        )


class ResNet50Wrapper(BaseModule):
    def __init__(  # type: ignore
        self,
        **kwargs,
    ) -> None:
        super().__init__(**kwargs)
        self.model = (
            resnet50() if kwargs.get("from_scratch", False) else resnet50(weights=ResNet50_Weights.IMAGENET1K_V1)
        )
        # self.model.fc = torch.nn.Linear(in_features=self.model.fc.in_features, out_features=self.embedding_size) # TODO
        self.model.fc = torch.nn.Sequential(
            torch.nn.BatchNorm1d(self.model.fc.in_features),
            torch.nn.Dropout(p=self.dropout_p),
            torch.nn.Linear(in_features=self.model.fc.in_features, out_features=self.embedding_size),
            torch.nn.BatchNorm1d(self.embedding_size),
        )
        self.set_losses(self.model, **kwargs)

    @classmethod
    def get_training_transforms(cls) -> Callable[[torch.Tensor], torch.Tensor]:
        return transforms.Compose(
            [
                transforms.RandomErasing(p=0.5, scale=(0.02, 0.13)),
                transforms_v2.RandomHorizontalFlip(p=0.5),
            ]
        )


class ResNet50DinoV2Wrapper(BaseModule):
    def __init__(  # type: ignore
        self,
        **kwargs,
    ) -> None:
        super().__init__(**kwargs)
        self.model = ResNetModel.from_pretrained("Ramos-Ramos/dino-resnet-50")
        # self.last_linear = torch.nn.Linear(in_features=2048, out_features=self.embedding_size) # TODO
        self.last_linear = torch.nn.Sequential(
            torch.nn.BatchNorm1d(2048),
            torch.nn.Dropout(p=self.dropout_p),
            torch.nn.Linear(in_features=2048, out_features=self.embedding_size),
            torch.nn.BatchNorm1d(self.embedding_size),
        )
        self.set_losses(self.model, **kwargs)

    def forward(self, x: torch.Tensor) -> torch.Tensor:
        outputs = self.model(x)
        gap = torch.nn.AdaptiveAvgPool2d((1, 1))
        feature_vector = gap(outputs.last_hidden_state)
        feature_vector = torch.flatten(feature_vector, start_dim=2).squeeze(-1)
        feature_vector = self.last_linear(feature_vector)
        return feature_vector

    @classmethod
    def get_training_transforms(cls) -> Callable[[torch.Tensor], torch.Tensor]:
        return transforms.Compose(
            [
                transforms.RandomErasing(p=0.5, scale=(0.02, 0.13)),
                transforms_v2.RandomHorizontalFlip(p=0.5),
            ]
        )


class InceptionV3Wrapper(BaseModule):
    def __init__(  # type: ignore
        self,
        **kwargs,
    ) -> None:
        super().__init__(**kwargs)
        self.model = timm.create_model("inception_v3", pretrained=not self.from_scratch)

        # self.model.reset_classifier(self.embedding_size) # TODO
        self.model.fc = torch.nn.Sequential(
            torch.nn.BatchNorm1d(self.model.fc.in_features),
            torch.nn.Dropout(p=self.dropout_p),
            torch.nn.Linear(in_features=self.model.fc.in_features, out_features=self.embedding_size),
            torch.nn.BatchNorm1d(self.embedding_size),
        )

        self.set_losses(self.model, **kwargs)

    def get_grad_cam_layer(self) -> torch.nn.Module:
        return self.model.Mixed_7c.branch_pool

    @classmethod
    def get_training_transforms(cls) -> Callable[[torch.Tensor], torch.Tensor]:
        return transforms.Compose(
            [
                transforms_v2.RandomHorizontalFlip(p=0.5),
                transforms_v2.RandomErasing(p=0.5, value=0, scale=(0.02, 0.13)),
                transforms_v2.RandomRotation(60, fill=0),
                transforms_v2.RandomResizedCrop(224, scale=(0.75, 1.0)),
            ]
        )


<<<<<<< HEAD
# class FaceNetWrapper(BaseModule):
#     def __init__(  # type: ignore
#         self,
#         **kwargs,
#     ) -> None:
#         super().__init__(**kwargs)
#         self.model = InceptionResnetV1(pretrained="vggface2")

#         self.model.last_linear = torch.nn.Sequential(
#             torch.nn.BatchNorm1d(1792),
#             torch.nn.Dropout(p=self.dropout_p),
#             torch.nn.Linear(in_features=1792, out_features=self.embedding_size),
#         )
#         self.model.last_bn = torch.nn.BatchNorm1d(self.embedding_size)
#         self.set_losses(self.model, **kwargs)

#     @classmethod
#     def get_training_transforms(cls) -> Callable[[torch.Tensor], torch.Tensor]:
#         return transforms.Compose(
#             [
#                 transforms.RandomErasing(p=0.5, scale=(0.02, 0.13)),
#                 transforms_v2.RandomHorizontalFlip(p=0.5),
#             ]
#         )


=======
>>>>>>> da3472b6
class MiewIdNetWrapper(BaseModule):
    def __init__(  # type: ignore
        self,
        **kwargs,
    ) -> None:
        super().__init__(**kwargs)
        is_from_scratch = kwargs.get("from_scratch", False)
        use_wildme_model = kwargs.get("use_wildme_model", False)

        if use_wildme_model:
            logger.info("Using WildMe model")
            self.model = load_miewid_model()
            # fix model
            for param in self.model.parameters():
                param.requires_grad = False

            # self.model.global_pool = nn.Identity()
            # self.model.bn = nn.Identity()
            self.classifier = torch.nn.Sequential(
                # torch.nn.BatchNorm1d(2152),
                torch.nn.Dropout(p=self.dropout_p),
                torch.nn.Linear(in_features=2152, out_features=self.embedding_size),
                torch.nn.BatchNorm1d(self.embedding_size),
            )
            self.set_losses(self.model, **kwargs)
            return

        self.model = timm.create_model("efficientnetv2_rw_m", pretrained=not is_from_scratch)
        in_features = self.model.classifier.in_features

        self.model.global_pool = nn.Identity()  # NOTE: GeM = Generalized Mean Pooling
        self.model.classifier = nn.Identity()

        # TODO(rob2u): load wildme model weights here then initialize the classifier and get loss modes -> change the transforms accordingly (normalize, etc.)
        self.classifier = torch.nn.Sequential(
            GeM(),
            torch.nn.Flatten(),
            torch.nn.BatchNorm1d(in_features),
            torch.nn.Dropout(p=self.dropout_p),
            torch.nn.Linear(in_features=in_features, out_features=self.embedding_size),
            torch.nn.BatchNorm1d(self.embedding_size),
        )

        self.set_losses(self.model, **kwargs)

    def get_grad_cam_layer(self) -> torch.nn.Module:
        return self.model.blocks[-1][-1].conv_pwl

    def forward(self, x: torch.Tensor) -> torch.Tensor:
        x = self.model(x)
        x = self.classifier(x)
        return x

    @classmethod
    def get_training_transforms(cls) -> Callable[[torch.Tensor], torch.Tensor]:
        return transforms.Compose(
            [
                transforms_v2.RandomHorizontalFlip(p=0.5),
                transforms_v2.RandomErasing(p=0.5, value=0, scale=(0.02, 0.13)),
                transforms_v2.RandomRotation(60, fill=0),
                transforms_v2.RandomResizedCrop(440, scale=(0.75, 1.0)),
            ]
        )


# NOTE(liamvdv): Register custom model backbones here.
custom_model_cls = {
    "EfficientNetV2_Large": EfficientNetV2Wrapper,
    "SwinV2Base": SwinV2BaseWrapper,
    "SwinV2LargeWrapper": SwinV2LargeWrapper,
    "ViT_Large": VisionTransformerWrapper,
    "ResNet18": ResNet18Wrapper,
    "ResNet152": ResNet152Wrapper,
    "ResNet50Wrapper": ResNet50Wrapper,
    "ResNet50DinoV2Wrapper": ResNet50DinoV2Wrapper,
    "ConvNeXtV2_Base": ConvNeXtV2BaseWrapper,
    "ConvNeXtV2_Huge": ConvNeXtV2HugeWrapper,
    "ConvNextWrapper": ConvNextWrapper,
    "ConvNextClipWrapper": ConvNextClipWrapper,
    "VisionTransformerDinoV2": VisionTransformerDinoV2Wrapper,
    "VisionTransformerClip": VisionTransformerClipWrapper,
<<<<<<< HEAD
    # "FaceNet": FaceNetWrapper,
=======
>>>>>>> da3472b6
    "MiewIdNet": MiewIdNetWrapper,
    "EfficientNet_RW_M": EfficientNetRW_M,
    "InceptionV3": InceptionV3Wrapper,
}


def get_model_cls(model_name: str) -> Type[BaseModule]:
    model_cls = custom_model_cls.get(model_name, None)
    if not model_cls:
        module, cls = model_name.rsplit(".", 1)
        model_cls = getattr(importlib.import_module(module), cls)
    return model_cls<|MERGE_RESOLUTION|>--- conflicted
+++ resolved
@@ -9,11 +9,7 @@
 import torch
 import torch.nn as nn
 import torchvision.transforms.v2 as transforms_v2
-<<<<<<< HEAD
-# from facenet_pytorch import InceptionResnetV1
-=======
 from lightning.pytorch.utilities.types import LRSchedulerConfigType
->>>>>>> da3472b6
 from print_on_steroids import logger
 from torch.optim.adamw import AdamW
 from torchvision import transforms
@@ -33,11 +29,7 @@
 from gorillatracker.data.nlet import NletDataModule
 from gorillatracker.data.utils import flatten_batch, lazy_batch_size
 from gorillatracker.losses.get_loss import get_loss
-<<<<<<< HEAD
-from gorillatracker.metrics import evaluate_embeddings, knn # log_train_images_to_wandb, pca, tsne
-=======
 from gorillatracker.metrics import evaluate_embeddings, knn, knn_ssl, log_train_images_to_wandb, pca, tsne
->>>>>>> da3472b6
 from gorillatracker.model_miewid import GeM, load_miewid_model  # type: ignore
 from gorillatracker.utils.labelencoder import LinearSequenceEncoder
 
@@ -1174,35 +1166,6 @@
         )
 
 
-<<<<<<< HEAD
-# class FaceNetWrapper(BaseModule):
-#     def __init__(  # type: ignore
-#         self,
-#         **kwargs,
-#     ) -> None:
-#         super().__init__(**kwargs)
-#         self.model = InceptionResnetV1(pretrained="vggface2")
-
-#         self.model.last_linear = torch.nn.Sequential(
-#             torch.nn.BatchNorm1d(1792),
-#             torch.nn.Dropout(p=self.dropout_p),
-#             torch.nn.Linear(in_features=1792, out_features=self.embedding_size),
-#         )
-#         self.model.last_bn = torch.nn.BatchNorm1d(self.embedding_size)
-#         self.set_losses(self.model, **kwargs)
-
-#     @classmethod
-#     def get_training_transforms(cls) -> Callable[[torch.Tensor], torch.Tensor]:
-#         return transforms.Compose(
-#             [
-#                 transforms.RandomErasing(p=0.5, scale=(0.02, 0.13)),
-#                 transforms_v2.RandomHorizontalFlip(p=0.5),
-#             ]
-#         )
-
-
-=======
->>>>>>> da3472b6
 class MiewIdNetWrapper(BaseModule):
     def __init__(  # type: ignore
         self,
@@ -1284,10 +1247,6 @@
     "ConvNextClipWrapper": ConvNextClipWrapper,
     "VisionTransformerDinoV2": VisionTransformerDinoV2Wrapper,
     "VisionTransformerClip": VisionTransformerClipWrapper,
-<<<<<<< HEAD
-    # "FaceNet": FaceNetWrapper,
-=======
->>>>>>> da3472b6
     "MiewIdNet": MiewIdNetWrapper,
     "EfficientNet_RW_M": EfficientNetRW_M,
     "InceptionV3": InceptionV3Wrapper,
