import importlib
from typing import Any, Callable, Dict, Literal, Tuple, Type

import lightning as L
import numpy as np
import pandas as pd
import timm
import torch
import torch.nn as nn
import torchvision.transforms.v2 as transforms_v2
from facenet_pytorch import InceptionResnetV1
from print_on_steroids import logger
from torch.optim import AdamW
from torchvision import transforms
from torchvision.models import (
    EfficientNet_V2_L_Weights,
    ResNet18_Weights,
    ResNet50_Weights,
    ResNet152_Weights,
    efficientnet_v2_l,
    resnet18,
    resnet50,
    resnet152,
)
from transformers import ResNetModel

import gorillatracker.type_helper as gtypes
from gorillatracker.losses.arcface_loss import ArcFaceLoss, VariationalPrototypeLearning
from gorillatracker.losses.triplet_loss import get_loss


def warmup_lr(
    warmup_mode: Literal["linear", "cosine", "exponential", "constant"],
    epoch: int,
    initial_lr: float,
    start_lr: float,
    warmup_epochs: int,
) -> float:
    if warmup_mode == "linear":
        return (epoch / warmup_epochs * (start_lr - initial_lr) + initial_lr) / initial_lr
    elif warmup_mode == "cosine":
        return (start_lr - (start_lr - initial_lr) * (np.cos(np.pi * epoch / warmup_epochs) + 1) / 2) / initial_lr
    elif warmup_mode == "exponential":
        decay = (start_lr / initial_lr) ** (1 / warmup_epochs)
        return decay**epoch
    elif warmup_mode == "constant":
        return 1.0
    else:
        raise ValueError(f"Unknown warmup_mode {warmup_mode}")


def linear_lr(epoch: int, n_epochs: int, initial_lr: float, start_lr: float, end_lr: float, **args: Any) -> float:
    return (end_lr + (start_lr - end_lr) * (1 - epoch / n_epochs)) / initial_lr


def cosine_lr(epoch: int, n_epochs: int, initial_lr: float, start_lr: float, end_lr: float, **args: Any) -> float:
    return (end_lr + (start_lr - end_lr) * (np.cos(np.pi * epoch / n_epochs) + 1) / 2) / initial_lr


def exponential_lr(
    epoch: int, n_epochs: float, initial_lr: float, start_lr: float, end_lr: float, **args: Any
) -> float:
    decay = (end_lr / start_lr) ** (1 / n_epochs)
    return start_lr * (decay**epoch) / initial_lr


def schedule_lr(
    lr_schedule_mode: Literal["linear", "cosine", "exponential", "constant"],
    epochs: int,
    initial_lr: float,
    start_lr: float,
    end_lr: float,
    n_epochs: int,
) -> float:
    if lr_schedule_mode == "linear":
        return linear_lr(epochs, n_epochs, initial_lr, start_lr, end_lr)
    elif lr_schedule_mode == "cosine":
        return cosine_lr(epochs, n_epochs, initial_lr, start_lr, end_lr)
    elif lr_schedule_mode == "exponential":
        return exponential_lr(epochs, n_epochs, initial_lr, start_lr, end_lr)
    elif lr_schedule_mode == "constant":
        return 1.0
    else:
        raise ValueError(f"Unknown lr_schedule_mode {lr_schedule_mode}")


def combine_schedulers(
    warmup_mode: Literal["linear", "cosine", "exponential", "constant"],
    lr_schedule_mode: Literal["linear", "cosine", "exponential", "constant"],
    epochs: int,
    initial_lr: float,
    start_lr: float,
    end_lr: float,
    n_epochs: int,
    warmup_epochs: int,
) -> float:
    if epochs < warmup_epochs:  # 0 : warmup_epochs - 1
        return warmup_lr(warmup_mode, epochs, initial_lr, start_lr, warmup_epochs)
    else:  # warmup_epochs - 1 : n_epochs - 1
        return schedule_lr(
            lr_schedule_mode, epochs - warmup_epochs, initial_lr, start_lr, end_lr, n_epochs - warmup_epochs
        )


class BaseModule(L.LightningModule):
    """
    must be subclassed and set self.model = ...
    """

    def __init__(
        self,
        model_name_or_path: str,
        # model_kwargs: dict,
        from_scratch: bool,
        loss_mode: str,
        weight_decay: float,
        lr_schedule: Literal["linear", "cosine", "exponential", "constant", "reduce_on_plateau"],
        warmup_mode: Literal["linear", "cosine", "exponential", "constant"],
        warmup_epochs: int,
        max_epochs: int,
        initial_lr: float,
        start_lr: float,
        end_lr: float,
        stepwise_schedule: bool,
        lr_interval: int,
        beta1: float,
        beta2: float,
        epsilon: float = 1e-8,
        save_hyperparameters: bool = True,
        margin: float = 0.5,
        s: float = 64.0,
        delta_t: int = 200,
        mem_bank_start_epoch: int = 2,
        lambda_membank: float = 0.5,
        embedding_size: int = 256,
        batch_size: int = 32,
        num_classes: Tuple[int, int, int] = (0, 0, 0),
        accelerator: str = "cpu",
        dropout_p: float = 0.0,
        **kwargs: Dict[str, Any],
    ) -> None:
        super().__init__()

        if save_hyperparameters:
            self.save_hyperparameters(ignore=["save_hyperparameters"])

        self.weight_decay = weight_decay

        self.lr_schedule = lr_schedule
        self.warmup_mode = warmup_mode
        self.warmup_epochs = warmup_epochs
        self.max_epochs = max_epochs
        self.initial_lr = initial_lr
        self.start_lr = start_lr
        self.end_lr = end_lr
        self.stepwise_schedule = stepwise_schedule
        self.lr_interval = lr_interval

        self.beta1 = beta1
        self.beta2 = beta2
        self.epsilon = epsilon
        self.margin = margin

        self.from_scratch = from_scratch
        self.embedding_size = embedding_size
        self.dropout_p = dropout_p
        self.loss_mode = loss_mode

        ##### Create Table embeddings_table
        self.embeddings_table_columns = ["label", "embedding"]
        self.embeddings_table = pd.DataFrame(columns=self.embeddings_table_columns)

    def set_losses(
        self,
        model: nn.Module,
        loss_mode: str,
        s: float = 64.0,
        delta_t: int = 200,
        mem_bank_start_epoch: int = 2,
        lambda_membank: float = 0.5,
        embedding_size: int = 256,
        batch_size: int = 32,
        num_classes: Tuple[int, int, int] = (0, 0, 0),
        accelerator: str = "cpu",
        **kwargs: Dict[str, Any],
    ) -> None:
        self.loss_module_train = get_loss(
            loss_mode,
            margin=self.margin,
            embedding_size=self.embedding_size,
            batch_size=batch_size,
            delta_t=delta_t,
            s=s,
            num_classes=num_classes[0],
            mem_bank_start_epoch=mem_bank_start_epoch,
            lambda_membank=lambda_membank,
            accelerator=accelerator,
            l2_alpha=kwargs["l2_alpha"],
            l2_beta=kwargs["l2_beta"],
            path_to_pretrained_weights=kwargs["path_to_pretrained_weights"],
            model=model,
        )
        self.loss_module_val = get_loss(
            loss_mode,
            margin=self.margin,
            embedding_size=self.embedding_size,
            batch_size=batch_size,
            delta_t=delta_t,
            s=s,
            num_classes=num_classes[1],
            mem_bank_start_epoch=mem_bank_start_epoch,
            lambda_membank=lambda_membank,
            accelerator=accelerator,
            l2_alpha=kwargs["l2_alpha"],
            l2_beta=kwargs["l2_beta"],
            path_to_pretrained_weights=kwargs["path_to_pretrained_weights"],
            model=model,
        )

    def forward(self, x: torch.Tensor) -> torch.Tensor:
        return self.model(x)

    def on_train_epoch_start(self) -> None:
        if (
            isinstance(self.loss_module_train, VariationalPrototypeLearning)
            and self.trainer.current_epoch >= self.loss_module_train.mem_bank_start_epoch
        ):
            self.loss_module_train.set_using_memory_bank(True)
            logger.info("Using memory bank")

    def training_step(self, batch: gtypes.NletBatch, batch_idx: int) -> torch.Tensor:
        images, labels = batch
        vec = torch.cat(images, dim=0)
        embeddings = self.forward(vec)
        flat_labels = (
            torch.cat(labels, dim=0) if torch.is_tensor(labels[0]) else [label for group in labels for label in group]  # type: ignore
        )
        loss, pos_dist, neg_dist = self.loss_module_train(embeddings, flat_labels)  # type: ignore
        self.log("train/loss", loss, on_step=True, prog_bar=True, sync_dist=True)
        self.log("train/positive_distance", pos_dist, on_step=True)
        self.log("train/negative_distance", neg_dist, on_step=True)
        return loss

    def add_validation_embeddings(self, anchor_embeddings: torch.Tensor, anchor_labels: gtypes.MergedLabels) -> None:
        # save anchor embeddings of validation step for later analysis in W&B
        embeddings = torch.reshape(anchor_embeddings, (-1, self.embedding_size))
        embeddings = embeddings.cpu()

        assert len(self.embeddings_table_columns) == 2
        data = {
            self.embeddings_table_columns[0]: (
                anchor_labels.tolist()  # type: ignore
                if torch.is_tensor(anchor_labels)  # type: ignore
                else anchor_labels
            ),
            self.embeddings_table_columns[1]: [embedding.numpy() for embedding in embeddings],
        }

        df = pd.DataFrame(data)
        self.embeddings_table = pd.concat([df, self.embeddings_table], ignore_index=True)
        # NOTE(rob2u): will get flushed by W&B Callback on val epoch end.

    def validation_step(self, batch: gtypes.NletBatch, batch_idx: int) -> torch.Tensor:
        images, labels = batch  # embeddings either (ap, a, an, n) oder (a, p, n)
        n_achors = len(images[0])
        vec = torch.cat(images, dim=0)
        flat_labels = (
            torch.cat(labels, dim=0) if torch.is_tensor(labels[0]) else [label for group in labels for label in group]  # type: ignore
        )
        embeddings = self.forward(vec)

        self.add_validation_embeddings(embeddings[:n_achors], flat_labels[:n_achors])  # type: ignore
        if not isinstance(self.loss_module_val, (ArcFaceLoss, VariationalPrototypeLearning)):
            loss, pos_dist, neg_dist = self.loss_module_val(embeddings, flat_labels)  # type: ignore
            self.log("val/loss", loss, on_step=True, sync_dist=True, prog_bar=True)
            self.log("val/positive_distance", pos_dist, on_step=True)
            self.log("val/negative_distance", neg_dist, on_step=True)
            return loss
        else:
            return torch.tensor(0.0)

    def on_validation_epoch_end(self) -> None:
        # calculate loss after all embeddings have been processed
        if isinstance(self.loss_module_val, (ArcFaceLoss, VariationalPrototypeLearning)):
            logger.info("Calculating loss for all embeddings (%d)", len(self.embeddings_table))

            # get weights for all classes by averaging over all embeddings
            class_weights = torch.zeros(self.loss_module_val.num_classes, self.embedding_size).to(self.device)
            for label in range(self.loss_module_val.num_classes):
                class_weights[label] = torch.tensor(
                    self.embeddings_table[self.embeddings_table["label"] == torch.tensor(label)]["embedding"].tolist()
                ).mean(dim=0)
                if torch.isnan(class_weights[label]).any():
                    class_weights[label] = 0.0

            # calculate loss for all embeddings
            self.loss_module_val.set_weights(class_weights)

            losses = []
            for _, row in self.embeddings_table.iterrows():
                loss, _, _ = self.loss_module_val(
                    torch.tensor(row["embedding"]).unsqueeze(0), torch.tensor(row["label"]).unsqueeze(0)
                )
                losses.append(loss)
            loss = torch.tensor(losses).mean()
            assert not torch.isnan(loss).any(), f"Loss is NaN: {losses}"
            self.log("val/loss", loss, sync_dist=True)

        # clear the table where the embeddings are stored
        self.embeddings_table = pd.DataFrame(columns=self.embeddings_table_columns)  # reset embeddings table

    def configure_optimizers(self) -> L.pytorch.utilities.types.OptimizerLRSchedulerConfig:
        if self.global_rank == 0:
            logger.info(
                f"Using {self.lr_schedule} learning rate schedule with {self.warmup_mode} warmup for {self.max_epochs} epochs."
            )

        if "l2sp" in self.loss_mode and self.weight_decay != 0.0:
            logger.warning(
                "Using L2SP regularization, weight decay will be set to 0.0. Please use the l2_alpha and l2_beta arguments to set the L2SP parameters."
            )

        optimizer = AdamW(
            self.model.parameters(),
            lr=self.initial_lr,
            betas=(self.beta1, self.beta2),
            eps=self.epsilon,
            weight_decay=self.weight_decay if "l2sp" not in self.loss_mode else 0.0,
        )

        def lambda_schedule(epoch: int) -> float:
            return combine_schedulers(
                self.warmup_mode,
                self.lr_schedule,  # type: ignore
                epoch,
                self.initial_lr,
                self.start_lr,
                self.end_lr,
                self.max_epochs,
                self.warmup_epochs,
            )

        if self.lr_schedule != "reduce_on_plateau":
            lambda_scheduler = torch.optim.lr_scheduler.LambdaLR(
                optimizer=optimizer,
                lr_lambda=lambda_schedule,
            )
            if self.stepwise_schedule:
                lr_scheduler = {
                    "scheduler": lambda_scheduler,
                    "interval": "step",
                    "frequency": self.lr_interval,
                }
            else:
                lr_scheduler = {"scheduler": lambda_scheduler, "interval": "epoch"}

            return {
                "optimizer": optimizer,
                "lr_scheduler": lr_scheduler,
            }

        else:
            plateau_scheduler = torch.optim.lr_scheduler.ReduceLROnPlateau(
                optimizer=optimizer,
                mode="min",
                factor=self.lr_decay,
                patience=self.lr_decay_interval,
                verbose=True,
                threshold=0.0001,
                threshold_mode="rel",
                cooldown=0,
                min_lr=0,
                eps=1e-08,
            )
            return {"optimizer": optimizer, "lr_scheduler": plateau_scheduler}

    @classmethod
    def get_tensor_transforms(cls) -> Callable[[torch.Tensor], torch.Tensor]:
        """
        Please implement this method in your subclass for non-square resizes,
        normalizations, etc. To apply nothing, return the identity function
            `lambda x: x`.
        Note that for square resizes we have the `data_resize_transform` argument
        in the `TrainingArgs` class. This is a special case worth supporting
        because it allows easily switching between little image MNIST and large
        image non-MNIST Datasets. Setting it to `Null` / `None` will give you
        full control here.
        """
        return lambda x: x

    def get_training_transforms(cls) -> Callable[[torch.Tensor], torch.Tensor]:
        """Add your data augmentations here. Function will be called after get_tensor_transforms in the training loop"""
        return lambda x: x


class EfficientNetV2Wrapper(BaseModule):
    def __init__(  # type: ignore
        self,
        **kwargs,
    ) -> None:
        super().__init__(**kwargs)
        is_from_scratch = kwargs.get("from_scratch", False)
        self.model = (
            efficientnet_v2_l()
            if is_from_scratch
            else efficientnet_v2_l(weights=EfficientNet_V2_L_Weights.IMAGENET1K_V1)
        )
        # self.model.classifier = torch.nn.Sequential(
        #     torch.nn.Linear(in_features=self.model.classifier[1].in_features, out_features=self.embedding_size),
        # )
        self.model.classifier = torch.nn.Sequential(
            torch.nn.BatchNorm1d(self.model.classifier[1].in_features),
            torch.nn.Dropout(p=self.dropout_p),
            torch.nn.Linear(in_features=self.model.classifier[1].in_features, out_features=self.embedding_size),
            torch.nn.BatchNorm1d(self.embedding_size),
        )

        self.set_losses(self.model, **kwargs)

    def get_grad_cam_layer(self) -> torch.nn.Module:
        # return self.model.blocks[-1].conv
        return self.model.features[-1][0]  # TODO(liamvdv)

    @classmethod
    def get_tensor_transforms(cls) -> Callable[[torch.Tensor], torch.Tensor]:
<<<<<<< HEAD
        return transforms_v2.Compose(
            [
                transforms_v2.Resize((224, 224), antialias=True),
                transforms_v2.Normalize([0.485, 0.456, 0.406], std=[0.229, 0.224, 0.225]),
            ]
        )
=======
        return transforms_v2.Normalize([0.485, 0.456, 0.406], std=[0.229, 0.224, 0.225])
>>>>>>> 3801df1a

    @classmethod
    def get_training_transforms(cls) -> Callable[[torch.Tensor], torch.Tensor]:
        return transforms.Compose(
            [
                transforms_v2.RandomHorizontalFlip(p=0.5),
<<<<<<< HEAD
                transforms_v2.RandomErasing(p=0.5, scale=(0.02, 0.13)),
                transforms_v2.RandomRotation(60),
=======
                transforms_v2.RandomErasing(p=0.5, value=0, scale=(0.02, 0.13)),
                transforms_v2.RandomRotation(60, fill=0),
>>>>>>> 3801df1a
                transforms_v2.RandomResizedCrop(224, scale=(0.75, 1.0)),
            ]
        )


class ConvNeXtV2BaseWrapper(BaseModule):
    def __init__(  # type: ignore
        self,
        **kwargs,
    ) -> None:
        super().__init__(**kwargs)
        self.model = timm.create_model("convnextv2_base", pretrained=not self.from_scratch)
        # self.model.reset_classifier(self.embedding_size) # TODO
        self.model.head.fc = torch.nn.Sequential(
            torch.nn.BatchNorm1d(self.model.head.fc.in_features),
            torch.nn.Dropout(p=self.dropout_p),
            torch.nn.Linear(in_features=self.model.head.fc.in_features, out_features=self.embedding_size),
            torch.nn.BatchNorm1d(self.embedding_size),
        )

        self.set_losses(self.model, **kwargs)

    def get_grad_cam_layer(self) -> torch.nn.Module:
        return self.model.stages[-1].blocks[-1].conv_dw

    @classmethod
    def get_tensor_transforms(cls) -> Callable[[torch.Tensor], torch.Tensor]:
<<<<<<< HEAD
        return transforms_v2.Compose(
            [
                transforms_v2.Normalize([0.485, 0.456, 0.406], std=[0.229, 0.224, 0.225]),
            ]
        )
=======
        return transforms_v2.Normalize([0.485, 0.456, 0.406], std=[0.229, 0.224, 0.225])
>>>>>>> 3801df1a

    @classmethod
    def get_training_transforms(cls) -> Callable[[torch.Tensor], torch.Tensor]:
        return transforms.Compose(
            [
                transforms_v2.RandomHorizontalFlip(p=0.5),
                transforms_v2.RandomErasing(p=0.5, scale=(0.02, 0.13)),
            ]
        )


class ConvNeXtV2HugeWrapper(BaseModule):
    def __init__(  # type: ignore
        self,
        **kwargs,
    ) -> None:
        super().__init__(**kwargs)
        self.model = timm.create_model("convnextv2_huge", pretrained=not self.from_scratch)
        # self.model.reset_classifier(self.embedding_size) # TODO
        self.model.head.fc = torch.nn.Sequential(
            torch.nn.BatchNorm1d(self.model.head.fc.in_features),
            torch.nn.Dropout(p=self.dropout_p),
            torch.nn.Linear(in_features=self.model.head.fc.in_features, out_features=self.embedding_size),
            torch.nn.BatchNorm1d(self.embedding_size),
        )
        self.set_losses(self.model, **kwargs)

    @classmethod
    def get_tensor_transforms(cls) -> Callable[[torch.Tensor], torch.Tensor]:
<<<<<<< HEAD
        return transforms_v2.Compose(
            [
                transforms_v2.Resize((224, 224), antialias=True),
                transforms_v2.Normalize([0.485, 0.456, 0.406], std=[0.229, 0.224, 0.225]),
            ]
        )
=======
        return transforms.Resize((224), antialias=True)
>>>>>>> 3801df1a


class VisionTransformerWrapper(BaseModule):
    def __init__(  # type: ignore
        self,
        **kwargs,
    ) -> None:
        super().__init__(**kwargs)
        self.model = timm.create_model("vit_large_patch16_224", pretrained=not self.from_scratch)
        # self.model.reset_classifier(self.embedding_size) # TODO
        self.model.head.fc = torch.nn.Sequential(
            torch.nn.BatchNorm1d(self.model.head.fc.in_features),
            torch.nn.Dropout(p=self.dropout_p),
            torch.nn.Linear(in_features=self.model.head.fc.in_features, out_features=self.embedding_size),
            torch.nn.BatchNorm1d(self.embedding_size),
        )
        self.set_losses(self.model, **kwargs)

    def get_grad_cam_layer(self) -> torch.nn.Module:
        # see https://github.com/jacobgil/pytorch-grad-cam/blob/master/tutorials/vision_transformers.md#how-does-it-work-with-vision-transformers
        return self.model.blocks[-1].norm1

    def get_grad_cam_reshape_transform(self) -> Any:
        # see https://github.com/jacobgil/pytorch-grad-cam/blob/master/tutorials/vision_transformers.md#how-does-it-work-with-vision-transformers
        def reshape_transform(tensor: torch.Tensor, height: int = 14, width: int = 14) -> torch.Tensor:
            result = tensor[:, 1:, :].reshape(tensor.size(0), height, width, tensor.size(2))

            result = result.transpose(2, 3).transpose(1, 2)
            return result

        return reshape_transform

    @classmethod
    def get_tensor_transforms(cls) -> Callable[[torch.Tensor], torch.Tensor]:
        return transforms_v2.Compose(
            [
<<<<<<< HEAD
                transforms_v2.Resize((224, 224), antialias=True),
=======
                transforms.Resize((224), antialias=True),
>>>>>>> 3801df1a
                transforms_v2.Normalize([0.485, 0.456, 0.406], std=[0.229, 0.224, 0.225]),
            ]
        )

    @classmethod
    def get_training_transforms(cls) -> Callable[[torch.Tensor], torch.Tensor]:
        return transforms.Compose(
            [
                transforms.RandomErasing(p=0.5, value=(0.707, 0.973, 0.713), scale=(0.02, 0.13)),
                transforms_v2.RandomHorizontalFlip(p=0.5),
<<<<<<< HEAD
                transforms_v2.RandomErasing(p=0.5, scale=(0.02, 0.13)),
                transforms_v2.RandomRotation(60),
                transforms_v2.RandomResizedCrop(224, scale=(0.75, 1.0)),
=======
>>>>>>> 3801df1a
            ]
        )


class VisionTransformerDinoV2Wrapper(BaseModule):
    def __init__(  # type: ignore
        self,
        **kwargs,
    ) -> None:
        super().__init__(**kwargs)
        self.model = timm.create_model("vit_large_patch14_dinov2.lvd142m", pretrained=not self.from_scratch)
        # self.model.reset_classifier(self.embedding_size) # TODO
        self.model.head.fc = torch.nn.Sequential(
            torch.nn.BatchNorm1d(self.model.head.fc.in_features),
            torch.nn.Dropout(p=self.dropout_p),
            torch.nn.Linear(in_features=self.model.head.fc.in_features, out_features=self.embedding_size),
            torch.nn.BatchNorm1d(self.embedding_size),
        )
        self.set_losses(self.model, **kwargs)

    @classmethod
    def get_tensor_transforms(cls) -> Callable[[torch.Tensor], torch.Tensor]:
        return transforms_v2.Compose(
            [
                transforms.Resize((518), antialias=True),
                transforms_v2.Normalize([0.485, 0.456, 0.406], std=[0.229, 0.224, 0.225]),
            ]
        )

    @classmethod
    def get_training_transforms(cls) -> Callable[[torch.Tensor], torch.Tensor]:
        return transforms.Compose(
            [
                transforms.RandomErasing(p=0.5, scale=(0.02, 0.13)),
                transforms_v2.RandomHorizontalFlip(p=0.5),
            ]
        )


class VisionTransformerClipWrapper(BaseModule):
    def __init__(  # type: ignore
        self,
        **kwargs,
    ) -> None:
        super().__init__(**kwargs)
        self.model = timm.create_model("vit_base_patch16_clip_224.metaclip_2pt5b", pretrained=not self.from_scratch)
        # self.model.reset_classifier(self.embedding_size) # TODO
        self.model.head.fc = torch.nn.Sequential(
            torch.nn.BatchNorm1d(self.model.head.fc.in_features),
            torch.nn.Dropout(p=self.dropout_p),
            torch.nn.Linear(in_features=self.model.head.fc.in_features, out_features=self.embedding_size),
            torch.nn.BatchNorm1d(self.embedding_size),
        )

        self.set_losses(self.model, **kwargs)

    @classmethod
    def get_tensor_transforms(cls) -> Callable[[torch.Tensor], torch.Tensor]:
        return transforms_v2.Compose(
            [
                transforms.Resize((224), antialias=True),
                transforms_v2.Normalize([0.485, 0.456, 0.406], std=[0.229, 0.224, 0.225]),
            ]
        )

    @classmethod
    def get_training_transforms(cls) -> Callable[[torch.Tensor], torch.Tensor]:
        return transforms.Compose(
            [
                transforms.RandomErasing(p=0.5, scale=(0.02, 0.13)),
                transforms_v2.RandomHorizontalFlip(p=0.5),
            ]
        )


class ConvNextClipWrapper(BaseModule):
    def __init__(  # type: ignore
        self,
        **kwargs,
    ) -> None:
        super().__init__(**kwargs)
        model_name = "convnext_base.clip_laion2b"
        self.model = (
            timm.create_model(model_name, pretrained=False)
            if kwargs.get("from_scratch", False)
            else timm.create_model(model_name, pretrained=True)
        )
        self.model.head.fc = torch.nn.Sequential(
            torch.nn.BatchNorm1d(self.model.head.fc.in_features),
            torch.nn.Dropout(p=self.dropout_p),
            torch.nn.Linear(in_features=self.model.head.fc.in_features, out_features=self.embedding_size),
            torch.nn.BatchNorm1d(self.embedding_size),
        )
        self.set_losses(self.model, **kwargs)

    @classmethod
    def get_tensor_transforms(cls) -> Callable[[torch.Tensor], torch.Tensor]:
        return transforms.Compose(
            [
                transforms.Resize((192), antialias=True),
                transforms_v2.Normalize([0.485, 0.456, 0.406], std=[0.229, 0.224, 0.225]),
            ]
        )

    @classmethod
    def get_training_transforms(cls) -> Callable[[torch.Tensor], torch.Tensor]:
        return transforms.Compose(
            [
                transforms.RandomErasing(p=0.5, scale=(0.02, 0.13)),
                transforms_v2.RandomHorizontalFlip(p=0.5),
            ]
        )


class ConvNextWrapper(BaseModule):
    def __init__(  # type: ignore
        self,
        **kwargs,
    ) -> None:
        super().__init__(**kwargs)
        self.model = timm.create_model("convnext_base", pretrained=not self.from_scratch)
        # self.model.reset_classifier(self.embedding_size) # TODO
        self.model.head.fc = torch.nn.Sequential(
            torch.nn.BatchNorm1d(self.model.head.fc.in_features),
            torch.nn.Dropout(p=self.dropout_p),
            torch.nn.Linear(in_features=self.model.head.fc.in_features, out_features=self.embedding_size),
            torch.nn.BatchNorm1d(self.embedding_size),
        )
        self.set_losses(self.model, **kwargs)

    @classmethod
    def get_tensor_transforms(cls) -> Callable[[torch.Tensor], torch.Tensor]:
        return transforms.Compose(
            [
                transforms.Resize((192), antialias=True),
                transforms_v2.Normalize([0.485, 0.456, 0.406], std=[0.229, 0.224, 0.225]),
            ]
        )

    @classmethod
    def get_training_transforms(cls) -> Callable[[torch.Tensor], torch.Tensor]:
        return transforms.Compose(
            [
                transforms.RandomErasing(p=0.5, scale=(0.02, 0.13)),
                transforms_v2.RandomHorizontalFlip(p=0.5),
            ]
        )


class SwinV2BaseWrapper(BaseModule):
    def __init__(  # type: ignore
        self,
        **kwargs,
    ) -> None:
        super().__init__(**kwargs)
        swin_model = "swinv2_base_window12_192.ms_in22k"
        self.model = (
            timm.create_model(swin_model, pretrained=False)
            if kwargs.get("from_scratch", False)
            else timm.create_model(swin_model, pretrained=True)
        )
        # self.model.head.fc = torch.nn.Sequential(
        #     torch.nn.Linear(in_features=self.model.head.fc.in_features, out_features=self.embedding_size),
        # ) # TODO
        self.model.head.fc = torch.nn.Sequential(
            torch.nn.BatchNorm1d(self.model.head.fc.in_features),
            torch.nn.Dropout(p=self.dropout_p),
            torch.nn.Linear(in_features=self.model.head.fc.in_features, out_features=self.embedding_size),
            torch.nn.BatchNorm1d(self.embedding_size),
        )
        self.set_losses(self.model, **kwargs)

    def get_grad_cam_layer(self) -> torch.nn.Module:
        # see https://github.com/jacobgil/pytorch-grad-cam/blob/master/tutorials/vision_transformers.md#how-does-it-work-with-swin-transformers
        return self.model.layers[-1].blocks[-1].norm1

    def get_grad_cam_reshape_transform(self) -> Any:
        # Implementation for "swin_base_patch4_window7_224"
        # see https://github.com/jacobgil/pytorch-grad-cam/blob/master/tutorials/vision_transformers.md#how-does-it-work-with-swin-transformers

        # NOTE(liamvdv): we use this implementation for "swinv2_base_window12_192.ms_in22k"
        # TODO(liamvdv): I'm not sure this is correct, but it seems to work...
        def reshape_transform(tensor: torch.Tensor) -> torch.Tensor:
            batch_size, _, _, _ = tensor.shape
            total_elements = tensor.numel()
            num_channels = total_elements // (batch_size * 12 * 12)

            result = tensor.reshape(batch_size, num_channels, 12, 12)
            return result

        return reshape_transform

    @classmethod
    def get_tensor_transforms(cls) -> Callable[[torch.Tensor], torch.Tensor]:
        return transforms.Compose(
            [
<<<<<<< HEAD
                transforms_v2.Resize((192, 192), antialias=True),
=======
                transforms.Resize((192), antialias=True),
>>>>>>> 3801df1a
                transforms_v2.Normalize([0.485, 0.456, 0.406], std=[0.229, 0.224, 0.225]),
            ]
        )

    @classmethod
    def get_training_transforms(cls) -> Callable[[torch.Tensor], torch.Tensor]:
        return transforms.Compose(
            [
                transforms.RandomErasing(p=0.5, value=(0.707, 0.973, 0.713), scale=(0.02, 0.13)),
                transforms_v2.RandomHorizontalFlip(p=0.5),
<<<<<<< HEAD
                transforms_v2.RandomErasing(p=0.5, scale=(0.02, 0.13)),
                transforms_v2.RandomRotation(60),
                transforms_v2.RandomResizedCrop(224, scale=(0.75, 1.0)),
=======
>>>>>>> 3801df1a
            ]
        )


class SwinV2LargeWrapper(BaseModule):
    def __init__(  # type: ignore
        self,
        **kwargs,
    ) -> None:
        super().__init__(**kwargs)
        swin_model = "swinv2_large_window12_192.ms_in22k"
        self.model = (
            timm.create_model(swin_model, pretrained=False)
            if kwargs.get("from_scratch", False)
            else timm.create_model(swin_model, pretrained=True)
        )
        # self.model.head.fc = torch.nn.Linear(
        #     in_features=self.model.head.fc.in_features, out_features=self.embedding_size
        # ) # TODO
        self.model.head.fc = torch.nn.Sequential(
            torch.nn.BatchNorm1d(self.model.head.fc.in_features),
            torch.nn.Dropout(p=self.dropout_p),
            torch.nn.Linear(in_features=self.model.head.fc.in_features, out_features=self.embedding_size),
            torch.nn.BatchNorm1d(self.embedding_size),
        )
        self.set_losses(self.model, **kwargs)

    @classmethod
    def get_tensor_transforms(cls) -> Callable[[torch.Tensor], torch.Tensor]:
        return transforms.Compose(
            [
<<<<<<< HEAD
                transforms_v2.Resize((192, 192), antialias=True),
=======
                transforms.Resize((192), antialias=True),
>>>>>>> 3801df1a
                transforms_v2.Normalize([0.485, 0.456, 0.406], std=[0.229, 0.224, 0.225]),
            ]
        )

    @classmethod
    def get_training_transforms(cls) -> Callable[[torch.Tensor], torch.Tensor]:
        return transforms.Compose(
            [
                transforms.RandomErasing(p=0.5, scale=(0.02, 0.13)),
                transforms_v2.RandomHorizontalFlip(p=0.5),
<<<<<<< HEAD
                transforms_v2.RandomErasing(p=0.5, scale=(0.02, 0.13)),
                transforms_v2.RandomRotation(60),
                transforms_v2.RandomResizedCrop(224, scale=(0.75, 1.0)),
=======
>>>>>>> 3801df1a
            ]
        )


class ResNet18Wrapper(BaseModule):
    def __init__(  # type: ignore
        self,
        **kwargs,
    ) -> None:
        super().__init__(**kwargs)
        self.model = (
            resnet18() if kwargs.get("from_scratch", False) else resnet18(weights=ResNet18_Weights.IMAGENET1K_V1)
        )
        # self.model.fc = torch.nn.Linear(in_features=self.model.fc.in_features, out_features=self.embedding_size) # TODO
        self.model.fc = torch.nn.Sequential(
            torch.nn.BatchNorm1d(self.model.fc.in_features),
            torch.nn.Dropout(p=self.dropout_p),
            torch.nn.Linear(in_features=self.model.fc.in_features, out_features=self.embedding_size),
            torch.nn.BatchNorm1d(self.embedding_size),
        )
        self.set_losses(self.model, **kwargs)

    def get_grad_cam_layer(self) -> torch.nn.Module:
        # return self.model.layer4[-1]
        return self.model.layer4[-1].conv2

    @classmethod
    def get_tensor_transforms(cls) -> Callable[[torch.Tensor], torch.Tensor]:
<<<<<<< HEAD
        return transforms_v2.Compose(
            [
                transforms_v2.Normalize([0.485, 0.456, 0.406], std=[0.229, 0.224, 0.225]),
            ]
        )
=======
        return transforms_v2.Normalize([0.485, 0.456, 0.406], std=[0.229, 0.224, 0.225])
>>>>>>> 3801df1a

    @classmethod
    def get_training_transforms(cls) -> Callable[[torch.Tensor], torch.Tensor]:
        return transforms.Compose(
            [
                transforms.RandomErasing(p=0.5, scale=(0.02, 0.13)),
                transforms_v2.RandomHorizontalFlip(p=0.5),
            ]
        )


class ResNet152Wrapper(BaseModule):
    def __init__(  # type: ignore
        self,
        **kwargs,
    ) -> None:
        super().__init__(**kwargs)
        self.model = (
            resnet152() if kwargs.get("from_scratch", False) else resnet152(weights=ResNet152_Weights.IMAGENET1K_V1)
        )
        # self.model.fc = torch.nn.Linear(in_features=self.model.fc.in_features, out_features=self.embedding_size) # TODO
        self.model.fc = torch.nn.Sequential(
            torch.nn.BatchNorm1d(self.model.fc.in_features),
            torch.nn.Dropout(p=self.dropout_p),
            torch.nn.Linear(in_features=self.model.fc.in_features, out_features=self.embedding_size),
            torch.nn.BatchNorm1d(self.embedding_size),
        )
        self.set_losses(self.model, **kwargs)

    def get_grad_cam_layer(self) -> torch.nn.Module:
        # return self.model.layer4[-1]
        return self.model.layer4[-1].conv3

    @classmethod
    def get_tensor_transforms(cls) -> Callable[[torch.Tensor], torch.Tensor]:
<<<<<<< HEAD
        return transforms_v2.Compose(
            [
                transforms_v2.Normalize([0.485, 0.456, 0.406], std=[0.229, 0.224, 0.225]),
            ]
        )
=======
        return transforms_v2.Normalize([0.485, 0.456, 0.406], std=[0.229, 0.224, 0.225])
>>>>>>> 3801df1a

    @classmethod
    def get_training_transforms(cls) -> Callable[[torch.Tensor], torch.Tensor]:
        return transforms.Compose(
            [
                transforms.RandomErasing(p=0.5, scale=(0.02, 0.13)),
                transforms_v2.RandomHorizontalFlip(p=0.5),
            ]
        )


class ResNet50Wrapper(BaseModule):
    def __init__(  # type: ignore
        self,
        **kwargs,
    ) -> None:
        super().__init__(**kwargs)
        self.model = (
            resnet50() if kwargs.get("from_scratch", False) else resnet50(weights=ResNet50_Weights.IMAGENET1K_V1)
        )
        # self.model.fc = torch.nn.Linear(in_features=self.model.fc.in_features, out_features=self.embedding_size) # TODO
        self.model.fc = torch.nn.Sequential(
            torch.nn.BatchNorm1d(self.model.fc.in_features),
            torch.nn.Dropout(p=self.dropout_p),
            torch.nn.Linear(in_features=self.model.fc.in_features, out_features=self.embedding_size),
            torch.nn.BatchNorm1d(self.embedding_size),
        )
        self.set_losses(self.model, **kwargs)

    @classmethod
    def get_tensor_transforms(cls) -> Callable[[torch.Tensor], torch.Tensor]:
<<<<<<< HEAD
        return transforms_v2.Compose(
            [
                transforms_v2.Normalize([0.485, 0.456, 0.406], std=[0.229, 0.224, 0.225]),
            ]
        )
=======
        return transforms_v2.Normalize([0.485, 0.456, 0.406], std=[0.229, 0.224, 0.225])
>>>>>>> 3801df1a

    @classmethod
    def get_training_transforms(cls) -> Callable[[torch.Tensor], torch.Tensor]:
        return transforms.Compose(
            [
                transforms.RandomErasing(p=0.5, scale=(0.02, 0.13)),
                transforms_v2.RandomHorizontalFlip(p=0.5),
            ]
        )


class ResNet50DinoV2Wrapper(BaseModule):
    def __init__(  # type: ignore
        self,
        **kwargs,
    ) -> None:
        super().__init__(**kwargs)
        self.model = ResNetModel.from_pretrained("Ramos-Ramos/dino-resnet-50")
        # self.last_linear = torch.nn.Linear(in_features=2048, out_features=self.embedding_size) # TODO
        self.last_linear = torch.nn.Sequential(
            torch.nn.BatchNorm1d(2048),
            torch.nn.Dropout(p=self.dropout_p),
            torch.nn.Linear(in_features=2048, out_features=self.embedding_size),
            torch.nn.BatchNorm1d(self.embedding_size),
        )
        self.set_losses(self.model, **kwargs)

    def forward(self, x: torch.Tensor) -> torch.Tensor:
        outputs = self.model(x)
        gap = torch.nn.AdaptiveAvgPool2d((1, 1))
        feature_vector = gap(outputs.last_hidden_state)
        feature_vector = torch.flatten(feature_vector, start_dim=2).squeeze(-1)
        feature_vector = self.last_linear(feature_vector)
        return feature_vector

    @classmethod
    def get_tensor_transforms(cls) -> Callable[[torch.Tensor], torch.Tensor]:
<<<<<<< HEAD
        return transforms_v2.Compose(
            [
                transforms_v2.Normalize([0.485, 0.456, 0.406], std=[0.229, 0.224, 0.225]),
            ]
        )
=======
        return transforms_v2.Normalize([0.485, 0.456, 0.406], std=[0.229, 0.224, 0.225])
>>>>>>> 3801df1a

    @classmethod
    def get_training_transforms(cls) -> Callable[[torch.Tensor], torch.Tensor]:
        return transforms.Compose(
            [
                transforms.RandomErasing(p=0.5, scale=(0.02, 0.13)),
                transforms_v2.RandomHorizontalFlip(p=0.5),
            ]
        )


class FaceNetWrapper(BaseModule):
    def __init__(  # type: ignore
        self,
        **kwargs,
    ) -> None:
        super().__init__(**kwargs)
        self.model = InceptionResnetV1(pretrained="vggface2")

        self.model.last_linear = torch.nn.Sequential(
            torch.nn.BatchNorm1d(1792),
            torch.nn.Dropout(p=self.dropout_p),
            torch.nn.Linear(in_features=1792, out_features=self.embedding_size),
        )
        self.model.last_bn = torch.nn.BatchNorm1d(self.embedding_size)
        self.set_losses(self.model, **kwargs)

    @classmethod
    def get_tensor_transforms(cls) -> Callable[[torch.Tensor], torch.Tensor]:
        return transforms.Compose(
            [
                transforms.Resize((192), antialias=True),
                transforms_v2.Normalize([0.485, 0.456, 0.406], std=[0.229, 0.224, 0.225]),
            ]
        )

    @classmethod
    def get_training_transforms(cls) -> Callable[[torch.Tensor], torch.Tensor]:
        return transforms.Compose(
            [
                transforms.RandomErasing(p=0.5, scale=(0.02, 0.13)),
                transforms_v2.RandomHorizontalFlip(p=0.5),
            ]
        )


# NOTE(liamvdv): Register custom model backbones here.
custom_model_cls = {
    "EfficientNetV2_Large": EfficientNetV2Wrapper,
    "SwinV2Base": SwinV2BaseWrapper,
    "SwinV2LargeWrapper": SwinV2LargeWrapper,
    "ViT_Large": VisionTransformerWrapper,
    "ResNet18": ResNet18Wrapper,
    "ResNet152": ResNet152Wrapper,
    "ResNet50Wrapper": ResNet50Wrapper,
    "ResNet50DinoV2Wrapper": ResNet50DinoV2Wrapper,
    "ConvNeXtV2_Base": ConvNeXtV2BaseWrapper,
    "ConvNeXtV2_Huge": ConvNeXtV2HugeWrapper,
    "ConvNextWrapper": ConvNextWrapper,
    "ConvNextClipWrapper": ConvNextClipWrapper,
    "VisionTransformerDinoV2": VisionTransformerDinoV2Wrapper,
    "VisionTransformerClip": VisionTransformerClipWrapper,
    "FaceNet": FaceNetWrapper,
}


def get_model_cls(model_name: str) -> Type[BaseModule]:
    model_cls = custom_model_cls.get(model_name, None)
    if not model_cls:
        module, cls = model_name.rsplit(".", 1)
        model_cls = getattr(importlib.import_module(module), cls)
    return model_cls<|MERGE_RESOLUTION|>--- conflicted
+++ resolved
@@ -423,29 +423,15 @@
 
     @classmethod
     def get_tensor_transforms(cls) -> Callable[[torch.Tensor], torch.Tensor]:
-<<<<<<< HEAD
-        return transforms_v2.Compose(
-            [
-                transforms_v2.Resize((224, 224), antialias=True),
-                transforms_v2.Normalize([0.485, 0.456, 0.406], std=[0.229, 0.224, 0.225]),
-            ]
-        )
-=======
         return transforms_v2.Normalize([0.485, 0.456, 0.406], std=[0.229, 0.224, 0.225])
->>>>>>> 3801df1a
-
-    @classmethod
-    def get_training_transforms(cls) -> Callable[[torch.Tensor], torch.Tensor]:
-        return transforms.Compose(
-            [
-                transforms_v2.RandomHorizontalFlip(p=0.5),
-<<<<<<< HEAD
-                transforms_v2.RandomErasing(p=0.5, scale=(0.02, 0.13)),
-                transforms_v2.RandomRotation(60),
-=======
+
+    @classmethod
+    def get_training_transforms(cls) -> Callable[[torch.Tensor], torch.Tensor]:
+        return transforms.Compose(
+            [
+                transforms_v2.RandomHorizontalFlip(p=0.5),
                 transforms_v2.RandomErasing(p=0.5, value=0, scale=(0.02, 0.13)),
                 transforms_v2.RandomRotation(60, fill=0),
->>>>>>> 3801df1a
                 transforms_v2.RandomResizedCrop(224, scale=(0.75, 1.0)),
             ]
         )
@@ -473,15 +459,7 @@
 
     @classmethod
     def get_tensor_transforms(cls) -> Callable[[torch.Tensor], torch.Tensor]:
-<<<<<<< HEAD
-        return transforms_v2.Compose(
-            [
-                transforms_v2.Normalize([0.485, 0.456, 0.406], std=[0.229, 0.224, 0.225]),
-            ]
-        )
-=======
         return transforms_v2.Normalize([0.485, 0.456, 0.406], std=[0.229, 0.224, 0.225])
->>>>>>> 3801df1a
 
     @classmethod
     def get_training_transforms(cls) -> Callable[[torch.Tensor], torch.Tensor]:
@@ -511,16 +489,7 @@
 
     @classmethod
     def get_tensor_transforms(cls) -> Callable[[torch.Tensor], torch.Tensor]:
-<<<<<<< HEAD
-        return transforms_v2.Compose(
-            [
-                transforms_v2.Resize((224, 224), antialias=True),
-                transforms_v2.Normalize([0.485, 0.456, 0.406], std=[0.229, 0.224, 0.225]),
-            ]
-        )
-=======
         return transforms.Resize((224), antialias=True)
->>>>>>> 3801df1a
 
 
 class VisionTransformerWrapper(BaseModule):
@@ -557,11 +526,7 @@
     def get_tensor_transforms(cls) -> Callable[[torch.Tensor], torch.Tensor]:
         return transforms_v2.Compose(
             [
-<<<<<<< HEAD
-                transforms_v2.Resize((224, 224), antialias=True),
-=======
                 transforms.Resize((224), antialias=True),
->>>>>>> 3801df1a
                 transforms_v2.Normalize([0.485, 0.456, 0.406], std=[0.229, 0.224, 0.225]),
             ]
         )
@@ -572,12 +537,6 @@
             [
                 transforms.RandomErasing(p=0.5, value=(0.707, 0.973, 0.713), scale=(0.02, 0.13)),
                 transforms_v2.RandomHorizontalFlip(p=0.5),
-<<<<<<< HEAD
-                transforms_v2.RandomErasing(p=0.5, scale=(0.02, 0.13)),
-                transforms_v2.RandomRotation(60),
-                transforms_v2.RandomResizedCrop(224, scale=(0.75, 1.0)),
-=======
->>>>>>> 3801df1a
             ]
         )
 
@@ -774,11 +733,7 @@
     def get_tensor_transforms(cls) -> Callable[[torch.Tensor], torch.Tensor]:
         return transforms.Compose(
             [
-<<<<<<< HEAD
-                transforms_v2.Resize((192, 192), antialias=True),
-=======
                 transforms.Resize((192), antialias=True),
->>>>>>> 3801df1a
                 transforms_v2.Normalize([0.485, 0.456, 0.406], std=[0.229, 0.224, 0.225]),
             ]
         )
@@ -789,12 +744,6 @@
             [
                 transforms.RandomErasing(p=0.5, value=(0.707, 0.973, 0.713), scale=(0.02, 0.13)),
                 transforms_v2.RandomHorizontalFlip(p=0.5),
-<<<<<<< HEAD
-                transforms_v2.RandomErasing(p=0.5, scale=(0.02, 0.13)),
-                transforms_v2.RandomRotation(60),
-                transforms_v2.RandomResizedCrop(224, scale=(0.75, 1.0)),
-=======
->>>>>>> 3801df1a
             ]
         )
 
@@ -826,11 +775,7 @@
     def get_tensor_transforms(cls) -> Callable[[torch.Tensor], torch.Tensor]:
         return transforms.Compose(
             [
-<<<<<<< HEAD
-                transforms_v2.Resize((192, 192), antialias=True),
-=======
                 transforms.Resize((192), antialias=True),
->>>>>>> 3801df1a
                 transforms_v2.Normalize([0.485, 0.456, 0.406], std=[0.229, 0.224, 0.225]),
             ]
         )
@@ -841,12 +786,6 @@
             [
                 transforms.RandomErasing(p=0.5, scale=(0.02, 0.13)),
                 transforms_v2.RandomHorizontalFlip(p=0.5),
-<<<<<<< HEAD
-                transforms_v2.RandomErasing(p=0.5, scale=(0.02, 0.13)),
-                transforms_v2.RandomRotation(60),
-                transforms_v2.RandomResizedCrop(224, scale=(0.75, 1.0)),
-=======
->>>>>>> 3801df1a
             ]
         )
 
@@ -875,15 +814,7 @@
 
     @classmethod
     def get_tensor_transforms(cls) -> Callable[[torch.Tensor], torch.Tensor]:
-<<<<<<< HEAD
-        return transforms_v2.Compose(
-            [
-                transforms_v2.Normalize([0.485, 0.456, 0.406], std=[0.229, 0.224, 0.225]),
-            ]
-        )
-=======
         return transforms_v2.Normalize([0.485, 0.456, 0.406], std=[0.229, 0.224, 0.225])
->>>>>>> 3801df1a
 
     @classmethod
     def get_training_transforms(cls) -> Callable[[torch.Tensor], torch.Tensor]:
@@ -919,15 +850,7 @@
 
     @classmethod
     def get_tensor_transforms(cls) -> Callable[[torch.Tensor], torch.Tensor]:
-<<<<<<< HEAD
-        return transforms_v2.Compose(
-            [
-                transforms_v2.Normalize([0.485, 0.456, 0.406], std=[0.229, 0.224, 0.225]),
-            ]
-        )
-=======
         return transforms_v2.Normalize([0.485, 0.456, 0.406], std=[0.229, 0.224, 0.225])
->>>>>>> 3801df1a
 
     @classmethod
     def get_training_transforms(cls) -> Callable[[torch.Tensor], torch.Tensor]:
@@ -959,15 +882,7 @@
 
     @classmethod
     def get_tensor_transforms(cls) -> Callable[[torch.Tensor], torch.Tensor]:
-<<<<<<< HEAD
-        return transforms_v2.Compose(
-            [
-                transforms_v2.Normalize([0.485, 0.456, 0.406], std=[0.229, 0.224, 0.225]),
-            ]
-        )
-=======
         return transforms_v2.Normalize([0.485, 0.456, 0.406], std=[0.229, 0.224, 0.225])
->>>>>>> 3801df1a
 
     @classmethod
     def get_training_transforms(cls) -> Callable[[torch.Tensor], torch.Tensor]:
@@ -1005,15 +920,7 @@
 
     @classmethod
     def get_tensor_transforms(cls) -> Callable[[torch.Tensor], torch.Tensor]:
-<<<<<<< HEAD
-        return transforms_v2.Compose(
-            [
-                transforms_v2.Normalize([0.485, 0.456, 0.406], std=[0.229, 0.224, 0.225]),
-            ]
-        )
-=======
         return transforms_v2.Normalize([0.485, 0.456, 0.406], std=[0.229, 0.224, 0.225])
->>>>>>> 3801df1a
 
     @classmethod
     def get_training_transforms(cls) -> Callable[[torch.Tensor], torch.Tensor]:
