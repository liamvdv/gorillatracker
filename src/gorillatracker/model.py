--- conflicted
+++ resolved
@@ -26,12 +26,7 @@
 
 import gorillatracker.type_helper as gtypes
 from gorillatracker.losses.arcface_loss import ArcFaceLoss, VariationalPrototypeLearning
-<<<<<<< HEAD
-from gorillatracker.losses.triplet_loss import get_loss, L2SPRegularization_Wrapper
-=======
 from gorillatracker.losses.triplet_loss import get_loss
-from gorillatracker.model_miewid import GeM, load_miewid_model  # type: ignore
->>>>>>> 30965d7e
 
 
 def warmup_lr(
@@ -1015,80 +1010,7 @@
             ]
         )
 
-<<<<<<< HEAD
-=======
-
-class MiewIdNetWrapper(BaseModule):
-    def __init__(  # type: ignore
-        self,
-        **kwargs,
-    ) -> None:
-        super().__init__(**kwargs)
-        is_from_scratch = kwargs.get("from_scratch", False)
-        use_wildme_model = kwargs.get("use_wildme_model", False)
-
-        if use_wildme_model:
-            logger.info("Using WildMe model")
-            self.model = load_miewid_model()
-            # fix model
-            for param in self.model.parameters():
-                param.requires_grad = False
-
-            # self.model.global_pool = nn.Identity()
-            # self.model.bn = nn.Identity()
-            self.classifier = torch.nn.Sequential(
-                # torch.nn.BatchNorm1d(2152),
-                torch.nn.Dropout(p=self.dropout_p),
-                torch.nn.Linear(in_features=2152, out_features=self.embedding_size),
-                torch.nn.BatchNorm1d(self.embedding_size),
-            )
-            self.set_losses(self.model, **kwargs)
-            return
-
-        self.model = timm.create_model("efficientnetv2_rw_m", pretrained=not is_from_scratch)
-        in_features = self.model.classifier.in_features
-
-        self.model.global_pool = nn.Identity()  # NOTE: GeM = Generalized Mean Pooling
-        self.model.classifier = nn.Identity()
-
-        # TODO(rob2u): load wildme model weights here then initialize the classifier and get loss modes -> change the transforms accordingly (normalize, etc.)
-        self.classifier = torch.nn.Sequential(
-            GeM(),
-            torch.nn.Flatten(),
-            torch.nn.BatchNorm1d(in_features),
-            torch.nn.Dropout(p=self.dropout_p),
-            torch.nn.Linear(in_features=in_features, out_features=self.embedding_size),
-            torch.nn.BatchNorm1d(self.embedding_size),
-        )
-
-        self.set_losses(self.model, **kwargs)
-
-    def get_grad_cam_layer(self) -> torch.nn.Module:
-        return self.model.blocks[-1][-1].conv_pwl
-
-    def forward(self, x: torch.Tensor) -> torch.Tensor:
-        x = self.model(x)
-        x = self.classifier(x)
-        return x
-
-    @classmethod
-    def get_tensor_transforms(cls) -> Callable[[torch.Tensor], torch.Tensor]:
-        # return transforms_v2.Normalize([0.485, 0.456, 0.406], std=[0.229, 0.224, 0.225]) # TODO (rob2u): might be necessary to remove this for wildme model finetuning
-        return lambda x: x
-
-    @classmethod
-    def get_training_transforms(cls) -> Callable[[torch.Tensor], torch.Tensor]:
-        return transforms.Compose(
-            [
-                transforms_v2.RandomHorizontalFlip(p=0.5),
-                transforms_v2.RandomErasing(p=0.5, value=0, scale=(0.02, 0.13)),
-                transforms_v2.RandomRotation(60, fill=0),
-                transforms_v2.RandomResizedCrop(440, scale=(0.75, 1.0)),
-            ]
-        )
-
-
->>>>>>> 30965d7e
+
 # NOTE(liamvdv): Register custom model backbones here.
 custom_model_cls = {
     "EfficientNetV2_Large": EfficientNetV2Wrapper,
@@ -1106,11 +1028,6 @@
     "VisionTransformerDinoV2": VisionTransformerDinoV2Wrapper,
     "VisionTransformerClip": VisionTransformerClipWrapper,
     "FaceNet": FaceNetWrapper,
-<<<<<<< HEAD
-    "InceptionV3": InceptionV3Wrapper,
-=======
-    "MiewIdNet": MiewIdNetWrapper,
->>>>>>> 30965d7e
 }
 
 
