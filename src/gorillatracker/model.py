--- conflicted
+++ resolved
@@ -1,9 +1,5 @@
 import importlib
-<<<<<<< HEAD
-from typing import Any, Callable, Type
-=======
 from typing import Any, Callable, Literal, Type
->>>>>>> 4a11c2e9
 
 import lightning as L
 import numpy as np
