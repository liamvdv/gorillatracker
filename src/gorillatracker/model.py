import importlib
from typing import Any, Callable, Dict, Literal, Tuple, Type

import lightning as L
import numpy as np
import pandas as pd
import timm
import torch
import torch.nn as nn
import torchvision.transforms.v2 as transforms_v2
from facenet_pytorch import InceptionResnetV1
from print_on_steroids import logger
from torch.optim import AdamW
from torchvision import transforms
from torchvision.models import (
    EfficientNet_V2_L_Weights,
    ResNet18_Weights,
    ResNet50_Weights,
    ResNet152_Weights,
    efficientnet_v2_l,
    resnet18,
    resnet50,
    resnet152,
)
from transformers import ResNetModel

import gorillatracker.type_helper as gtypes
from gorillatracker.losses.arcface_loss import ArcFaceLoss, VariationalPrototypeLearning
from gorillatracker.losses.triplet_loss import get_loss
<<<<<<< HEAD
from model_miew import GeM
from gorillatracker.losses.triplet_loss import L2SPRegularization_Wrapper
from gorillatracker.model_miewid import load_miewid_model
=======
from gorillatracker.model_miewid import GeM, load_miewid_model  # type: ignore

>>>>>>> 0fd48de8

def warmup_lr(
    warmup_mode: Literal["linear", "cosine", "exponential", "constant"],
    epoch: int,
    initial_lr: float,
    start_lr: float,
    warmup_epochs: int,
) -> float:
    if warmup_mode == "linear":
        return (epoch / warmup_epochs * (start_lr - initial_lr) + initial_lr) / initial_lr
    elif warmup_mode == "cosine":
        return (start_lr - (start_lr - initial_lr) * (np.cos(np.pi * epoch / warmup_epochs) + 1) / 2) / initial_lr
    elif warmup_mode == "exponential":
        decay = (start_lr / initial_lr) ** (1 / warmup_epochs)
        return decay**epoch
    elif warmup_mode == "constant":
        return 1.0
    else:
        raise ValueError(f"Unknown warmup_mode {warmup_mode}")


def linear_lr(epoch: int, n_epochs: int, initial_lr: float, start_lr: float, end_lr: float, **args: Any) -> float:
    return (end_lr + (start_lr - end_lr) * (1 - epoch / n_epochs)) / initial_lr


def cosine_lr(epoch: int, n_epochs: int, initial_lr: float, start_lr: float, end_lr: float, **args: Any) -> float:
    return (end_lr + (start_lr - end_lr) * (np.cos(np.pi * epoch / n_epochs) + 1) / 2) / initial_lr


def exponential_lr(
    epoch: int, n_epochs: float, initial_lr: float, start_lr: float, end_lr: float, **args: Any
) -> float:
    decay = (end_lr / start_lr) ** (1 / n_epochs)
    return start_lr * (decay**epoch) / initial_lr


def schedule_lr(
    lr_schedule_mode: Literal["linear", "cosine", "exponential", "constant"],
    epochs: int,
    initial_lr: float,
    start_lr: float,
    end_lr: float,
    n_epochs: int,
) -> float:
    if lr_schedule_mode == "linear":
        return linear_lr(epochs, n_epochs, initial_lr, start_lr, end_lr)
    elif lr_schedule_mode == "cosine":
        return cosine_lr(epochs, n_epochs, initial_lr, start_lr, end_lr)
    elif lr_schedule_mode == "exponential":
        return exponential_lr(epochs, n_epochs, initial_lr, start_lr, end_lr)
    elif lr_schedule_mode == "constant":
        return 1.0
    else:
        raise ValueError(f"Unknown lr_schedule_mode {lr_schedule_mode}")


def combine_schedulers(
    warmup_mode: Literal["linear", "cosine", "exponential", "constant"],
    lr_schedule_mode: Literal["linear", "cosine", "exponential", "constant"],
    epochs: int,
    initial_lr: float,
    start_lr: float,
    end_lr: float,
    n_epochs: int,
    warmup_epochs: int,
) -> float:
    if epochs < warmup_epochs:  # 0 : warmup_epochs - 1
        return warmup_lr(warmup_mode, epochs, initial_lr, start_lr, warmup_epochs)
    else:  # warmup_epochs - 1 : n_epochs - 1
        return schedule_lr(
            lr_schedule_mode, epochs - warmup_epochs, initial_lr, start_lr, end_lr, n_epochs - warmup_epochs
        )


class BaseModule(L.LightningModule):
    """
    must be subclassed and set self.model = ...
    """

    def __init__(
        self,
        model_name_or_path: str,
        # model_kwargs: dict,
        from_scratch: bool,
        loss_mode: str,
        weight_decay: float,
        lr_schedule: Literal["linear", "cosine", "exponential", "constant", "reduce_on_plateau"],
        warmup_mode: Literal["linear", "cosine", "exponential", "constant"],
        warmup_epochs: int,
        max_epochs: int,
        initial_lr: float,
        start_lr: float,
        end_lr: float,
        stepwise_schedule: bool,
        lr_interval: int,
        beta1: float,
        beta2: float,
        epsilon: float = 1e-8,
        save_hyperparameters: bool = True,
        margin: float = 0.5,
        s: float = 64.0,
        delta_t: int = 200,
        mem_bank_start_epoch: int = 2,
        lambda_membank: float = 0.5,
        embedding_size: int = 256,
        batch_size: int = 32,
        num_classes: Tuple[int, int, int] = (0, 0, 0),
        accelerator: str = "cpu",
        dropout_p: float = 0.0,
        **kwargs: Dict[str, Any],
    ) -> None:
        super().__init__()

        if save_hyperparameters:
            self.save_hyperparameters(ignore=["save_hyperparameters"])

        self.weight_decay = weight_decay

        self.lr_schedule = lr_schedule
        self.warmup_mode = warmup_mode
        self.warmup_epochs = warmup_epochs
        self.max_epochs = max_epochs
        self.initial_lr = initial_lr
        self.start_lr = start_lr
        self.end_lr = end_lr
        self.stepwise_schedule = stepwise_schedule
        self.lr_interval = lr_interval

        self.beta1 = beta1
        self.beta2 = beta2
        self.epsilon = epsilon
        self.margin = margin

        self.from_scratch = from_scratch
        self.embedding_size = embedding_size
        self.dropout_p = dropout_p
        self.loss_mode = loss_mode

        ##### Create Table embeddings_table
        self.embeddings_table_columns = ["label", "embedding"]
        self.embeddings_table = pd.DataFrame(columns=self.embeddings_table_columns)

    def set_losses(
        self,
        model: nn.Module,
        loss_mode: str,
        s: float = 64.0,
        delta_t: int = 200,
        mem_bank_start_epoch: int = 2,
        lambda_membank: float = 0.5,
        embedding_size: int = 256,
        batch_size: int = 32,
        num_classes: Tuple[int, int, int] = (0, 0, 0),
        accelerator: str = "cpu",
        **kwargs: Dict[str, Any],
    ) -> None:
        self.loss_module_train = get_loss(
            loss_mode,
            margin=self.margin,
            embedding_size=self.embedding_size,
            batch_size=batch_size,
            delta_t=delta_t,
            s=s,
            num_classes=num_classes[0],
            mem_bank_start_epoch=mem_bank_start_epoch,
            lambda_membank=lambda_membank,
            accelerator=accelerator,
            l2_alpha=kwargs["l2_alpha"],
            l2_beta=kwargs["l2_beta"],
            path_to_pretrained_weights=kwargs["path_to_pretrained_weights"],
            model=model,
            log_func=self.log,
        )
        self.loss_module_val = get_loss(
            loss_mode,
            margin=self.margin,
            embedding_size=self.embedding_size,
            batch_size=batch_size,
            delta_t=delta_t,
            s=s,
            num_classes=num_classes[1],
            mem_bank_start_epoch=mem_bank_start_epoch,
            lambda_membank=lambda_membank,
            accelerator=accelerator,
            l2_alpha=kwargs["l2_alpha"],
            l2_beta=kwargs["l2_beta"],
            path_to_pretrained_weights=kwargs["path_to_pretrained_weights"],
            model=model,
        )

    def forward(self, x: torch.Tensor) -> torch.Tensor:
        return self.model(x)

    def on_train_epoch_start(self) -> None:
        if (
            isinstance(self.loss_module_train, VariationalPrototypeLearning)
            and self.trainer.current_epoch >= self.loss_module_train.mem_bank_start_epoch
        ):
            self.loss_module_train.set_using_memory_bank(True)
            logger.info("Using memory bank")
        elif (
            isinstance(self.loss_module_train, L2SPRegularization_Wrapper)
            and isinstance(self.loss_module_train.loss, VariationalPrototypeLearning)
            and self.trainer.current_epoch >= self.loss_module_train.loss.mem_bank_start_epoch
        ): # is wrapped in l2sp regularization
            self.loss_module_train.loss.set_using_memory_bank(True)
            logger.info("Using memory bank")
        

    def training_step(self, batch: gtypes.NletBatch, batch_idx: int) -> torch.Tensor:
        images, labels = batch
        vec = torch.cat(images, dim=0)
        embeddings = self.forward(vec)
        flat_labels = (
            torch.cat(labels, dim=0) if torch.is_tensor(labels[0]) else [label for group in labels for label in group]  # type: ignore
        )
        loss, pos_dist, neg_dist = self.loss_module_train(embeddings, flat_labels)  # type: ignore
        self.log("train/loss", loss, on_step=True, prog_bar=True, sync_dist=True)
        self.log("train/positive_distance", pos_dist, on_step=True)
        self.log("train/negative_distance", neg_dist, on_step=True)
        return loss

    def add_validation_embeddings(self, anchor_embeddings: torch.Tensor, anchor_labels: gtypes.MergedLabels) -> None:
        # save anchor embeddings of validation step for later analysis in W&B
        embeddings = torch.reshape(anchor_embeddings, (-1, self.embedding_size))
        embeddings = embeddings.cpu()

        assert len(self.embeddings_table_columns) == 2
        data = {
            self.embeddings_table_columns[0]: (
                anchor_labels.tolist()  # type: ignore
                if torch.is_tensor(anchor_labels)  # type: ignore
                else anchor_labels
            ),
            self.embeddings_table_columns[1]: [embedding.numpy() for embedding in embeddings],
        }

        df = pd.DataFrame(data)
        self.embeddings_table = pd.concat([df, self.embeddings_table], ignore_index=True)
        # NOTE(rob2u): will get flushed by W&B Callback on val epoch end.

    def validation_step(self, batch: gtypes.NletBatch, batch_idx: int) -> torch.Tensor:
        images, labels = batch  # embeddings either (ap, a, an, n) or (a, p, n)
        n_achors = len(images[0])
        vec = torch.cat(images, dim=0)
        flat_labels = (
            torch.cat(labels, dim=0) if torch.is_tensor(labels[0]) else [label for group in labels for label in group]  # type: ignore
        )
        embeddings = self.forward(vec)

        self.add_validation_embeddings(embeddings[:n_achors], flat_labels[:n_achors])  # type: ignore
        if not isinstance(self.loss_module_val, (ArcFaceLoss, VariationalPrototypeLearning)):
            loss, pos_dist, neg_dist = self.loss_module_val(embeddings, flat_labels)  # type: ignore
            self.log("val/loss", loss, on_step=True, sync_dist=True, prog_bar=True)
            self.log("val/positive_distance", pos_dist, on_step=True)
            self.log("val/negative_distance", neg_dist, on_step=True)
            return loss
        else:
            return torch.tensor(0.0)

    def on_validation_epoch_end(self) -> None:
        # calculate loss after all embeddings have been processed
        if "softmax" in self.loss_mode:
            logger.info("Calculating loss for all embeddings (%d)", len(self.embeddings_table))

            # get weights for all classes by averaging over all embeddings
            loss_module_val = self.loss_module_val if not isinstance(self.loss_module_val, L2SPRegularization_Wrapper) else self.loss_module_val.loss
            num_classes = self.loss_module_val.num_classes if not isinstance(self.loss_module_val, L2SPRegularization_Wrapper) else self.loss_module_val.loss.num_classes
            
            class_weights = torch.zeros(num_classes, self.embedding_size).to(self.device)
            for label in range(num_classes):
                class_embeddings = self.embeddings_table[self.embeddings_table["label"] == torch.tensor(label)]["embedding"].tolist()
                class_embeddings = np.stack(class_embeddings) if len(class_embeddings) > 0 else np.zeros((0, self.embedding_size))
                class_weights[label] = torch.tensor(
                    class_embeddings
                ).mean(dim=0)
                if torch.isnan(class_weights[label]).any():
                    class_weights[label] = 0.0

            # calculate loss for all embeddings
            loss_module_val.set_weights(class_weights)

            losses = []
            for _, row in self.embeddings_table.iterrows():
                loss, _, _ = loss_module_val(
                    torch.tensor(row["embedding"]).unsqueeze(0), torch.tensor(row["label"]).unsqueeze(0)
                )
                losses.append(loss)
            loss = torch.tensor(losses).mean()
            assert not torch.isnan(loss).any(), f"Loss is NaN: {losses}"
            self.log("val/loss", loss, sync_dist=True)

        # clear the table where the embeddings are stored
        self.embeddings_table = pd.DataFrame(columns=self.embeddings_table_columns)  # reset embeddings table

    def configure_optimizers(self) -> L.pytorch.utilities.types.OptimizerLRSchedulerConfig:
        if self.global_rank == 0:
            logger.info(
                f"Using {self.lr_schedule} learning rate schedule with {self.warmup_mode} warmup for {self.max_epochs} epochs."
            )

        if "l2sp" in self.loss_mode and self.weight_decay != 0.0:
            logger.warning(
                "Using L2SP regularization, weight decay will be set to 0.0. Please use the l2_alpha and l2_beta arguments to set the L2SP parameters."
            )

        optimizer = AdamW(
            self.model.parameters(),
            lr=self.initial_lr,
            betas=(self.beta1, self.beta2),
            eps=self.epsilon,
            weight_decay=self.weight_decay if "l2sp" not in self.loss_mode else 0.0,
        )
        
        # optimizer = torch.optim.RMSprop(
        #     self.model.parameters(),
        #     lr=self.initial_lr,
        #     weight_decay=self.weight_decay if "l2sp" not in self.loss_mode else 0.0,
        # )

        def lambda_schedule(epoch: int) -> float:
            return combine_schedulers(
                self.warmup_mode,
                self.lr_schedule,  # type: ignore
                epoch,
                self.initial_lr,
                self.start_lr,
                self.end_lr,
                self.max_epochs,
                self.warmup_epochs,
            )

        if self.lr_schedule != "reduce_on_plateau":
            lambda_scheduler = torch.optim.lr_scheduler.LambdaLR(
                optimizer=optimizer,
                lr_lambda=lambda_schedule,
            )
            if self.stepwise_schedule:
                lr_scheduler = {
                    "scheduler": lambda_scheduler,
                    "interval": "step",
                    "frequency": self.lr_interval,
                }
            else:
                lr_scheduler = {"scheduler": lambda_scheduler, "interval": "epoch"}

            return {
                "optimizer": optimizer,
                "lr_scheduler": lr_scheduler,
            }

        else:
            plateau_scheduler = torch.optim.lr_scheduler.ReduceLROnPlateau(
                optimizer=optimizer,
                mode="min",
                factor=self.lr_decay,
                patience=self.lr_decay_interval,
                verbose=True,
                threshold=0.0001,
                threshold_mode="rel",
                cooldown=0,
                min_lr=0,
                eps=1e-08,
            )
            return {"optimizer": optimizer, "lr_scheduler": plateau_scheduler}

    @classmethod
    def get_tensor_transforms(cls) -> Callable[[torch.Tensor], torch.Tensor]:
        """
        Please implement this method in your subclass for non-square resizes,
        normalizations, etc. To apply nothing, return the identity function
            `lambda x: x`.
        Note that for square resizes we have the `data_resize_transform` argument
        in the `TrainingArgs` class. This is a special case worth supporting
        because it allows easily switching between little image MNIST and large
        image non-MNIST Datasets. Setting it to `Null` / `None` will give you
        full control here.
        """
        return lambda x: x

    def get_training_transforms(cls) -> Callable[[torch.Tensor], torch.Tensor]:
        """Add your data augmentations here. Function will be called after get_tensor_transforms in the training loop"""
        return lambda x: x


class EfficientNetV2Wrapper(BaseModule):
    def __init__(  # type: ignore
        self,
        **kwargs,
    ) -> None:
        super().__init__(**kwargs)
        is_from_scratch = kwargs.get("from_scratch", False)
        self.model = (
            efficientnet_v2_l()
            if is_from_scratch
            else efficientnet_v2_l(weights=EfficientNet_V2_L_Weights.IMAGENET1K_V1)
        )
        # self.model.classifier = torch.nn.Sequential(
        #     torch.nn.Linear(in_features=self.model.classifier[1].in_features, out_features=self.embedding_size),
        # )
        self.model.classifier = torch.nn.Sequential(
            torch.nn.BatchNorm1d(self.model.classifier[1].in_features),
            torch.nn.Dropout(p=self.dropout_p),
            torch.nn.Linear(in_features=self.model.classifier[1].in_features, out_features=self.embedding_size),
            torch.nn.BatchNorm1d(self.embedding_size),
        )

        self.set_losses(self.model, **kwargs)

    def get_grad_cam_layer(self) -> torch.nn.Module:
        # return self.model.blocks[-1].conv
        return self.model.features[-1][0]  # TODO(liamvdv)

    @classmethod
    def get_tensor_transforms(cls) -> Callable[[torch.Tensor], torch.Tensor]:
        return transforms_v2.Normalize([0.485, 0.456, 0.406], std=[0.229, 0.224, 0.225])

    @classmethod
    def get_training_transforms(cls) -> Callable[[torch.Tensor], torch.Tensor]:
        return transforms.Compose(
            [
                transforms_v2.RandomHorizontalFlip(p=0.5),
                transforms_v2.RandomErasing(p=0.5, value=0, scale=(0.02, 0.13)),
                transforms_v2.RandomRotation(60, fill=0),
                transforms_v2.RandomResizedCrop(224, scale=(0.75, 1.0)),
            ]
        )


class ConvNeXtV2BaseWrapper(BaseModule):
    def __init__(  # type: ignore
        self,
        **kwargs,
    ) -> None:
        super().__init__(**kwargs)
        self.model = timm.create_model("convnextv2_base", pretrained=not self.from_scratch)
        # self.model.reset_classifier(self.embedding_size) # TODO
        self.model.head.fc = torch.nn.Sequential(
            torch.nn.BatchNorm1d(self.model.head.fc.in_features),
            torch.nn.Dropout(p=self.dropout_p),
            torch.nn.Linear(in_features=self.model.head.fc.in_features, out_features=self.embedding_size),
            torch.nn.BatchNorm1d(self.embedding_size),
        )

        self.set_losses(self.model, **kwargs)

    def get_grad_cam_layer(self) -> torch.nn.Module:
        return self.model.stages[-1].blocks[-1].conv_dw

    @classmethod
    def get_tensor_transforms(cls) -> Callable[[torch.Tensor], torch.Tensor]:
        return transforms_v2.Normalize([0.485, 0.456, 0.406], std=[0.229, 0.224, 0.225])

    @classmethod
    def get_training_transforms(cls) -> Callable[[torch.Tensor], torch.Tensor]:
        return transforms.Compose(
            [
                transforms_v2.RandomHorizontalFlip(p=0.5),
                transforms_v2.RandomErasing(p=0.5, scale=(0.02, 0.13)),
            ]
        )


class ConvNeXtV2HugeWrapper(BaseModule):
    def __init__(  # type: ignore
        self,
        **kwargs,
    ) -> None:
        super().__init__(**kwargs)
        self.model = timm.create_model("convnextv2_huge", pretrained=not self.from_scratch)
        # self.model.reset_classifier(self.embedding_size) # TODO
        self.model.head.fc = torch.nn.Sequential(
            torch.nn.BatchNorm1d(self.model.head.fc.in_features),
            torch.nn.Dropout(p=self.dropout_p),
            torch.nn.Linear(in_features=self.model.head.fc.in_features, out_features=self.embedding_size),
            torch.nn.BatchNorm1d(self.embedding_size),
        )
        self.set_losses(self.model, **kwargs)

    @classmethod
    def get_tensor_transforms(cls) -> Callable[[torch.Tensor], torch.Tensor]:
        return transforms.Resize((224), antialias=True)


class VisionTransformerWrapper(BaseModule):
    def __init__(  # type: ignore
        self,
        **kwargs,
    ) -> None:
        super().__init__(**kwargs)
        self.model = timm.create_model("vit_large_patch16_224", pretrained=not self.from_scratch)
        # self.model.reset_classifier(self.embedding_size) # TODO
        self.model.head.fc = torch.nn.Sequential(
            torch.nn.BatchNorm1d(self.model.head.fc.in_features),
            torch.nn.Dropout(p=self.dropout_p),
            torch.nn.Linear(in_features=self.model.head.fc.in_features, out_features=self.embedding_size),
            torch.nn.BatchNorm1d(self.embedding_size),
        )
        self.set_losses(self.model, **kwargs)

    def get_grad_cam_layer(self) -> torch.nn.Module:
        # see https://github.com/jacobgil/pytorch-grad-cam/blob/master/tutorials/vision_transformers.md#how-does-it-work-with-vision-transformers
        return self.model.blocks[-1].norm1

    def get_grad_cam_reshape_transform(self) -> Any:
        # see https://github.com/jacobgil/pytorch-grad-cam/blob/master/tutorials/vision_transformers.md#how-does-it-work-with-vision-transformers
        def reshape_transform(tensor: torch.Tensor, height: int = 14, width: int = 14) -> torch.Tensor:
            result = tensor[:, 1:, :].reshape(tensor.size(0), height, width, tensor.size(2))

            result = result.transpose(2, 3).transpose(1, 2)
            return result

        return reshape_transform

    @classmethod
    def get_tensor_transforms(cls) -> Callable[[torch.Tensor], torch.Tensor]:
        return transforms_v2.Compose(
            [
                transforms.Resize((224), antialias=True),
                transforms_v2.Normalize([0.485, 0.456, 0.406], std=[0.229, 0.224, 0.225]),
            ]
        )

    @classmethod
    def get_training_transforms(cls) -> Callable[[torch.Tensor], torch.Tensor]:
        return transforms.Compose(
            [
                transforms.RandomErasing(p=0.5, value=(0.707, 0.973, 0.713), scale=(0.02, 0.13)),
                transforms_v2.RandomHorizontalFlip(p=0.5),
            ]
        )


class VisionTransformerDinoV2Wrapper(BaseModule):
    def __init__(  # type: ignore
        self,
        **kwargs,
    ) -> None:
        super().__init__(**kwargs)
        self.model = timm.create_model("vit_large_patch14_dinov2.lvd142m", pretrained=not self.from_scratch)
        # self.model.reset_classifier(self.embedding_size) # TODO
        self.model.head.fc = torch.nn.Sequential(
            torch.nn.BatchNorm1d(self.model.head.fc.in_features),
            torch.nn.Dropout(p=self.dropout_p),
            torch.nn.Linear(in_features=self.model.head.fc.in_features, out_features=self.embedding_size),
            torch.nn.BatchNorm1d(self.embedding_size),
        )
        self.set_losses(self.model, **kwargs)

    @classmethod
    def get_tensor_transforms(cls) -> Callable[[torch.Tensor], torch.Tensor]:
        return transforms_v2.Compose(
            [
                transforms.Resize((518), antialias=True),
                transforms_v2.Normalize([0.485, 0.456, 0.406], std=[0.229, 0.224, 0.225]),
            ]
        )

    @classmethod
    def get_training_transforms(cls) -> Callable[[torch.Tensor], torch.Tensor]:
        return transforms.Compose(
            [
                transforms.RandomErasing(p=0.5, scale=(0.02, 0.13)),
                transforms_v2.RandomHorizontalFlip(p=0.5),
            ]
        )


class VisionTransformerClipWrapper(BaseModule):
    def __init__(  # type: ignore
        self,
        **kwargs,
    ) -> None:
        super().__init__(**kwargs)
        self.model = timm.create_model("vit_base_patch16_clip_224.metaclip_2pt5b", pretrained=not self.from_scratch)
        # self.model.reset_classifier(self.embedding_size) # TODO
        self.model.head.fc = torch.nn.Sequential(
            torch.nn.BatchNorm1d(self.model.head.fc.in_features),
            torch.nn.Dropout(p=self.dropout_p),
            torch.nn.Linear(in_features=self.model.head.fc.in_features, out_features=self.embedding_size),
            torch.nn.BatchNorm1d(self.embedding_size),
        )

        self.set_losses(self.model, **kwargs)

    @classmethod
    def get_tensor_transforms(cls) -> Callable[[torch.Tensor], torch.Tensor]:
        return transforms_v2.Compose(
            [
                transforms.Resize((224), antialias=True),
                transforms_v2.Normalize([0.485, 0.456, 0.406], std=[0.229, 0.224, 0.225]),
            ]
        )

    @classmethod
    def get_training_transforms(cls) -> Callable[[torch.Tensor], torch.Tensor]:
        return transforms.Compose(
            [
                transforms.RandomErasing(p=0.5, scale=(0.02, 0.13)),
                transforms_v2.RandomHorizontalFlip(p=0.5),
            ]
        )


class ConvNextClipWrapper(BaseModule):
    def __init__(  # type: ignore
        self,
        **kwargs,
    ) -> None:
        super().__init__(**kwargs)
        model_name = "convnext_base.clip_laion2b"
        self.model = (
            timm.create_model(model_name, pretrained=False)
            if kwargs.get("from_scratch", False)
            else timm.create_model(model_name, pretrained=True)
        )
        self.model.head.fc = torch.nn.Sequential(
            torch.nn.BatchNorm1d(self.model.head.fc.in_features),
            torch.nn.Dropout(p=self.dropout_p),
            torch.nn.Linear(in_features=self.model.head.fc.in_features, out_features=self.embedding_size),
            torch.nn.BatchNorm1d(self.embedding_size),
        )
        self.set_losses(self.model, **kwargs)

    @classmethod
    def get_tensor_transforms(cls) -> Callable[[torch.Tensor], torch.Tensor]:
        return transforms.Compose(
            [
                transforms.Resize((192), antialias=True),
                transforms_v2.Normalize([0.485, 0.456, 0.406], std=[0.229, 0.224, 0.225]),
            ]
        )

    @classmethod
    def get_training_transforms(cls) -> Callable[[torch.Tensor], torch.Tensor]:
        return transforms.Compose(
            [
                transforms.RandomErasing(p=0.5, scale=(0.02, 0.13)),
                transforms_v2.RandomHorizontalFlip(p=0.5),
            ]
        )


class ConvNextWrapper(BaseModule):
    def __init__(  # type: ignore
        self,
        **kwargs,
    ) -> None:
        super().__init__(**kwargs)
        self.model = timm.create_model("convnext_base", pretrained=not self.from_scratch)
        # self.model.reset_classifier(self.embedding_size) # TODO
        self.model.head.fc = torch.nn.Sequential(
            torch.nn.BatchNorm1d(self.model.head.fc.in_features),
            torch.nn.Dropout(p=self.dropout_p),
            torch.nn.Linear(in_features=self.model.head.fc.in_features, out_features=self.embedding_size),
            torch.nn.BatchNorm1d(self.embedding_size),
        )
        self.set_losses(self.model, **kwargs)

    @classmethod
    def get_tensor_transforms(cls) -> Callable[[torch.Tensor], torch.Tensor]:
        return transforms.Compose(
            [
                transforms.Resize((192), antialias=True),
                transforms_v2.Normalize([0.485, 0.456, 0.406], std=[0.229, 0.224, 0.225]),
            ]
        )

    @classmethod
    def get_training_transforms(cls) -> Callable[[torch.Tensor], torch.Tensor]:
        return transforms.Compose(
            [
                transforms.RandomErasing(p=0.5, scale=(0.02, 0.13)),
                transforms_v2.RandomHorizontalFlip(p=0.5),
            ]
        )


class SwinV2BaseWrapper(BaseModule):
    def __init__(  # type: ignore
        self,
        **kwargs,
    ) -> None:
        super().__init__(**kwargs)
        swin_model = "swinv2_base_window12_192.ms_in22k"
        self.model = (
            timm.create_model(swin_model, pretrained=False)
            if kwargs.get("from_scratch", False)
            else timm.create_model(swin_model, pretrained=True)
        )
        # self.model.head.fc = torch.nn.Sequential(
        #     torch.nn.Linear(in_features=self.model.head.fc.in_features, out_features=self.embedding_size),
        # ) # TODO
        self.model.head.fc = torch.nn.Sequential(
            torch.nn.BatchNorm1d(self.model.head.fc.in_features),
            torch.nn.Dropout(p=self.dropout_p),
            torch.nn.Linear(in_features=self.model.head.fc.in_features, out_features=self.embedding_size),
            torch.nn.BatchNorm1d(self.embedding_size),
        )
        self.set_losses(self.model, **kwargs)

    def get_grad_cam_layer(self) -> torch.nn.Module:
        # see https://github.com/jacobgil/pytorch-grad-cam/blob/master/tutorials/vision_transformers.md#how-does-it-work-with-swin-transformers
        return self.model.layers[-1].blocks[-1].norm1

    def get_grad_cam_reshape_transform(self) -> Any:
        # Implementation for "swin_base_patch4_window7_224"
        # see https://github.com/jacobgil/pytorch-grad-cam/blob/master/tutorials/vision_transformers.md#how-does-it-work-with-swin-transformers

        # NOTE(liamvdv): we use this implementation for "swinv2_base_window12_192.ms_in22k"
        # TODO(liamvdv): I'm not sure this is correct, but it seems to work...
        def reshape_transform(tensor: torch.Tensor) -> torch.Tensor:
            batch_size, _, _, _ = tensor.shape
            total_elements = tensor.numel()
            num_channels = total_elements // (batch_size * 12 * 12)

            result = tensor.reshape(batch_size, num_channels, 12, 12)
            return result

        return reshape_transform

    @classmethod
    def get_tensor_transforms(cls) -> Callable[[torch.Tensor], torch.Tensor]:
        return transforms.Compose(
            [
                transforms.Resize((192), antialias=True),
                transforms_v2.Normalize([0.485, 0.456, 0.406], std=[0.229, 0.224, 0.225]),
            ]
        )

    @classmethod
    def get_training_transforms(cls) -> Callable[[torch.Tensor], torch.Tensor]:
        return transforms.Compose(
            [
                transforms_v2.RandomHorizontalFlip(p=0.5),
                transforms_v2.RandomErasing(p=0.5, value=0, scale=(0.02, 0.13)),
                transforms_v2.RandomRotation(60, fill=0),
                transforms_v2.RandomResizedCrop(192, scale=(0.75, 1.0)),
            ]
        )


class SwinV2LargeWrapper(BaseModule):
    def __init__(  # type: ignore
        self,
        **kwargs,
    ) -> None:
        super().__init__(**kwargs)
        swin_model = "swinv2_large_window12_192.ms_in22k"
        self.model = (
            timm.create_model(swin_model, pretrained=False)
            if kwargs.get("from_scratch", False)
            else timm.create_model(swin_model, pretrained=True)
        )
        # self.model.head.fc = torch.nn.Linear(
        #     in_features=self.model.head.fc.in_features, out_features=self.embedding_size
        # ) # TODO
        self.model.head.fc = torch.nn.Sequential(
            torch.nn.BatchNorm1d(self.model.head.fc.in_features),
            torch.nn.Dropout(p=self.dropout_p),
            torch.nn.Linear(in_features=self.model.head.fc.in_features, out_features=self.embedding_size),
            torch.nn.BatchNorm1d(self.embedding_size),
        )
        self.set_losses(self.model, **kwargs)

    @classmethod
    def get_tensor_transforms(cls) -> Callable[[torch.Tensor], torch.Tensor]:
        return transforms.Compose(
            [
                transforms.Resize((192), antialias=True),
                transforms_v2.Normalize([0.485, 0.456, 0.406], std=[0.229, 0.224, 0.225]),
            ]
        )

    @classmethod
    def get_training_transforms(cls) -> Callable[[torch.Tensor], torch.Tensor]:
        return transforms.Compose(
            [
                transforms.RandomErasing(p=0.5, scale=(0.02, 0.13)),
                transforms_v2.RandomHorizontalFlip(p=0.5),
            ]
        )


class ResNet18Wrapper(BaseModule):
    def __init__(  # type: ignore
        self,
        **kwargs,
    ) -> None:
        super().__init__(**kwargs)
        self.model = (
            resnet18() if kwargs.get("from_scratch", False) else resnet18(weights=ResNet18_Weights.IMAGENET1K_V1)
        )
        # self.model.fc = torch.nn.Linear(in_features=self.model.fc.in_features, out_features=self.embedding_size) # TODO
        self.model.fc = torch.nn.Sequential(
            torch.nn.BatchNorm1d(self.model.fc.in_features),
            torch.nn.Dropout(p=self.dropout_p),
            torch.nn.Linear(in_features=self.model.fc.in_features, out_features=self.embedding_size),
            torch.nn.BatchNorm1d(self.embedding_size),
        )
        self.set_losses(self.model, **kwargs)

    def get_grad_cam_layer(self) -> torch.nn.Module:
        # return self.model.layer4[-1]
        return self.model.layer4[-1].conv2

    @classmethod
    def get_tensor_transforms(cls) -> Callable[[torch.Tensor], torch.Tensor]:
        return transforms_v2.Normalize([0.485, 0.456, 0.406], std=[0.229, 0.224, 0.225])

    @classmethod
    def get_training_transforms(cls) -> Callable[[torch.Tensor], torch.Tensor]:
        return transforms.Compose(
            [
                transforms.RandomErasing(p=0.5, scale=(0.02, 0.13)),
                transforms_v2.RandomHorizontalFlip(p=0.5),
            ]
        )


class ResNet152Wrapper(BaseModule):
    def __init__(  # type: ignore
        self,
        **kwargs,
    ) -> None:
        super().__init__(**kwargs)
        self.model = (
            resnet152() if kwargs.get("from_scratch", False) else resnet152(weights=ResNet152_Weights.IMAGENET1K_V1)
        )
        # self.model.fc = torch.nn.Linear(in_features=self.model.fc.in_features, out_features=self.embedding_size) # TODO
        self.model.fc = torch.nn.Sequential(
            torch.nn.BatchNorm1d(self.model.fc.in_features),
            torch.nn.Dropout(p=self.dropout_p),
            torch.nn.Linear(in_features=self.model.fc.in_features, out_features=self.embedding_size),
            torch.nn.BatchNorm1d(self.embedding_size),
        )
        self.set_losses(self.model, **kwargs)

    def get_grad_cam_layer(self) -> torch.nn.Module:
        # return self.model.layer4[-1]
        return self.model.layer4[-1].conv3

    @classmethod
    def get_tensor_transforms(cls) -> Callable[[torch.Tensor], torch.Tensor]:
        return transforms_v2.Normalize([0.485, 0.456, 0.406], std=[0.229, 0.224, 0.225])

    @classmethod
    def get_training_transforms(cls) -> Callable[[torch.Tensor], torch.Tensor]:
        return transforms.Compose(
            [
                transforms.RandomErasing(p=0.5, scale=(0.02, 0.13)),
                transforms_v2.RandomHorizontalFlip(p=0.5),
            ]
        )


class ResNet50Wrapper(BaseModule):
    def __init__(  # type: ignore
        self,
        **kwargs,
    ) -> None:
        super().__init__(**kwargs)
        self.model = (
            resnet50() if kwargs.get("from_scratch", False) else resnet50(weights=ResNet50_Weights.IMAGENET1K_V1)
        )
        # self.model.fc = torch.nn.Linear(in_features=self.model.fc.in_features, out_features=self.embedding_size) # TODO
        self.model.fc = torch.nn.Sequential(
            torch.nn.BatchNorm1d(self.model.fc.in_features),
            torch.nn.Dropout(p=self.dropout_p),
            torch.nn.Linear(in_features=self.model.fc.in_features, out_features=self.embedding_size),
            torch.nn.BatchNorm1d(self.embedding_size),
        )
        self.set_losses(self.model, **kwargs)

    @classmethod
    def get_tensor_transforms(cls) -> Callable[[torch.Tensor], torch.Tensor]:
        return transforms_v2.Normalize([0.485, 0.456, 0.406], std=[0.229, 0.224, 0.225])

    @classmethod
    def get_training_transforms(cls) -> Callable[[torch.Tensor], torch.Tensor]:
        return transforms.Compose(
            [
                transforms.RandomErasing(p=0.5, scale=(0.02, 0.13)),
                transforms_v2.RandomHorizontalFlip(p=0.5),
            ]
        )


class ResNet50DinoV2Wrapper(BaseModule):
    def __init__(  # type: ignore
        self,
        **kwargs,
    ) -> None:
        super().__init__(**kwargs)
        self.model = ResNetModel.from_pretrained("Ramos-Ramos/dino-resnet-50")
        # self.last_linear = torch.nn.Linear(in_features=2048, out_features=self.embedding_size) # TODO
        self.last_linear = torch.nn.Sequential(
            torch.nn.BatchNorm1d(2048),
            torch.nn.Dropout(p=self.dropout_p),
            torch.nn.Linear(in_features=2048, out_features=self.embedding_size),
            torch.nn.BatchNorm1d(self.embedding_size),
        )
        self.set_losses(self.model, **kwargs)

    def forward(self, x: torch.Tensor) -> torch.Tensor:
        outputs = self.model(x)
        gap = torch.nn.AdaptiveAvgPool2d((1, 1))
        feature_vector = gap(outputs.last_hidden_state)
        feature_vector = torch.flatten(feature_vector, start_dim=2).squeeze(-1)
        feature_vector = self.last_linear(feature_vector)
        return feature_vector

    @classmethod
    def get_tensor_transforms(cls) -> Callable[[torch.Tensor], torch.Tensor]:
        return transforms_v2.Normalize([0.485, 0.456, 0.406], std=[0.229, 0.224, 0.225])

    @classmethod
    def get_training_transforms(cls) -> Callable[[torch.Tensor], torch.Tensor]:
        return transforms.Compose(
            [
                transforms.RandomErasing(p=0.5, scale=(0.02, 0.13)),
                transforms_v2.RandomHorizontalFlip(p=0.5),
            ]
        )



class InceptionV3Wrapper(BaseModule):
    def __init__(  # type: ignore
        self,
        **kwargs,
    ) -> None:
        super().__init__(**kwargs)
        self.model = timm.create_model("inception_v3", pretrained=not self.from_scratch)
        
        # self.model.reset_classifier(self.embedding_size) # TODO
        self.model.fc = torch.nn.Sequential(
            torch.nn.BatchNorm1d(self.model.fc.in_features),
            torch.nn.Dropout(p=self.dropout_p),
            torch.nn.Linear(in_features=self.model.fc.in_features, out_features=self.embedding_size),
            torch.nn.BatchNorm1d(self.embedding_size),
        )

        self.set_losses(self.model, **kwargs)

    def get_grad_cam_layer(self) -> torch.nn.Module:
        return self.model.Mixed_7c.branch_pool

    @classmethod
    def get_tensor_transforms(cls) -> Callable[[torch.Tensor], torch.Tensor]:
        return transforms_v2.Normalize([0.485, 0.456, 0.406], std=[0.229, 0.224, 0.225])

    @classmethod
    def get_training_transforms(cls) -> Callable[[torch.Tensor], torch.Tensor]:
        return transforms.Compose(
            [
                transforms_v2.RandomHorizontalFlip(p=0.5),
                transforms_v2.RandomErasing(p=0.5, value=0, scale=(0.02, 0.13)),
                transforms_v2.RandomRotation(60, fill=0),
                transforms_v2.RandomResizedCrop(224, scale=(0.75, 1.0)),
            ]
        )


class FaceNetWrapper(BaseModule):
    def __init__(  # type: ignore
        self,
        **kwargs,
    ) -> None:
        super().__init__(**kwargs)
        self.model = InceptionResnetV1(pretrained="vggface2")

        self.model.last_linear = torch.nn.Sequential(
            torch.nn.BatchNorm1d(1792),
            torch.nn.Dropout(p=self.dropout_p),
            torch.nn.Linear(in_features=1792, out_features=self.embedding_size),
        )
        self.model.last_bn = torch.nn.BatchNorm1d(self.embedding_size)
        self.set_losses(self.model, **kwargs)

    @classmethod
    def get_tensor_transforms(cls) -> Callable[[torch.Tensor], torch.Tensor]:
        return transforms.Compose(
            [
                transforms.Resize((192), antialias=True),
                transforms_v2.Normalize([0.485, 0.456, 0.406], std=[0.229, 0.224, 0.225]),
            ]
        )

    @classmethod
    def get_training_transforms(cls) -> Callable[[torch.Tensor], torch.Tensor]:
        return transforms.Compose(
            [
                transforms.RandomErasing(p=0.5, scale=(0.02, 0.13)),
                transforms_v2.RandomHorizontalFlip(p=0.5),
            ]
        )


class MiewIdNetWrapper(BaseModule):
    def __init__(  # type: ignore
        self,
        **kwargs,
    ) -> None:
        super().__init__(**kwargs)
        is_from_scratch = kwargs.get("from_scratch", False)
        use_wildme_model = kwargs.get("use_wildme_model", False)

        if use_wildme_model:
            logger.info("Using WildMe model")
            self.model = load_miewid_model()
            # fix model
            for param in self.model.parameters():
                param.requires_grad = False

            # self.model.global_pool = nn.Identity()
            # self.model.bn = nn.Identity()
            self.classifier = torch.nn.Sequential(
                # torch.nn.BatchNorm1d(2152),
                torch.nn.Dropout(p=self.dropout_p),
                torch.nn.Linear(in_features=2152, out_features=self.embedding_size),
                torch.nn.BatchNorm1d(self.embedding_size),
            )
            self.set_losses(self.model, **kwargs)
            return

        self.model = timm.create_model("efficientnetv2_rw_m", pretrained=not is_from_scratch)
        in_features = self.model.classifier.in_features

        self.model.global_pool = nn.Identity()  # NOTE: GeM = Generalized Mean Pooling
        self.model.classifier = nn.Identity()

        # TODO(rob2u): load wildme model weights here then initialize the classifier and get loss modes -> change the transforms accordingly (normalize, etc.)
        self.classifier = torch.nn.Sequential(
            GeM(),
            torch.nn.Flatten(),
            torch.nn.BatchNorm1d(in_features),
            torch.nn.Dropout(p=self.dropout_p),
            torch.nn.Linear(in_features=in_features, out_features=self.embedding_size),
            torch.nn.BatchNorm1d(self.embedding_size),
        )

        self.set_losses(self.model, **kwargs)

    def get_grad_cam_layer(self) -> torch.nn.Module:
<<<<<<< HEAD
        return self.model.backbone.blocks[-1][-1].conv_pwl
=======
        return self.model.blocks[-1][-1].conv_pwl
>>>>>>> 0fd48de8

    def forward(self, x: torch.Tensor) -> torch.Tensor:
        x = self.model(x)
        x = self.classifier(x)
        return x

    @classmethod
    def get_tensor_transforms(cls) -> Callable[[torch.Tensor], torch.Tensor]:
        # return transforms_v2.Normalize([0.485, 0.456, 0.406], std=[0.229, 0.224, 0.225]) # TODO (rob2u): might be necessary to remove this for wildme model finetuning
        return lambda x: x

    @classmethod
    def get_training_transforms(cls) -> Callable[[torch.Tensor], torch.Tensor]:
        return transforms.Compose(
            [
                transforms_v2.RandomHorizontalFlip(p=0.5),
                transforms_v2.RandomErasing(p=0.5, value=0, scale=(0.02, 0.13)),
                transforms_v2.RandomRotation(60, fill=0),
<<<<<<< HEAD
                transforms_v2.RandomResizedCrop(224, scale=(0.75, 1.0)),
            ]
        )

=======
                transforms_v2.RandomResizedCrop(440, scale=(0.75, 1.0)),
            ]
        )


>>>>>>> 0fd48de8
# NOTE(liamvdv): Register custom model backbones here.
custom_model_cls = {
    "EfficientNetV2_Large": EfficientNetV2Wrapper,
    "SwinV2Base": SwinV2BaseWrapper,
    "SwinV2LargeWrapper": SwinV2LargeWrapper,
    "ViT_Large": VisionTransformerWrapper,
    "ResNet18": ResNet18Wrapper,
    "ResNet152": ResNet152Wrapper,
    "ResNet50Wrapper": ResNet50Wrapper,
    "ResNet50DinoV2Wrapper": ResNet50DinoV2Wrapper,
    "ConvNeXtV2_Base": ConvNeXtV2BaseWrapper,
    "ConvNeXtV2_Huge": ConvNeXtV2HugeWrapper,
    "ConvNextWrapper": ConvNextWrapper,
    "ConvNextClipWrapper": ConvNextClipWrapper,
    "VisionTransformerDinoV2": VisionTransformerDinoV2Wrapper,
    "VisionTransformerClip": VisionTransformerClipWrapper,
    "FaceNet": FaceNetWrapper,
    "MiewIdNet": MiewIdNetWrapper,
<<<<<<< HEAD
    "InceptionV3": InceptionV3Wrapper,
=======
>>>>>>> 0fd48de8
}


def get_model_cls(model_name: str) -> Type[BaseModule]:
    model_cls = custom_model_cls.get(model_name, None)
    if not model_cls:
        module, cls = model_name.rsplit(".", 1)
        model_cls = getattr(importlib.import_module(module), cls)
    return model_cls<|MERGE_RESOLUTION|>--- conflicted
+++ resolved
@@ -27,14 +27,9 @@
 import gorillatracker.type_helper as gtypes
 from gorillatracker.losses.arcface_loss import ArcFaceLoss, VariationalPrototypeLearning
 from gorillatracker.losses.triplet_loss import get_loss
-<<<<<<< HEAD
-from model_miew import GeM
 from gorillatracker.losses.triplet_loss import L2SPRegularization_Wrapper
-from gorillatracker.model_miewid import load_miewid_model
-=======
 from gorillatracker.model_miewid import GeM, load_miewid_model  # type: ignore
 
->>>>>>> 0fd48de8
 
 def warmup_lr(
     warmup_mode: Literal["linear", "cosine", "exponential", "constant"],
@@ -1080,11 +1075,7 @@
         self.set_losses(self.model, **kwargs)
 
     def get_grad_cam_layer(self) -> torch.nn.Module:
-<<<<<<< HEAD
-        return self.model.backbone.blocks[-1][-1].conv_pwl
-=======
         return self.model.blocks[-1][-1].conv_pwl
->>>>>>> 0fd48de8
 
     def forward(self, x: torch.Tensor) -> torch.Tensor:
         x = self.model(x)
@@ -1103,18 +1094,11 @@
                 transforms_v2.RandomHorizontalFlip(p=0.5),
                 transforms_v2.RandomErasing(p=0.5, value=0, scale=(0.02, 0.13)),
                 transforms_v2.RandomRotation(60, fill=0),
-<<<<<<< HEAD
-                transforms_v2.RandomResizedCrop(224, scale=(0.75, 1.0)),
-            ]
-        )
-
-=======
                 transforms_v2.RandomResizedCrop(440, scale=(0.75, 1.0)),
             ]
         )
 
 
->>>>>>> 0fd48de8
 # NOTE(liamvdv): Register custom model backbones here.
 custom_model_cls = {
     "EfficientNetV2_Large": EfficientNetV2Wrapper,
@@ -1133,10 +1117,7 @@
     "VisionTransformerClip": VisionTransformerClipWrapper,
     "FaceNet": FaceNetWrapper,
     "MiewIdNet": MiewIdNetWrapper,
-<<<<<<< HEAD
     "InceptionV3": InceptionV3Wrapper,
-=======
->>>>>>> 0fd48de8
 }
 
 
