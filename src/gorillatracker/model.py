--- conflicted
+++ resolved
@@ -1,9 +1,5 @@
 import importlib
-<<<<<<< HEAD
-from typing import Callable, Tuple, Type
-=======
-from typing import Any, Callable, Literal, Type
->>>>>>> fb1db5b3
+from typing import Any, Callable, Literal, Type, Tuple
 
 import lightning as L
 import numpy as np
