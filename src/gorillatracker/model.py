--- conflicted
+++ resolved
@@ -253,13 +253,6 @@
         # HACK(memben): We'll allow this for now, but we should correct it later
         if torch.is_tensor(labels[0]):  # type: ignore
             flat_labels = torch.cat(labels, dim=0)  # type: ignore
-<<<<<<< HEAD
-        else:
-            # NOTE(memben): this is the expected shape
-            flat_labels = torch.cat([torch.Tensor(d) for d in zip(*labels)], dim=0)
-
-        vec = torch.cat(images, dim=0)
-=======
             vec = torch.cat(images, dim=0)  # type: ignore
         else:
             # NOTE(memben): this is the expected shape
@@ -267,7 +260,6 @@
             flat_labels = torch.cat([torch.Tensor(d) for d in zip(*labels)], dim=0)
             # transform ((a1: Tensor, p1: Tensor, n1: Tensor), (a2, p2, n2)) to (a1, a2, p1, p2, n1, n2)
             vec = torch.stack(list(chain.from_iterable(zip(*images))), dim=0)
->>>>>>> 4652dfb7
         embeddings = self.forward(vec)
 
         loss, pos_dist, neg_dist = self.loss_module_train(embeddings, flat_labels)  # type: ignore
@@ -298,21 +290,10 @@
     def validation_step(self, batch: gtypes.NletBatch, batch_idx: int) -> torch.Tensor:
         ids, images, labels = batch  # embeddings either (ap, a, an, n) or (a, p, n)
         n_anchors = len(images[0])
-<<<<<<< HEAD
-        vec = torch.cat(images, dim=0)
-=======
->>>>>>> 4652dfb7
 
         # HACK(memben): We'll allow this for now, but we should correct it later
         if torch.is_tensor(labels[0]):  # type: ignore
             flat_labels = torch.cat(labels, dim=0)  # type: ignore
-<<<<<<< HEAD
-        else:
-            # NOTE(memben): this is the expected shape
-            flat_labels = torch.cat([torch.Tensor(d) for d in zip(*labels)], dim=0)
-
-        flat_ids = [id for nlet in ids for id in nlet]
-=======
             vec = torch.cat(images, dim=0)  # type: ignore
         else:
             # NOTE(memben): this is the expected shape
@@ -320,7 +301,6 @@
             vec = torch.stack(list(chain.from_iterable(zip(*images))), dim=0)
 
         flat_ids = [id for nlet in ids for id in nlet]  # TODO(memben): This seems to be wrong for SSL
->>>>>>> 4652dfb7
         embeddings = self.forward(vec)
         self.add_validation_embeddings(flat_ids[:n_anchors], embeddings[:n_anchors], flat_labels[:n_anchors])
         if "softmax" not in self.loss_mode:
