--- conflicted
+++ resolved
@@ -10,10 +10,6 @@
 import torch.nn as nn
 import torchvision.transforms.v2 as transforms_v2
 # from facenet_pytorch import InceptionResnetV1
-<<<<<<< HEAD
-from lightning.pytorch.utilities.types import LRSchedulerConfigType
-=======
->>>>>>> 4b546628
 from print_on_steroids import logger
 from torch.optim.adamw import AdamW
 from torchvision import transforms
@@ -392,11 +388,7 @@
 
         self.add_validation_embeddings(anchor_ids, embeddings[:batch_size], flat_labels[:batch_size], dataloader_idx)
         if "softmax" not in self.loss_mode and not self.use_dist_term:
-<<<<<<< HEAD
-            loss, pos_dist, neg_dist = self.loss_module_val(embeddings=embeddings, labels=flat_labels, images=images)  # type: ignore
-=======
             loss, pos_dist, neg_dist = self.loss_module_val(embeddings, flat_labels, images=images)  # type: ignore
->>>>>>> 4b546628
             kfold_prefix = f"fold-{self.kfold_k}/" if self.kfold_k is not None else ""
             self.log(
                 f"{dataloader_name}/{kfold_prefix}val/loss",
@@ -478,7 +470,8 @@
                 lr_lambda=self.lambda_schedule,
             )
             if self.stepwise_schedule:
-                lr_scheduler: LRSchedulerConfigType = {
+                # lr_scheduler: LRSchedulerConfigType = {
+                lr_scheduler = {
                     "scheduler": lambda_scheduler,
                     "interval": "step",
                     "frequency": self.lr_interval,
@@ -1268,11 +1261,7 @@
     "ConvNextClipWrapper": ConvNextClipWrapper,
     "VisionTransformerDinoV2": VisionTransformerDinoV2Wrapper,
     "VisionTransformerClip": VisionTransformerClipWrapper,
-<<<<<<< HEAD
-    # "FaceNet": FaceNetWrapper, 
-=======
     # "FaceNet": FaceNetWrapper,
->>>>>>> 4b546628
     "MiewIdNet": MiewIdNetWrapper,
     "EfficientNet_RW_M": EfficientNetRW_M,
     "InceptionV3": InceptionV3Wrapper,
