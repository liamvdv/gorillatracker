import importlib
from typing import Any, Callable, Literal, Tuple, Type

import lightning as L
import numpy as np
import pandas as pd
import timm
import torch
import torch.nn as nn
import torchvision.transforms.v2 as transforms_v2
from facenet_pytorch import InceptionResnetV1
from print_on_steroids import logger
from torch.optim import AdamW
from torchvision import transforms
from torchvision.models import (
    EfficientNet_V2_L_Weights,
    ResNet18_Weights,
    ResNet50_Weights,
    ResNet152_Weights,
    efficientnet_v2_l,
    resnet18,
    resnet50,
    resnet152,
)
from transformers import ResNetModel

import gorillatracker.type_helper as gtypes
from gorillatracker.losses.arcface_loss import ArcFaceLoss, VariationalPrototypeLearning
from gorillatracker.losses.triplet_loss import get_loss


def warmup_lr(
    warmup_mode: Literal["linear", "cosine", "exponential", "constant"],
    epoch: int,
    initial_lr: float,
    start_lr: float,
    warmup_epochs: int,
) -> float:
    if warmup_mode == "linear":
        return (epoch / warmup_epochs * (start_lr - initial_lr) + initial_lr) / initial_lr
    elif warmup_mode == "cosine":
        return (start_lr - (start_lr - initial_lr) * (np.cos(np.pi * epoch / warmup_epochs) + 1) / 2) / initial_lr
    elif warmup_mode == "exponential":
        decay = (start_lr / initial_lr) ** (1 / warmup_epochs)
        return decay**epoch
    elif warmup_mode == "constant":
        return 1.0
    else:
        raise ValueError(f"Unknown warmup_mode {warmup_mode}")


def linear_lr(epoch: int, n_epochs: int, initial_lr: float, start_lr: float, end_lr: float, **args: Any) -> float:
    return (end_lr + (start_lr - end_lr) * (1 - epoch / n_epochs)) / initial_lr


def cosine_lr(epoch: int, n_epochs: int, initial_lr: float, start_lr: float, end_lr: float, **args: Any) -> float:
    return (end_lr + (start_lr - end_lr) * (np.cos(np.pi * epoch / n_epochs) + 1) / 2) / initial_lr


def exponential_lr(
    epoch: int, n_epochs: float, initial_lr: float, start_lr: float, end_lr: float, **args: Any
) -> float:
    decay = (end_lr / start_lr) ** (1 / n_epochs)
    return start_lr * (decay**epoch) / initial_lr


def schedule_lr(
    lr_schedule_mode: Literal["linear", "cosine", "exponential", "constant"],
    epochs: int,
    initial_lr: float,
    start_lr: float,
    end_lr: float,
    n_epochs: int,
) -> float:
    if lr_schedule_mode == "linear":
        return linear_lr(epochs, n_epochs, initial_lr, start_lr, end_lr)
    elif lr_schedule_mode == "cosine":
        return cosine_lr(epochs, n_epochs, initial_lr, start_lr, end_lr)
    elif lr_schedule_mode == "exponential":
        return exponential_lr(epochs, n_epochs, initial_lr, start_lr, end_lr)
    elif lr_schedule_mode == "constant":
        return 1.0
    else:
        raise ValueError(f"Unknown lr_schedule_mode {lr_schedule_mode}")


def combine_schedulers(
    warmup_mode: Literal["linear", "cosine", "exponential", "constant"],
    lr_schedule_mode: Literal["linear", "cosine", "exponential", "constant"],
    epochs: int,
    initial_lr: float,
    start_lr: float,
    end_lr: float,
    n_epochs: int,
    warmup_epochs: int,
) -> float:
    if epochs < warmup_epochs:  # 0 : warmup_epochs - 1
        return warmup_lr(warmup_mode, epochs, initial_lr, start_lr, warmup_epochs)
    else:  # warmup_epochs - 1 : n_epochs - 1
        return schedule_lr(
            lr_schedule_mode, epochs - warmup_epochs, initial_lr, start_lr, end_lr, n_epochs - warmup_epochs
        )


class BaseModule(L.LightningModule):
    """
    must be subclassed and set self.model = ...
    """

    def __init__(
        self,
        model_name_or_path: str,
        # model_kwargs: dict,
        from_scratch: bool,
        loss_mode: str,
        weight_decay: float,
        lr_schedule: Literal["linear", "cosine", "exponential", "constant", "reduce_on_plateau"],
        warmup_mode: Literal["linear", "cosine", "exponential", "constant"],
        warmup_epochs: int,
        max_epochs: int,
        initial_lr: float,
        start_lr: float,
        end_lr: float,
        beta1: float,
        beta2: float,
        epsilon: float = 1e-8,
        save_hyperparameters: bool = True,
        margin: float = 0.5,
        s: float = 64.0,
        delta_t: int = 200,
        mem_bank_start_epoch: int = 2,
        lambda_membank: float = 0.5,
        embedding_size: int = 256,
        batch_size: int = 32,
        num_classes: Tuple[int, int, int] = (0, 0, 0),
        accelerator: str = "cpu",
<<<<<<< HEAD
        dropout_p: float = 0.0,
=======
        **kwargs,
>>>>>>> c534db34
    ) -> None:
        super().__init__()

        if save_hyperparameters:
            self.save_hyperparameters(ignore=["save_hyperparameters"])

        self.weight_decay = weight_decay

        self.lr_schedule = lr_schedule
        self.warmup_mode = warmup_mode
        self.warmup_epochs = warmup_epochs
        self.max_epochs = max_epochs
        self.initial_lr = initial_lr
        self.start_lr = start_lr
        self.end_lr = end_lr

        self.beta1 = beta1
        self.beta2 = beta2
        self.epsilon = epsilon
        self.margin = margin

        self.from_scratch = from_scratch
        self.embedding_size = embedding_size
<<<<<<< HEAD
        self.dropout_p = dropout_p
=======
        self.loss_mode = loss_mode
>>>>>>> c534db34

        ##### Create Table embeddings_table
        self.embeddings_table_columns = ["label", "embedding"]
        self.embeddings_table = pd.DataFrame(columns=self.embeddings_table_columns)

    def set_losses(
        self,
        model: nn.Module,
        loss_mode: str,
        s: float = 64.0,
        delta_t: int = 200,
        mem_bank_start_epoch: int = 2,
        lambda_membank: float = 0.5,
        embedding_size: int = 256,
        batch_size: int = 32,
        num_classes: Tuple[int, int, int] = (0, 0, 0),
        accelerator: str = "cpu",
        **kwargs,
    ) -> None:
        self.loss_module_train = get_loss(
            loss_mode,
            margin=self.margin,
            embedding_size=self.embedding_size,
            batch_size=batch_size,
            delta_t=delta_t,
            s=s,
            num_classes=num_classes[0],
            mem_bank_start_epoch=mem_bank_start_epoch,
            lambda_membank=lambda_membank,
            accelerator=accelerator,
            l2_alpha=kwargs["l2_alpha"],
            l2_beta=kwargs["l2_beta"],
            path_to_pretrained_weights=kwargs["path_to_pretrained_weights"],
            model=model,
        )
        self.loss_module_val = get_loss(
            loss_mode,
            margin=self.margin,
            embedding_size=self.embedding_size,
            batch_size=batch_size,
            delta_t=delta_t,
            s=s,
            num_classes=num_classes[1],
            mem_bank_start_epoch=mem_bank_start_epoch,
            lambda_membank=lambda_membank,
            accelerator=accelerator,
            l2_alpha=kwargs["l2_alpha"],
            l2_beta=kwargs["l2_beta"],
            path_to_pretrained_weights=kwargs["path_to_pretrained_weights"],
            model=model,
        )

    def forward(self, x: torch.Tensor) -> torch.Tensor:
        return self.model(x)

    def on_train_epoch_start(self) -> None:
        if (
            isinstance(self.loss_module_train, VariationalPrototypeLearning)
            and self.trainer.current_epoch >= self.loss_module_train.mem_bank_start_epoch
        ):
            self.loss_module_train.set_using_memory_bank(True)
            logger.info("Using memory bank")

    def training_step(self, batch: gtypes.NletBatch, batch_idx: int) -> torch.Tensor:
        images, labels = batch
        vec = torch.cat(images, dim=0)
        embeddings = self.forward(vec)
        flat_labels = (
            torch.cat(labels, dim=0) if torch.is_tensor(labels[0]) else [label for group in labels for label in group]  # type: ignore
        )
        loss, pos_dist, neg_dist = self.loss_module_train(embeddings, flat_labels)  # type: ignore
        self.log("train/loss", loss, on_step=True, prog_bar=True, sync_dist=True)
        self.log("train/positive_distance", pos_dist, on_step=True)
        self.log("train/negative_distance", neg_dist, on_step=True)
        return loss

    def add_validation_embeddings(self, anchor_embeddings: torch.Tensor, anchor_labels: gtypes.MergedLabels) -> None:
        # save anchor embeddings of validation step for later analysis in W&B
        embeddings = torch.reshape(anchor_embeddings, (-1, self.embedding_size))
        embeddings = embeddings.cpu()

        assert len(self.embeddings_table_columns) == 2
        data = {
            self.embeddings_table_columns[0]: (
                anchor_labels.tolist()  # type: ignore
                if torch.is_tensor(anchor_labels)  # type: ignore
                else anchor_labels
            ),
            self.embeddings_table_columns[1]: [embedding.numpy() for embedding in embeddings],
        }

        df = pd.DataFrame(data)
        self.embeddings_table = pd.concat([df, self.embeddings_table], ignore_index=True)
        # NOTE(rob2u): will get flushed by W&B Callback on val epoch end.

    def validation_step(self, batch: gtypes.NletBatch, batch_idx: int) -> torch.Tensor:
        images, labels = batch  # embeddings either (ap, a, an, n) oder (a, p, n)
        n_achors = len(images[0])
        vec = torch.cat(images, dim=0)
        flat_labels = (
            torch.cat(labels, dim=0) if torch.is_tensor(labels[0]) else [label for group in labels for label in group]  # type: ignore
        )
        embeddings = self.forward(vec)

        self.add_validation_embeddings(embeddings[:n_achors], flat_labels[:n_achors])  # type: ignore
        if not isinstance(self.loss_module_val, (ArcFaceLoss, VariationalPrototypeLearning)):
            loss, pos_dist, neg_dist = self.loss_module_val(embeddings, flat_labels)  # type: ignore
            self.log("val/loss", loss, on_step=True, sync_dist=True, prog_bar=True)
            self.log("val/positive_distance", pos_dist, on_step=True)
            self.log("val/negative_distance", neg_dist, on_step=True)
            return loss
        else:
            return torch.tensor(0.0)

    def on_validation_epoch_end(self) -> None:
        # calculate loss after all embeddings have been processed
        if isinstance(self.loss_module_val, (ArcFaceLoss, VariationalPrototypeLearning)):
            logger.info("Calculating loss for all embeddings (%d)", len(self.embeddings_table))

            # get weights for all classes by averaging over all embeddings
            class_weights = torch.zeros(self.loss_module_val.num_classes, self.embedding_size).to(self.device)
            for label in range(self.loss_module_val.num_classes):
                class_weights[label] = torch.tensor(
                    self.embeddings_table[self.embeddings_table["label"] == torch.tensor(label)]["embedding"].tolist()
                ).mean(dim=0)
                if torch.isnan(class_weights[label]).any():
                    class_weights[label] = 0.0

            # calculate loss for all embeddings
            self.loss_module_val.set_weights(class_weights)

            losses = []
            for _, row in self.embeddings_table.iterrows():
                loss, _, _ = self.loss_module_val(
                    torch.tensor(row["embedding"]).unsqueeze(0), torch.tensor(row["label"]).unsqueeze(0)
                )
                losses.append(loss)
            loss = torch.tensor(losses).mean()
            assert not torch.isnan(loss).any(), f"Loss is NaN: {losses}"
            self.log("val/loss", loss, sync_dist=True)

        # clear the table where the embeddings are stored
        self.embeddings_table = pd.DataFrame(columns=self.embeddings_table_columns)  # reset embeddings table

    def configure_optimizers(self) -> L.pytorch.utilities.types.OptimizerLRSchedulerConfig:
        if self.global_rank == 0:
            logger.info(
                f"Using {self.lr_schedule} learning rate schedule with {self.warmup_mode} warmup for {self.max_epochs} epochs."
            )

        if "l2sp" in self.loss_mode and self.weight_decay != 0.0:
            logger.warning(
                "Using L2SP regularization, weight decay will be set to 0.0. Please use the l2_alpha and l2_beta arguments to set the L2SP parameters."
            )

        optimizer = AdamW(
            self.model.parameters(),
            lr=self.initial_lr,
            betas=(self.beta1, self.beta2),
            eps=self.epsilon,
            weight_decay=self.weight_decay if "l2sp" not in self.loss_mode else 0.0,
        )

        def lambda_schedule(epoch: int) -> float:
            return combine_schedulers(
                self.warmup_mode,
                self.lr_schedule,  # type: ignore
                epoch,
                self.initial_lr,
                self.start_lr,
                self.end_lr,
                self.max_epochs,
                self.warmup_epochs,
            )

        if self.lr_schedule != "reduce_on_plateau":
            lambda_scheduler = torch.optim.lr_scheduler.LambdaLR(
                optimizer=optimizer,
                lr_lambda=lambda_schedule,
            )

            return {"optimizer": optimizer, "lr_scheduler": lambda_scheduler}

        else:
            plateau_scheduler = torch.optim.lr_scheduler.ReduceLROnPlateau(
                optimizer=optimizer,
                mode="min",
                factor=self.lr_decay,
                patience=self.lr_decay_interval,
                verbose=True,
                threshold=0.0001,
                threshold_mode="rel",
                cooldown=0,
                min_lr=0,
                eps=1e-08,
            )
            return {"optimizer": optimizer, "lr_scheduler": plateau_scheduler}

    @classmethod
    def get_tensor_transforms(cls) -> Callable[[torch.Tensor], torch.Tensor]:
        """
        Please implement this method in your subclass for non-square resizes,
        normalizations, etc. To apply nothing, return the identity function
            `lambda x: x`.
        Note that for square resizes we have the `data_resize_transform` argument
        in the `TrainingArgs` class. This is a special case worth supporting
        because it allows easily switching between little image MNIST and large
        image non-MNIST Datasets. Setting it to `Null` / `None` will give you
        full control here.
        """
        return lambda x: x

    def get_training_transforms(cls) -> Callable[[torch.Tensor], torch.Tensor]:
        """Add your data augmentations here. Function will be called after get_tensor_transforms in the training loop"""
        return lambda x: x


class EfficientNetV2Wrapper(BaseModule):
    def __init__(  # type: ignore
        self,
        **kwargs,
    ) -> None:
        super().__init__(**kwargs)
        is_from_scratch = kwargs.get("from_scratch", False)
        self.model = (
            efficientnet_v2_l()
            if is_from_scratch
            else efficientnet_v2_l(weights=EfficientNet_V2_L_Weights.IMAGENET1K_V1)
        )
        # self.model.classifier = torch.nn.Sequential(
        #     torch.nn.Linear(in_features=self.model.classifier[1].in_features, out_features=self.embedding_size),
        # )
        self.model.classifier = torch.nn.Sequential(
            torch.nn.BatchNorm1d(self.model.classifier[1].in_features),
            torch.nn.Dropout(p=self.dropout_p),
            torch.nn.Linear(in_features=self.model.classifier[1].in_features, out_features=self.embedding_size),
            torch.nn.BatchNorm1d(self.embedding_size),
        )

        self.set_losses(self.model, **kwargs)

    def get_grad_cam_layer(self) -> torch.nn.Module:
        # return self.model.blocks[-1].conv
        return self.model.features[-1][0]  # TODO(liamvdv)

    @classmethod
    def get_tensor_transforms(cls) -> Callable[[torch.Tensor], torch.Tensor]:
        return transforms_v2.Normalize([0.485, 0.456, 0.406], std=[0.229, 0.224, 0.225])

    @classmethod
    def get_training_transforms(cls) -> Callable[[torch.Tensor], torch.Tensor]:
        return transforms.Compose(
            [
                transforms_v2.RandomHorizontalFlip(p=0.5),
                transforms_v2.RandomErasing(p=0.5, value=0, scale=(0.02, 0.13)),
                transforms_v2.RandomRotation(60, fill=0),
                transforms_v2.RandomResizedCrop(224, scale=(0.75, 1.0)),
            ]
        )


class ConvNeXtV2BaseWrapper(BaseModule):
    def __init__(  # type: ignore
        self,
        **kwargs,
    ) -> None:
        super().__init__(**kwargs)
        self.model = timm.create_model("convnextv2_base", pretrained=not self.from_scratch)
        # self.model.reset_classifier(self.embedding_size) # TODO
        self.model.head.fc = torch.nn.Sequential(
            torch.nn.BatchNorm1d(self.model.head.fc.in_features),
            torch.nn.Dropout(p=self.dropout_p),
            torch.nn.Linear(in_features=self.model.head.fc.in_features, out_features=self.embedding_size),
            torch.nn.BatchNorm1d(self.embedding_size),
        )

        self.set_losses(self.model, **kwargs)

    def get_grad_cam_layer(self) -> torch.nn.Module:
        return self.model.stages[-1].blocks[-1].conv_dw

    @classmethod
    def get_tensor_transforms(cls) -> Callable[[torch.Tensor], torch.Tensor]:
        return transforms_v2.Normalize([0.485, 0.456, 0.406], std=[0.229, 0.224, 0.225])

    @classmethod
    def get_training_transforms(cls) -> Callable[[torch.Tensor], torch.Tensor]:
        return transforms.Compose(
            [
                transforms.RandomErasing(p=0.5, value=(0.707, 0.973, 0.713), scale=(0.02, 0.13)),
                transforms_v2.RandomHorizontalFlip(p=0.5),
            ]
        )


class ConvNeXtV2HugeWrapper(BaseModule):
    def __init__(  # type: ignore
        self,
        **kwargs,
    ) -> None:
        super().__init__(**kwargs)
        self.model = timm.create_model("convnextv2_huge", pretrained=not self.from_scratch)
        # self.model.reset_classifier(self.embedding_size) # TODO
        self.model.head.fc = torch.nn.Sequential(
            torch.nn.BatchNorm1d(self.model.head.fc.in_features),
            torch.nn.Dropout(p=self.dropout_p),
            torch.nn.Linear(in_features=self.model.head.fc.in_features, out_features=self.embedding_size),
            torch.nn.BatchNorm1d(self.embedding_size),
        )
        self.set_losses(self.model, **kwargs)

    @classmethod
    def get_tensor_transforms(cls) -> Callable[[torch.Tensor], torch.Tensor]:
        return transforms.Resize((224), antialias=True)


class VisionTransformerWrapper(BaseModule):
    def __init__(  # type: ignore
        self,
        **kwargs,
    ) -> None:
        super().__init__(**kwargs)
        self.model = timm.create_model("vit_large_patch16_224", pretrained=not self.from_scratch)
        # self.model.reset_classifier(self.embedding_size) # TODO
        self.model.head.fc = torch.nn.Sequential(
            torch.nn.BatchNorm1d(self.model.head.fc.in_features),
            torch.nn.Dropout(p=self.dropout_p),
            torch.nn.Linear(in_features=self.model.head.fc.in_features, out_features=self.embedding_size),
            torch.nn.BatchNorm1d(self.embedding_size),
        )
        self.set_losses(self.model, **kwargs)

    def get_grad_cam_layer(self) -> torch.nn.Module:
        # see https://github.com/jacobgil/pytorch-grad-cam/blob/master/tutorials/vision_transformers.md#how-does-it-work-with-vision-transformers
        return self.model.blocks[-1].norm1

    def get_grad_cam_reshape_transform(self) -> Any:
        # see https://github.com/jacobgil/pytorch-grad-cam/blob/master/tutorials/vision_transformers.md#how-does-it-work-with-vision-transformers
        def reshape_transform(tensor: torch.Tensor, height: int = 14, width: int = 14) -> torch.Tensor:
            result = tensor[:, 1:, :].reshape(tensor.size(0), height, width, tensor.size(2))

            result = result.transpose(2, 3).transpose(1, 2)
            return result

        return reshape_transform

    @classmethod
    def get_tensor_transforms(cls) -> Callable[[torch.Tensor], torch.Tensor]:
        return transforms_v2.Compose(
            [
                transforms.Resize((224), antialias=True),
                transforms_v2.Normalize([0.485, 0.456, 0.406], std=[0.229, 0.224, 0.225]),
            ]
        )

    @classmethod
    def get_training_transforms(cls) -> Callable[[torch.Tensor], torch.Tensor]:
        return transforms.Compose(
            [
                transforms.RandomErasing(p=0.5, value=(0.707, 0.973, 0.713), scale=(0.02, 0.13)),
                transforms_v2.RandomHorizontalFlip(p=0.5),
            ]
        )


class VisionTransformerDinoV2Wrapper(BaseModule):
    def __init__(  # type: ignore
        self,
        **kwargs,
    ) -> None:
        super().__init__(**kwargs)
        self.model = timm.create_model("vit_large_patch14_dinov2.lvd142m", pretrained=not self.from_scratch)
        # self.model.reset_classifier(self.embedding_size) # TODO
        self.model.head.fc = torch.nn.Sequential(
            torch.nn.BatchNorm1d(self.model.head.fc.in_features),
            torch.nn.Dropout(p=self.dropout_p),
            torch.nn.Linear(in_features=self.model.head.fc.in_features, out_features=self.embedding_size),
            torch.nn.BatchNorm1d(self.embedding_size),
        )
        self.set_losses(self.model, **kwargs)

    @classmethod
    def get_tensor_transforms(cls) -> Callable[[torch.Tensor], torch.Tensor]:
        return transforms_v2.Compose(
            [
                transforms.Resize((518), antialias=True),
                transforms_v2.Normalize([0.485, 0.456, 0.406], std=[0.229, 0.224, 0.225]),
            ]
        )

    @classmethod
    def get_training_transforms(cls) -> Callable[[torch.Tensor], torch.Tensor]:
        return transforms.Compose(
            [
                transforms.RandomErasing(p=0.5, value=(0.707, 0.973, 0.713), scale=(0.02, 0.13)),
                transforms_v2.RandomHorizontalFlip(p=0.5),
            ]
        )


class VisionTransformerClipWrapper(BaseModule):
    def __init__(  # type: ignore
        self,
        **kwargs,
    ) -> None:
        super().__init__(**kwargs)
        self.model = timm.create_model("vit_base_patch16_clip_224.metaclip_2pt5b", pretrained=not self.from_scratch)
        # self.model.reset_classifier(self.embedding_size) # TODO
        self.model.head.fc = torch.nn.Sequential(
            torch.nn.BatchNorm1d(self.model.head.fc.in_features),
            torch.nn.Dropout(p=self.dropout_p),
            torch.nn.Linear(in_features=self.model.head.fc.in_features, out_features=self.embedding_size),
            torch.nn.BatchNorm1d(self.embedding_size),
        )

        self.set_losses(self.model, **kwargs)

    @classmethod
    def get_tensor_transforms(cls) -> Callable[[torch.Tensor], torch.Tensor]:
        return transforms_v2.Compose(
            [
                transforms.Resize((224), antialias=True),
                transforms_v2.Normalize([0.485, 0.456, 0.406], std=[0.229, 0.224, 0.225]),
            ]
        )

    @classmethod
    def get_training_transforms(cls) -> Callable[[torch.Tensor], torch.Tensor]:
        return transforms.Compose(
            [
                transforms.RandomErasing(p=0.5, value=(0.707, 0.973, 0.713), scale=(0.02, 0.13)),
                transforms_v2.RandomHorizontalFlip(p=0.5),
            ]
        )


class ConvNextClipWrapper(BaseModule):
    def __init__(  # type: ignore
        self,
        **kwargs,
    ) -> None:
        super().__init__(**kwargs)
        model_name = "convnext_base.clip_laion2b"
        self.model = (
            timm.create_model(model_name, pretrained=False)
            if kwargs.get("from_scratch", False)
            else timm.create_model(model_name, pretrained=True)
        )
        self.model.head.fc = torch.nn.Sequential(
            torch.nn.BatchNorm1d(self.model.head.fc.in_features),
            torch.nn.Dropout(p=self.dropout_p),
            torch.nn.Linear(in_features=self.model.head.fc.in_features, out_features=self.embedding_size),
            torch.nn.BatchNorm1d(self.embedding_size),
        )
        self.set_losses(self.model, **kwargs)

    @classmethod
    def get_tensor_transforms(cls) -> Callable[[torch.Tensor], torch.Tensor]:
        return transforms.Compose(
            [
                transforms.Resize((192), antialias=True),
                transforms_v2.Normalize([0.485, 0.456, 0.406], std=[0.229, 0.224, 0.225]),
            ]
        )

    @classmethod
    def get_training_transforms(cls) -> Callable[[torch.Tensor], torch.Tensor]:
        return transforms.Compose(
            [
                transforms.RandomErasing(p=0.5, value=(0.707, 0.973, 0.713), scale=(0.02, 0.13)),
                transforms_v2.RandomHorizontalFlip(p=0.5),
            ]
        )


class ConvNextWrapper(BaseModule):
    def __init__(  # type: ignore
        self,
        **kwargs,
    ) -> None:
        super().__init__(**kwargs)
        self.model = timm.create_model("convnext_base", pretrained=not self.from_scratch)
        # self.model.reset_classifier(self.embedding_size) # TODO
        self.model.head.fc = torch.nn.Sequential(
            torch.nn.BatchNorm1d(self.model.head.fc.in_features),
            torch.nn.Dropout(p=self.dropout_p),
            torch.nn.Linear(in_features=self.model.head.fc.in_features, out_features=self.embedding_size),
            torch.nn.BatchNorm1d(self.embedding_size),
        )
        self.set_losses(self.model, **kwargs)

    @classmethod
    def get_tensor_transforms(cls) -> Callable[[torch.Tensor], torch.Tensor]:
        return transforms.Compose(
            [
                transforms.Resize((192), antialias=True),
                transforms_v2.Normalize([0.485, 0.456, 0.406], std=[0.229, 0.224, 0.225]),
            ]
        )

    @classmethod
    def get_training_transforms(cls) -> Callable[[torch.Tensor], torch.Tensor]:
        return transforms.Compose(
            [
                transforms.RandomErasing(p=0.5, value=(0.707, 0.973, 0.713), scale=(0.02, 0.13)),
                transforms_v2.RandomHorizontalFlip(p=0.5),
            ]
        )


class SwinV2BaseWrapper(BaseModule):
    def __init__(  # type: ignore
        self,
        **kwargs,
    ) -> None:
        super().__init__(**kwargs)
        swin_model = "swinv2_base_window12_192.ms_in22k"
        self.model = (
            timm.create_model(swin_model, pretrained=False)
            if kwargs.get("from_scratch", False)
            else timm.create_model(swin_model, pretrained=True)
        )
        # self.model.head.fc = torch.nn.Sequential(
        #     torch.nn.Linear(in_features=self.model.head.fc.in_features, out_features=self.embedding_size),
        # ) # TODO
        self.model.head.fc = torch.nn.Sequential(
            torch.nn.BatchNorm1d(self.model.head.fc.in_features),
            torch.nn.Dropout(p=self.dropout_p),
            torch.nn.Linear(in_features=self.model.head.fc.in_features, out_features=self.embedding_size),
            torch.nn.BatchNorm1d(self.embedding_size),
        )
        self.set_losses(self.model, **kwargs)

    def get_grad_cam_layer(self) -> torch.nn.Module:
        # see https://github.com/jacobgil/pytorch-grad-cam/blob/master/tutorials/vision_transformers.md#how-does-it-work-with-swin-transformers
        return self.model.layers[-1].blocks[-1].norm1

    def get_grad_cam_reshape_transform(self) -> Any:
        # Implementation for "swin_base_patch4_window7_224"
        # see https://github.com/jacobgil/pytorch-grad-cam/blob/master/tutorials/vision_transformers.md#how-does-it-work-with-swin-transformers

        # NOTE(liamvdv): we use this implementation for "swinv2_base_window12_192.ms_in22k"
        # TODO(liamvdv): I'm not sure this is correct, but it seems to work...
        def reshape_transform(tensor: torch.Tensor) -> torch.Tensor:
            batch_size, _, _, _ = tensor.shape
            total_elements = tensor.numel()
            num_channels = total_elements // (batch_size * 12 * 12)

            result = tensor.reshape(batch_size, num_channels, 12, 12)
            return result

        return reshape_transform

    @classmethod
    def get_tensor_transforms(cls) -> Callable[[torch.Tensor], torch.Tensor]:
        return transforms.Compose(
            [
                transforms.Resize((192), antialias=True),
                transforms_v2.Normalize([0.485, 0.456, 0.406], std=[0.229, 0.224, 0.225]),
            ]
        )

    @classmethod
    def get_training_transforms(cls) -> Callable[[torch.Tensor], torch.Tensor]:
        return transforms.Compose(
            [
                transforms.RandomErasing(p=0.5, value=(0.707, 0.973, 0.713), scale=(0.02, 0.13)),
                transforms_v2.RandomHorizontalFlip(p=0.5),
            ]
        )


class SwinV2LargeWrapper(BaseModule):
    def __init__(  # type: ignore
        self,
        **kwargs,
    ) -> None:
        super().__init__(**kwargs)
        swin_model = "swinv2_large_window12_192.ms_in22k"
        self.model = (
            timm.create_model(swin_model, pretrained=False)
            if kwargs.get("from_scratch", False)
            else timm.create_model(swin_model, pretrained=True)
        )
        # self.model.head.fc = torch.nn.Linear(
        #     in_features=self.model.head.fc.in_features, out_features=self.embedding_size
        # ) # TODO
        self.model.head.fc = torch.nn.Sequential(
            torch.nn.BatchNorm1d(self.model.head.fc.in_features),
            torch.nn.Dropout(p=self.dropout_p),
            torch.nn.Linear(in_features=self.model.head.fc.in_features, out_features=self.embedding_size),
            torch.nn.BatchNorm1d(self.embedding_size),
        )
        self.set_losses(self.model, **kwargs)

    @classmethod
    def get_tensor_transforms(cls) -> Callable[[torch.Tensor], torch.Tensor]:
        return transforms.Compose(
            [
                transforms.Resize((192), antialias=True),
                transforms_v2.Normalize([0.485, 0.456, 0.406], std=[0.229, 0.224, 0.225]),
            ]
        )

    @classmethod
    def get_training_transforms(cls) -> Callable[[torch.Tensor], torch.Tensor]:
        return transforms.Compose(
            [
                transforms.RandomErasing(p=0.5, scale=(0.02, 0.13)),
                transforms_v2.RandomHorizontalFlip(p=0.5),
            ]
        )


class ResNet18Wrapper(BaseModule):
    def __init__(  # type: ignore
        self,
        **kwargs,
    ) -> None:
        super().__init__(**kwargs)
        self.model = (
            resnet18() if kwargs.get("from_scratch", False) else resnet18(weights=ResNet18_Weights.IMAGENET1K_V1)
        )
        # self.model.fc = torch.nn.Linear(in_features=self.model.fc.in_features, out_features=self.embedding_size) # TODO
        self.model.fc = torch.nn.Sequential(
            torch.nn.BatchNorm1d(self.model.fc.in_features),
            torch.nn.Dropout(p=self.dropout_p),
            torch.nn.Linear(in_features=self.model.fc.in_features, out_features=self.embedding_size),
            torch.nn.BatchNorm1d(self.embedding_size),
        )
        self.set_losses(self.model, **kwargs)

    def get_grad_cam_layer(self) -> torch.nn.Module:
        # return self.model.layer4[-1]
        return self.model.layer4[-1].conv2

    @classmethod
    def get_tensor_transforms(cls) -> Callable[[torch.Tensor], torch.Tensor]:
        return transforms_v2.Normalize([0.485, 0.456, 0.406], std=[0.229, 0.224, 0.225])

    @classmethod
    def get_training_transforms(cls) -> Callable[[torch.Tensor], torch.Tensor]:
        return transforms.Compose(
            [
                transforms.RandomErasing(p=0.5, value=(0.707, 0.973, 0.713), scale=(0.02, 0.13)),
                transforms_v2.RandomHorizontalFlip(p=0.5),
            ]
        )


class ResNet152Wrapper(BaseModule):
    def __init__(  # type: ignore
        self,
        **kwargs,
    ) -> None:
        super().__init__(**kwargs)
        self.model = (
            resnet152() if kwargs.get("from_scratch", False) else resnet152(weights=ResNet152_Weights.IMAGENET1K_V1)
        )
        # self.model.fc = torch.nn.Linear(in_features=self.model.fc.in_features, out_features=self.embedding_size) # TODO
        self.model.fc = torch.nn.Sequential(
            torch.nn.BatchNorm1d(self.model.fc.in_features),
            torch.nn.Dropout(p=self.dropout_p),
            torch.nn.Linear(in_features=self.model.fc.in_features, out_features=self.embedding_size),
            torch.nn.BatchNorm1d(self.embedding_size),
        )
        self.set_losses(self.model, **kwargs)

    def get_grad_cam_layer(self) -> torch.nn.Module:
        # return self.model.layer4[-1]
        return self.model.layer4[-1].conv3

    @classmethod
    def get_tensor_transforms(cls) -> Callable[[torch.Tensor], torch.Tensor]:
        return transforms_v2.Normalize([0.485, 0.456, 0.406], std=[0.229, 0.224, 0.225])

    @classmethod
    def get_training_transforms(cls) -> Callable[[torch.Tensor], torch.Tensor]:
        return transforms.Compose(
            [
                transforms.RandomErasing(p=0.5, value=(0.707, 0.973, 0.713), scale=(0.02, 0.13)),
                transforms_v2.RandomHorizontalFlip(p=0.5),
            ]
        )


class ResNet50Wrapper(BaseModule):
    def __init__(  # type: ignore
        self,
        **kwargs,
    ) -> None:
        super().__init__(**kwargs)
        self.model = (
            resnet50() if kwargs.get("from_scratch", False) else resnet50(weights=ResNet50_Weights.IMAGENET1K_V1)
        )
        # self.model.fc = torch.nn.Linear(in_features=self.model.fc.in_features, out_features=self.embedding_size) # TODO
        self.model.fc = torch.nn.Sequential(
            torch.nn.BatchNorm1d(self.model.fc.in_features),
            torch.nn.Dropout(p=self.dropout_p),
            torch.nn.Linear(in_features=self.model.fc.in_features, out_features=self.embedding_size),
            torch.nn.BatchNorm1d(self.embedding_size),
        )
        self.set_losses(self.model, **kwargs)

    @classmethod
    def get_tensor_transforms(cls) -> Callable[[torch.Tensor], torch.Tensor]:
        return transforms_v2.Normalize([0.485, 0.456, 0.406], std=[0.229, 0.224, 0.225])

    @classmethod
    def get_training_transforms(cls) -> Callable[[torch.Tensor], torch.Tensor]:
        return transforms.Compose(
            [
                transforms.RandomErasing(p=0.5, value=(0.707, 0.973, 0.713), scale=(0.02, 0.13)),
                transforms_v2.RandomHorizontalFlip(p=0.5),
            ]
        )


class ResNet50DinoV2Wrapper(BaseModule):
    def __init__(  # type: ignore
        self,
        **kwargs,
    ) -> None:
        super().__init__(**kwargs)
        self.model = ResNetModel.from_pretrained("Ramos-Ramos/dino-resnet-50")
        # self.last_linear = torch.nn.Linear(in_features=2048, out_features=self.embedding_size) # TODO
        self.last_linear = torch.nn.Sequential(
            torch.nn.BatchNorm1d(2048),
            torch.nn.Dropout(p=self.dropout_p),
            torch.nn.Linear(in_features=2048, out_features=self.embedding_size),
            torch.nn.BatchNorm1d(self.embedding_size),
        )
        self.set_losses(self.model, **kwargs)

    def forward(self, x: torch.Tensor) -> torch.Tensor:
        outputs = self.model(x)
        gap = torch.nn.AdaptiveAvgPool2d((1, 1))
        feature_vector = gap(outputs.last_hidden_state)
        feature_vector = torch.flatten(feature_vector, start_dim=2).squeeze(-1)
        feature_vector = self.last_linear(feature_vector)
        return feature_vector

    @classmethod
    def get_tensor_transforms(cls) -> Callable[[torch.Tensor], torch.Tensor]:
        return transforms_v2.Normalize([0.485, 0.456, 0.406], std=[0.229, 0.224, 0.225])

    @classmethod
    def get_training_transforms(cls) -> Callable[[torch.Tensor], torch.Tensor]:
        return transforms.Compose(
            [
                transforms.RandomErasing(p=0.5, value=(0.707, 0.973, 0.713), scale=(0.02, 0.13)),
                transforms_v2.RandomHorizontalFlip(p=0.5),
            ]
        )


class FaceNetWrapper(BaseModule):
    def __init__(  # type: ignore
        self,
        **kwargs,
    ) -> None:
        super().__init__(**kwargs)
        self.model = InceptionResnetV1(pretrained="vggface2")

        self.model.last_linear = torch.nn.Sequential(
            torch.nn.BatchNorm1d(1792),
            torch.nn.Dropout(p=self.dropout_p),
            torch.nn.Linear(in_features=1792, out_features=self.embedding_size),
        )
        self.model.last_bn = torch.nn.BatchNorm1d(self.embedding_size)
        self.set_losses(self.model, **kwargs)

    @classmethod
    def get_tensor_transforms(cls) -> Callable[[torch.Tensor], torch.Tensor]:
        return transforms.Compose(
            [
                transforms.Resize((192), antialias=True),
                transforms_v2.Normalize([0.485, 0.456, 0.406], std=[0.229, 0.224, 0.225]),
            ]
        )

    @classmethod
    def get_training_transforms(cls) -> Callable[[torch.Tensor], torch.Tensor]:
        return transforms.Compose(
            [
                transforms.RandomErasing(p=0.5, value=(0.707, 0.973, 0.713), scale=(0.02, 0.13)),
                transforms_v2.RandomHorizontalFlip(p=0.5),
            ]
        )


# NOTE(liamvdv): Register custom model backbones here.
custom_model_cls = {
    "EfficientNetV2_Large": EfficientNetV2Wrapper,
    "SwinV2Base": SwinV2BaseWrapper,
    "SwinV2LargeWrapper": SwinV2LargeWrapper,
    "ViT_Large": VisionTransformerWrapper,
    "ResNet18": ResNet18Wrapper,
    "ResNet152": ResNet152Wrapper,
    "ResNet50Wrapper": ResNet50Wrapper,
    "ResNet50DinoV2Wrapper": ResNet50DinoV2Wrapper,
    "ConvNeXtV2_Base": ConvNeXtV2BaseWrapper,
    "ConvNeXtV2_Huge": ConvNeXtV2HugeWrapper,
    "ConvNextWrapper": ConvNextWrapper,
    "ConvNextClipWrapper": ConvNextClipWrapper,
    "VisionTransformerDinoV2": VisionTransformerDinoV2Wrapper,
    "VisionTransformerClip": VisionTransformerClipWrapper,
    "FaceNet": FaceNetWrapper,
}


def get_model_cls(model_name: str) -> Type[BaseModule]:
    model_cls = custom_model_cls.get(model_name, None)
    if not model_cls:
        module, cls = model_name.rsplit(".", 1)
        model_cls = getattr(importlib.import_module(module), cls)
    return model_cls<|MERGE_RESOLUTION|>--- conflicted
+++ resolved
@@ -134,11 +134,8 @@
         batch_size: int = 32,
         num_classes: Tuple[int, int, int] = (0, 0, 0),
         accelerator: str = "cpu",
-<<<<<<< HEAD
         dropout_p: float = 0.0,
-=======
-        **kwargs,
->>>>>>> c534db34
+        **kwargs,
     ) -> None:
         super().__init__()
 
@@ -162,11 +159,8 @@
 
         self.from_scratch = from_scratch
         self.embedding_size = embedding_size
-<<<<<<< HEAD
         self.dropout_p = dropout_p
-=======
         self.loss_mode = loss_mode
->>>>>>> c534db34
 
         ##### Create Table embeddings_table
         self.embeddings_table_columns = ["label", "embedding"]
