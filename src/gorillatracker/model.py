--- conflicted
+++ resolved
@@ -229,13 +229,8 @@
             batch_size=batch_size,
             delta_t=delta_t,
             s=s,
-<<<<<<< HEAD
-            num_classes=num_classes[0],
-            class_distribution=class_distribution[0] if len(class_distribution) > 0 else {},
-=======
             num_classes=num_classes[0] if num_classes is not None else None,  # TODO(memben)
             class_distribution=class_distribution[0] if class_distribution is not None else None,  # TODO(memben)
->>>>>>> afc8771c
             mem_bank_start_epoch=mem_bank_start_epoch,
             lambda_membank=lambda_membank,
             accelerator=accelerator,
@@ -259,13 +254,8 @@
             batch_size=batch_size,
             delta_t=delta_t,
             s=s,
-<<<<<<< HEAD
-            num_classes=num_classes[1],
-            class_distribution=class_distribution[1] if len(class_distribution) > 1 else {},
-=======
             num_classes=num_classes[1] if num_classes is not None else None,  # TODO(memben)
             class_distribution=class_distribution[1] if class_distribution is not None else None,  # TODO(memben)
->>>>>>> afc8771c
             mem_bank_start_epoch=mem_bank_start_epoch,
             lambda_membank=lambda_membank,
             accelerator=accelerator,
@@ -322,17 +312,13 @@
         _, images, _ = batch
         _, flat_images, flat_labels = flatten_batch(batch)
 
-<<<<<<< HEAD
-        loss, pos_dist, neg_dist = self.loss_module_train(embeddings, flat_labels, vec)
-=======
         flat_labels_onehot = None
         if self.use_inbatch_mixup:
             flat_images, flat_labels_onehot = self.perform_mixup(flat_images, flat_labels)
         embeddings = self.forward(flat_images)
 
         assert not torch.isnan(embeddings).any(), f"Embeddings are NaN: {embeddings}"
-        loss, pos_dist, neg_dist = self.loss_module_train(embeddings=embeddings, labels=flat_labels, images=images, labels_onehot=flat_labels_onehot)  # type: ignore
->>>>>>> afc8771c
+        loss, pos_dist, neg_dist = self.loss_module_train(embeddings=embeddings, labels=flat_labels, images=vec, labels_onehot=flat_labels_onehot)  # type: ignore
 
         log_str_prefix = f"fold-{self.kfold_k}/" if self.kfold_k is not None else ""
         self.log(f"{log_str_prefix}train/negative_distance", neg_dist, on_step=True)
@@ -377,13 +363,8 @@
 
         self.add_validation_embeddings(anchor_ids, embeddings[:batch_size], flat_labels[:batch_size], dataloader_idx)
         if "softmax" not in self.loss_mode and not self.use_dist_term:
-<<<<<<< HEAD
             loss, pos_dist, neg_dist = self.loss_module_val(embeddings, flat_labels, vec)
-            log_str_prefix = f"fold-{self.kfold_k}/" if self.kfold_k is not None else ""
-=======
-            loss, pos_dist, neg_dist = self.loss_module_val(embeddings, flat_labels, images)
             kfold_prefix = f"fold-{self.kfold_k}/" if self.kfold_k is not None else ""
->>>>>>> afc8771c
             self.log(
                 f"{dataloader_name}/{kfold_prefix}val/loss",
                 loss,
@@ -885,7 +866,6 @@
         self.set_losses(self.model, **kwargs)
 
     @classmethod
-<<<<<<< HEAD
     def get_tensor_transforms(cls) -> Callable[[torch.Tensor], torch.Tensor]:
         return transforms.Compose(
             [
@@ -895,8 +875,6 @@
         )
 
     @classmethod
-=======
->>>>>>> afc8771c
     def get_training_transforms(cls) -> Callable[[torch.Tensor], torch.Tensor]:
         return transforms.Compose(
             [
