--- conflicted
+++ resolved
@@ -8,10 +8,7 @@
 import torch
 import torch.nn as nn
 import torchvision.transforms.v2 as transforms_v2
-<<<<<<< HEAD
-=======
 from lightning.pytorch.utilities.types import LRSchedulerConfigType
->>>>>>> a8f48174
 from print_on_steroids import logger
 from torch.optim.adamw import AdamW
 from torchvision import transforms
