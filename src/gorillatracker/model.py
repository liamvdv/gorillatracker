--- conflicted
+++ resolved
@@ -134,12 +134,8 @@
         batch_size: int = 32,
         num_classes: Tuple[int, int, int] = (0, 0, 0),
         accelerator: str = "cpu",
-<<<<<<< HEAD
-        **kwargs: Any,
-=======
         dropout_p: float = 0.0,
         **kwargs: Dict[str, Any],
->>>>>>> 3801df1a
     ) -> None:
         super().__init__()
 
@@ -687,19 +683,6 @@
             if kwargs.get("from_scratch", False)
             else timm.create_model(swin_model, pretrained=True)
         )
-<<<<<<< HEAD
-        self.model.head.fc = torch.nn.Sequential(
-            torch.nn.Linear(in_features=self.model.head.fc.in_features, out_features=self.embedding_size),
-        )  # TODO
-
-        # dropout_p = kwargs.get("dropout_p", 0.0)
-        # self.model.head.fc = torch.nn.Sequential(
-        #     torch.nn.BatchNorm1d(self.model.head.fc.in_features),
-        #     torch.nn.Dropout(p=dropout_p),
-        #     torch.nn.Linear(in_features=self.model.head.fc.in_features, out_features=self.embedding_size),
-        #     torch.nn.BatchNorm1d(self.embedding_size),
-        # )
-=======
         # self.model.head.fc = torch.nn.Sequential(
         #     torch.nn.Linear(in_features=self.model.head.fc.in_features, out_features=self.embedding_size),
         # ) # TODO
@@ -710,7 +693,6 @@
             torch.nn.BatchNorm1d(self.embedding_size),
         )
         self.set_losses(self.model, **kwargs)
->>>>>>> 3801df1a
 
     def get_grad_cam_layer(self) -> torch.nn.Module:
         # see https://github.com/jacobgil/pytorch-grad-cam/blob/master/tutorials/vision_transformers.md#how-does-it-work-with-swin-transformers
