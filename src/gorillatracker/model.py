--- conflicted
+++ resolved
@@ -128,18 +128,13 @@
         epsilon: float = 1e-8,
         save_hyperparameters: bool = True,
         embedding_size: int = 256,
-<<<<<<< HEAD
         batch_size: int = 32,
         num_classes: Tuple[int, int, int] = (0, 0, 0),
         dataset_names: list[str] = [],
         accelerator: str = "cpu",
         dropout_p: float = 0.0,
-=======
-        dropout_p: float = 0.0,
         use_dist_term: bool = False,
-        num_val_dataloaders: int = 1,
         kfold_k: Optional[int] = None,
->>>>>>> e94a9b68
         **kwargs: Dict[str, Any],
     ) -> None:
         super().__init__()
@@ -280,27 +275,11 @@
     # TODO(memben): ATTENTION: type hints NOT correct, only for SSL
     def training_step(self, batch: gtypes.NletBatch, batch_idx: int) -> torch.Tensor:
         ids, images, labels = batch
-<<<<<<< HEAD
         # transform ((a1, p1, n1), (a2, p2, n2)) to (a1, a2, p1, p2, n1, n2)
         flat_labels = torch.cat([torch.Tensor(d) for d in zip(*labels)], dim=0)
         # transform ((a1: Tensor, p1: Tensor, n1: Tensor), (a2, p2, n2)) to (a1, a2, p1, p2, n1, n2)
         vec = torch.stack(list(chain.from_iterable(zip(*images))), dim=0)
         embeddings = self.forward(vec)
-        loss, pos_dist, neg_dist = self.loss_module_train(embeddings, flat_labels)  # type: ignore
-=======
-
-        # HACK(memben): We'll allow this for now, but we should correct it later
-        if torch.is_tensor(labels[0]):  # type: ignore
-            flat_labels = torch.cat(labels, dim=0)  # type: ignore
-            vec = torch.cat(images, dim=0)  # type: ignore
-        else:
-            # NOTE(memben): this is the expected shape
-            # transform ((a1, p1, n1), (a2, p2, n2)) to (a1, a2, p1, p2, n1, n2)
-            flat_labels = torch.cat([torch.Tensor(d) for d in zip(*labels)], dim=0)
-            # transform ((a1: Tensor, p1: Tensor, n1: Tensor), (a2, p2, n2)) to (a1, a2, p1, p2, n1, n2)
-            vec = torch.stack(list(chain.from_iterable(zip(*images))), dim=0)
-
-        embeddings = self.forward(vec)
 
         assert not torch.isnan(embeddings).any(), f"Embeddings are NaN: {embeddings}"
 
@@ -308,7 +287,6 @@
 
         log_str_prefix = f"fold-{self.kfold_k}/" if self.kfold_k is not None else ""
         self.log(f"{log_str_prefix}train/negative_distance", neg_dist, on_step=True)
->>>>>>> e94a9b68
         self.log("train/loss", loss, on_step=True, prog_bar=True, sync_dist=True)
         self.log("train/positive_distance", pos_dist, on_step=True)
         self.log("train/negative_distance", neg_dist, on_step=True)
@@ -351,52 +329,38 @@
         anchor_ids = [nlet[0] for nlet in ids]
 
         embeddings = self.forward(vec)
-<<<<<<< HEAD
+
         self.add_validation_embeddings(anchor_ids, embeddings[:batch_size], flat_labels[:batch_size], dataloader_idx)
-        if "softmax" not in self.loss_mode:
-            loss, pos_dist, neg_dist = self.loss_module_val(embeddings, flat_labels)  # type: ignore
-            self.log(
-                f"{dataloader_name}/val/loss",
-=======
-
-        self.add_validation_embeddings(
-            flat_ids[:n_anchors], embeddings[:n_anchors], flat_labels[:n_anchors], dataloader_idx
-        )
         if "softmax" not in self.loss_mode and not self.use_dist_term:
             loss, pos_dist, neg_dist = self.loss_module_val(embeddings, flat_labels, images)
-            log_str_prefix = f"fold-{self.kfold_k}/" if self.kfold_k is not None else ""
+            kfold_prefix = f"fold-{self.kfold_k}/" if self.kfold_k is not None else ""
             self.log(
-                f"{log_str_prefix}val/loss/dataloader_{dataloader_idx}",
->>>>>>> e94a9b68
+                f"{dataloader_name}{kfold_prefix}/val/loss",
                 loss,
                 on_step=True,
                 sync_dist=True,
                 prog_bar=True,
                 add_dataloader_idx=False,
             )
-<<<<<<< HEAD
-            self.log(f"{dataloader_name}/val/positive_distance", pos_dist, on_step=True, add_dataloader_idx=False)
-            self.log(f"{dataloader_name}/val/negative_distance", neg_dist, on_step=True, add_dataloader_idx=False)
-=======
             self.log(
-                f"{log_str_prefix}val/positive_distance/dataloader_{dataloader_idx}",
+                f"{dataloader_name}{kfold_prefix}/val/positive_distance",
                 pos_dist,
                 on_step=True,
-                add_dataloader_idx=False,  # TODO: BAD
+                add_dataloader_idx=False,
             )
             self.log(
-                f"{log_str_prefix}val/negative_distance/dataloader_{dataloader_idx}",
+                f"{dataloader_name}{kfold_prefix}/val/negative_distance",
                 neg_dist,
                 on_step=True,
                 add_dataloader_idx=False,
             )
->>>>>>> e94a9b68
             return loss
         else:
-            return torch.tensor(0.0)
+            return torch.tensor(0.0)  # TODO(memben): ???
 
     def on_validation_epoch_end(self, dataloader_idx: int = 0) -> None:
         dataloader_name = self.dataset_names[dataloader_idx]
+        kfold_prefix = f"fold-{self.kfold_k}/" if self.kfold_k is not None else ""
         # calculate loss after all embeddings have been processed
         if "softmax" in self.loss_mode:
             for i, table in enumerate(self.embeddings_table_list):
@@ -406,13 +370,6 @@
                 loss_module_val = (
                     self.loss_module_val if not self.loss_mode.endswith("l2sp") else self.loss_module_val.loss  # type: ignore
                 )
-<<<<<<< HEAD
-                losses.append(loss)
-            loss = torch.tensor(losses).mean()
-            assert not torch.isnan(loss).any(), f"Loss is NaN: {losses}"
-            self.log(f"{dataloader_name}/val/loss", loss, sync_dist=True)
-
-=======
                 if self.use_dist_term:
                     loss_module_val = loss_module_val.arcface
 
@@ -446,11 +403,7 @@
                     losses.append(loss)
                 loss = torch.tensor(losses).mean()
                 assert not torch.isnan(loss).any(), f"Loss is NaN: {losses}"
-                if self.kfold_k is not None:
-                    self.log(f"fold-{self.kfold_k}/val/loss/dataloader_{i}", loss, sync_dist=True)
-                else:
-                    self.log(f"val/loss/dataloader_{i}", loss, sync_dist=True)
->>>>>>> e94a9b68
+                self.log(f"{dataloader_name}{kfold_prefix}/val/loss", loss, sync_dist=True)
         # clear the table where the embeddings are stored
         self.embeddings_table_list = [
             pd.DataFrame(columns=self.embeddings_table_columns) for _ in range(len(self.dataset_names))
