--- conflicted
+++ resolved
@@ -247,15 +247,11 @@
             use_focal_loss=use_focal_loss,
             label_smoothing=label_smoothing,
             model=model,
-<<<<<<< HEAD
-            teacher_model_wandb_link=kwargs.get("teacher_model_wandb_link", ""),
-=======
             log_func=lambda x, y: self.log(f"{kfold_prefix}{x}", y),
             k_subcenters=1,
             use_class_weights=use_class_weights,
             use_dist_term=use_dist_term,
-            teacher_model_wand_link=kwargs.get("teacher_model_wandb_link", ""),
->>>>>>> 96a27789
+            teacher_model_wandb_link=kwargs.get("teacher_model_wandb_link", ""),
         )
         self.loss_module_val.eval()  # type: ignore
 
@@ -290,16 +286,12 @@
 
         embeddings = self.forward(vec)
 
-<<<<<<< HEAD
-        loss, pos_dist, neg_dist = self.loss_module_train(embeddings, flat_labels, vec)  # type: ignore
-=======
         assert not torch.isnan(embeddings).any(), f"Embeddings are NaN: {embeddings}"
 
-        loss, pos_dist, neg_dist = self.loss_module_train(embeddings, flat_labels, images)
+        loss, pos_dist, neg_dist = self.loss_module_train(embeddings, flat_labels, vec)
 
         log_str_prefix = f"fold-{self.kfold_k}/" if self.kfold_k is not None else ""
         self.log(f"{log_str_prefix}train/negative_distance", neg_dist, on_step=True)
->>>>>>> 96a27789
         self.log("train/loss", loss, on_step=True, prog_bar=True, sync_dist=True)
         self.log("train/positive_distance", pos_dist, on_step=True)
         self.log("train/negative_distance", neg_dist, on_step=True)
@@ -349,14 +341,9 @@
         self.add_validation_embeddings(
             flat_ids[:n_anchors], embeddings[:n_anchors], flat_labels[:n_anchors], dataloader_idx
         )
-<<<<<<< HEAD
-        if "softmax" not in self.loss_mode:
-            loss, pos_dist, neg_dist = self.loss_module_val(embeddings, flat_labels, vec)  # type: ignore
-=======
         if "softmax" not in self.loss_mode and not self.use_dist_term:
-            loss, pos_dist, neg_dist = self.loss_module_val(embeddings, flat_labels, images)
+            loss, pos_dist, neg_dist = self.loss_module_val(embeddings, flat_labels, vec)
             log_str_prefix = f"fold-{self.kfold_k}/" if self.kfold_k is not None else ""
->>>>>>> 96a27789
             self.log(
                 f"{log_str_prefix}val/loss/dataloader_{dataloader_idx}",
                 loss,
@@ -594,13 +581,9 @@
                 transforms_v2.RandomHorizontalFlip(p=0.5),
                 transforms_v2.RandomErasing(p=0.5, value=0, scale=(0.02, 0.13)),
                 transforms_v2.RandomRotation(60, fill=0),
-<<<<<<< HEAD
                 transforms_v2.RandomResizedCrop(192, scale=(0.75, 1.0)),
-=======
-                transforms_v2.RandomResizedCrop(224, scale=(0.75, 1.0)),
                 # transforms_v2.RandomAffine(degrees=(30, 70), translate=(0.1, 0.3), scale=(0.5, 0.75)),
                 transforms_v2.RandomPerspective(distortion_scale=0.8, p=1.0, fill=0),
->>>>>>> 96a27789
             ]
         )
 
