import importlib
from typing import Callable, Type

import lightning as L
import pandas as pd
import timm
import torch
from print_on_steroids import logger
from torch.optim import AdamW
from torchvision import transforms
from torchvision.models import (
    EfficientNet_V2_L_Weights,
    ResNet18_Weights,
    ResNet152_Weights,
    efficientnet_v2_l,
    resnet18,
    resnet152,
)

import gorillatracker.type_helper as gtypes
from gorillatracker.triplet_loss import get_triplet_loss


class BaseModule(L.LightningModule):
    """
    must be subclassed and set self.model = ...
    """

    def __init__(
        self,
        model_name_or_path: str,
        # model_kwargs: dict,
        from_scratch: bool,
        loss_mode: str,
        learning_rate: float,
        weight_decay: float,
        lr_schedule: str,
        warmup_epochs: int,
        lr_decay: float,
        lr_decay_interval: int,
        beta1: float,
        beta2: float,
        epsilon: float = 1e-8,
        save_hyperparameters: bool = True,
        margin: float = 0.5,
        embedding_size: int = 256,
    ) -> None:
        super().__init__()

        if save_hyperparameters:
            self.save_hyperparameters(ignore=["save_hyperparameters"])

        self.learning_rate = learning_rate
        self.weight_decay = weight_decay

        # TODO(all): a working learning rate scheduler has to be implemented (
        self.lr_schedule = lr_schedule
        self.warmup_epochs = warmup_epochs
        self.lr_decay = lr_decay
        self.lr_decay_interval = lr_decay_interval
        # )

        self.beta1 = beta1
        self.beta2 = beta2
        self.epsilon = epsilon
        self.margin = margin

        # NOTE: Needs to be set by subclasses, cannot use 'None': triggers mypy.
        # self.model = None
        self.from_scratch = from_scratch
        self.embedding_size = embedding_size

        ##### Create Table embeddings_table
        self.embeddings_table_columns = ["label", "embedding"]
        self.embeddings_table = pd.DataFrame(columns=self.embeddings_table_columns)

        # TODO(rob2u): rename loss mode
        self.triplet_loss = get_triplet_loss(loss_mode, margin)

    def forward(self, x: torch.Tensor) -> torch.Tensor:
        return self.model(x)

    def training_step(self, batch: gtypes.NletBatch, batch_idx: int) -> torch.Tensor:
        images, labels = batch
        vec = torch.cat(images, dim=0)
        embeddings = self.forward(vec)
        flat_labels = (
            torch.cat(labels, dim=0) if torch.is_tensor(labels[0]) else [label for group in labels for label in group]  # type: ignore
        )
        loss, pos_dist, neg_dist = self.triplet_loss(embeddings, flat_labels)  # type: ignore
        self.log("train/loss", loss, on_step=True, prog_bar=True, sync_dist=True)
        self.log("train/positive_distance", pos_dist, on_step=True)
        self.log("train/negative_distance", neg_dist, on_step=True)
        return loss

    def add_validation_embeddings(self, anchor_embeddings: torch.Tensor, anchor_labels: gtypes.MergedLabels) -> None:
        # save anchor embeddings of validation step for later analysis in W&B
        embeddings = torch.reshape(anchor_embeddings, (-1, self.embedding_size))
        embeddings = embeddings.cpu()

        assert len(self.embeddings_table_columns) == 2
        data = {
            self.embeddings_table_columns[0]: anchor_labels.tolist()  # type: ignore
            if torch.is_tensor(anchor_labels)  # type: ignore
            else anchor_labels,
            self.embeddings_table_columns[1]: [embedding.numpy() for embedding in embeddings],
        }

        df = pd.DataFrame(data)
        self.embeddings_table = pd.concat([df, self.embeddings_table], ignore_index=True)
        # NOTE(rob2u): will get flushed by W&B Callback on val epoch end.

    def validation_step(self, batch: gtypes.NletBatch, batch_idx: int) -> torch.Tensor:
        images, labels = batch  # embeddings either (ap, a, an, n) oder (a, p, n)
        n_achors = len(images[0])
        vec = torch.cat(images, dim=0)
        flat_labels = (
            torch.cat(labels, dim=0) if torch.is_tensor(labels[0]) else [label for group in labels for label in group]  # type: ignore
        )
        embeddings = self.forward(vec)

        self.add_validation_embeddings(embeddings[:n_achors], flat_labels[:n_achors])  # type: ignore
        loss, pos_dist, neg_dist = self.triplet_loss(embeddings, flat_labels)  # type: ignore
        self.log("val/loss", loss, on_step=True, sync_dist=True, prog_bar=True)
        self.log("val/positive_distance", pos_dist, on_step=True)
        self.log("val/negative_distance", neg_dist, on_step=True)
        return loss

    def configure_optimizers(self) -> L.pytorch.utilities.types.OptimizerLRSchedulerConfig:
        # TODO(all): add lr_scheduler based on
        #            self.lr_schedule, self.warmup_epochs, self.lr_decay,
        #            self.lr_decay_interval.

        if self.global_rank == 0:
            logger.info(
                f"Using lr: {self.learning_rate}, weight decay: {self.weight_decay} and warmup epochs: {self.warmup_epochs}"
            )

        optimizer = AdamW(
            self.model.parameters(),
            lr=self.learning_rate,
            betas=(self.beta1, self.beta2),
            eps=self.epsilon,
            weight_decay=self.weight_decay,
        )
        return {"optimizer": optimizer}

    @classmethod
    def get_tensor_transforms(cls) -> Callable[[torch.Tensor], torch.Tensor]:
        """
        Please implement this method in your subclass for non-square resizes,
        normalizations, etc. To apply nothing, return the identity function
            `lambda x: x`.
        Note that for square resizes we have the `data_resize_transform` argument
        in the `TrainingArgs` class. This is a special case worth supporting
        because it allows easily switching between little image MNIST and large
        image non-MNIST Datasets. Setting it to `Null` / `None` will give you
        full control here.
        """
        return lambda x: x

    def get_training_transforms(cls) -> Callable[[torch.Tensor], torch.Tensor]:
        """Add your data augmentations here. Function will be called after get_tensor_transforms in the training loop"""
        return lambda x: x


class EfficientNetV2Wrapper(BaseModule):
    def __init__(  # type: ignore
        self,
        **kwargs,
    ) -> None:
        super().__init__(**kwargs)
        is_from_scratch = kwargs.get("from_scratch", False)
        self.model = (
            efficientnet_v2_l()
            if is_from_scratch
            else efficientnet_v2_l(weights=EfficientNet_V2_L_Weights.IMAGENET1K_V1)
        )
        self.model.classifier = torch.nn.Sequential(
            torch.nn.Linear(in_features=self.model.classifier[1].in_features, out_features=self.embedding_size),
        )


class ConvNeXtV2Wrapper(BaseModule):
    def __init__(  # type: ignore
        self,
        **kwargs,
    ) -> None:
        super().__init__(**kwargs)
        self.model = timm.create_model("convnextv2_base", pretrained=not self.from_scratch)
        self.model.reset_classifier(self.embedding_size)


class VisionTransformerWrapper(BaseModule):
    def __init__(  # type: ignore
        self,
        **kwargs,
    ) -> None:
        super().__init__(**kwargs)
        self.model = timm.create_model("vit_large_patch16_224", pretrained=not self.from_scratch)
        self.model.reset_classifier(self.embedding_size)

    @classmethod
    def get_tensor_transforms(cls) -> Callable[[torch.Tensor], torch.Tensor]:
        return transforms.Resize((224), antialias=True)


class SwinV2BaseWrapper(BaseModule):
    def __init__(  # type: ignore
        self,
        **kwargs,
    ) -> None:
        super().__init__(**kwargs)
        swin_model = "swinv2_base_window12_192.ms_in22k"
        self.model = (
            timm.create_model(swin_model, pretrained=False)
            if kwargs.get("from_scratch", False)
            else timm.create_model(swin_model, pretrained=True)
        )
        self.model.head.fc = torch.nn.Sequential(
            torch.nn.Linear(in_features=self.model.head.fc.in_features, out_features=self.embedding_size),
        )

<<<<<<< HEAD
    @classmethod
    def get_tensor_transforms(cls) -> Callable[[torch.Tensor], torch.Tensor]:
        return transforms.Compose(
            [
                transforms.Resize((192), antialias=True),
                transforms.CenterCrop((192, 192)),
            ]
        )

    @classmethod
    def get_training_transforms(cls) -> Callable[[torch.Tensor], torch.Tensor]:
        return lambda x: x

=======
>>>>>>> acfbd319

class ResNet18Wrapper(BaseModule):
    def __init__(  # type: ignore
        self,
        **kwargs,
    ) -> None:
        super().__init__(**kwargs)
        self.model = (
            resnet18() if kwargs.get("from_scratch", False) else resnet18(weights=ResNet18_Weights.IMAGENET1K_V1)
        )
        self.model.fc = torch.nn.Linear(in_features=self.model.fc.in_features, out_features=self.embedding_size)


class ResNet152Wrapper(BaseModule):
    def __init__(  # type: ignore
        self,
        **kwargs,
    ) -> None:
        super().__init__(**kwargs)
        self.model = (
            resnet152() if kwargs.get("from_scratch", False) else resnet152(weights=ResNet152_Weights.IMAGENET1K_V1)
        )
        self.model.fc = torch.nn.Linear(in_features=self.model.fc.in_features, out_features=self.embedding_size)


# NOTE(liamvdv): Register custom model backbones here.
custom_model_cls = {
    "EfficientNetV2_Large": EfficientNetV2Wrapper,
    "SwinV2Base": SwinV2BaseWrapper,
    "ViT_Large": VisionTransformerWrapper,
    "ResNet18": ResNet18Wrapper,
    "ResNet152": ResNet152Wrapper,
    "ConvNeXtV2_Base": ConvNeXtV2Wrapper,
}


def get_model_cls(model_name: str) -> Type[BaseModule]:
    model_cls = custom_model_cls.get(model_name, None)
    if not model_cls:
        module, cls = model_name.rsplit(".", 1)
        model_cls = getattr(importlib.import_module(module), cls)
    return model_cls<|MERGE_RESOLUTION|>--- conflicted
+++ resolved
@@ -221,7 +221,6 @@
             torch.nn.Linear(in_features=self.model.head.fc.in_features, out_features=self.embedding_size),
         )
 
-<<<<<<< HEAD
     @classmethod
     def get_tensor_transforms(cls) -> Callable[[torch.Tensor], torch.Tensor]:
         return transforms.Compose(
@@ -234,9 +233,6 @@
     @classmethod
     def get_training_transforms(cls) -> Callable[[torch.Tensor], torch.Tensor]:
         return lambda x: x
-
-=======
->>>>>>> acfbd319
 
 class ResNet18Wrapper(BaseModule):
     def __init__(  # type: ignore
