--- conflicted
+++ resolved
@@ -132,11 +132,8 @@
         embedding_size: int = 256,
         batch_size: int = 32,
         num_classes: Tuple[int, int, int] = (0, 0, 0),
-<<<<<<< HEAD
+        accelerator: str = "cpu",
         **kwargs: Any,
-=======
-        accelerator: str = "cpu",
->>>>>>> bc37b2f0
     ) -> None:
         super().__init__()
 
@@ -166,11 +163,6 @@
         ##### Create Table embeddings_table
         self.embeddings_table_columns = ["label", "embedding"]
         self.embeddings_table = pd.DataFrame(columns=self.embeddings_table_columns)
-<<<<<<< HEAD
-
-        # TODO(rob2u): rename loss mode
-=======
->>>>>>> bc37b2f0
         self.loss_module_train = get_loss(
             loss_mode,
             margin=self.margin,
@@ -181,10 +173,7 @@
             num_classes=num_classes[0],
             mem_bank_start_epoch=mem_bank_start_epoch,
             lambda_membank=lambda_membank,
-<<<<<<< HEAD
-=======
             accelerator=accelerator,
->>>>>>> bc37b2f0
         )
         self.loss_module_val = get_loss(
             loss_mode,
@@ -196,10 +185,7 @@
             num_classes=num_classes[1],
             mem_bank_start_epoch=mem_bank_start_epoch,
             lambda_membank=lambda_membank,
-<<<<<<< HEAD
-=======
             accelerator=accelerator,
->>>>>>> bc37b2f0
         )
 
     def forward(self, x: torch.Tensor) -> torch.Tensor:
@@ -209,11 +195,7 @@
         if (
             isinstance(self.loss_module_train, VariationalPrototypeLearning)
             and self.trainer.current_epoch >= self.loss_module_train.mem_bank_start_epoch
-<<<<<<< HEAD
-        ):  # TODO
-=======
         ):
->>>>>>> bc37b2f0
             self.loss_module_train.set_using_memory_bank(True)
             logger.info("Using memory bank")
 
@@ -261,24 +243,14 @@
         self.add_validation_embeddings(embeddings[:n_achors], flat_labels[:n_achors])  # type: ignore
         if not isinstance(self.loss_module_val, (ArcFaceLoss, VariationalPrototypeLearning)):
             loss, pos_dist, neg_dist = self.loss_module_val(embeddings, flat_labels)  # type: ignore
-<<<<<<< HEAD
-            self.log("val/loss", loss, on_epoch=True, sync_dist=True, prog_bar=True)
-            self.log("val/positive_distance", pos_dist, on_epoch=True)
-            self.log("val/negative_distance", neg_dist, on_epoch=True)
-=======
             self.log("val/loss", loss, on_step=True, sync_dist=True, prog_bar=True)
             self.log("val/positive_distance", pos_dist, on_step=True)
             self.log("val/negative_distance", neg_dist, on_step=True)
->>>>>>> bc37b2f0
             return loss
         else:
             return torch.tensor(0.0)
 
-<<<<<<< HEAD
-    def on_validation_epoch_end(self) -> None:  # TODO (rob2u): test + refactor
-=======
     def on_validation_epoch_end(self) -> None:
->>>>>>> bc37b2f0
         # calculate loss after all embeddings have been processed
         if isinstance(self.loss_module_val, (ArcFaceLoss, VariationalPrototypeLearning)):
             logger.info("Calculating loss for all embeddings (%d)", len(self.embeddings_table))
@@ -391,10 +363,6 @@
         #     torch.nn.Linear(in_features=self.model.classifier[1].in_features, out_features=self.embedding_size),
         # )
         dropout_p = kwargs.get("dropout_p", 0.0)
-<<<<<<< HEAD
-        
-=======
->>>>>>> bc37b2f0
         self.model.classifier = torch.nn.Sequential(
             torch.nn.BatchNorm1d(self.model.classifier[1].in_features),
             torch.nn.Dropout(p=dropout_p),
@@ -443,12 +411,9 @@
             torch.nn.Linear(in_features=self.model.head.fc.in_features, out_features=self.embedding_size),
             torch.nn.BatchNorm1d(self.embedding_size),
         )
-<<<<<<< HEAD
-=======
 
     def get_grad_cam_layer(self) -> torch.nn.Module:
         return self.model.stages[-1].blocks[-1].conv_dw
->>>>>>> bc37b2f0
 
     @classmethod
     def get_tensor_transforms(cls) -> Callable[[torch.Tensor], torch.Tensor]:
@@ -494,14 +459,6 @@
         self.model = timm.create_model("vit_large_patch16_224", pretrained=not self.from_scratch)
         # self.model.reset_classifier(self.embedding_size) # TODO
         dropout_p = kwargs.get("dropout_p", 0.0)
-<<<<<<< HEAD
-        self.model.head = torch.nn.Sequential(
-            torch.nn.BatchNorm1d(1024),
-            torch.nn.Dropout(p=dropout_p),
-            torch.nn.Linear(in_features=1024, out_features=self.embedding_size),
-            torch.nn.BatchNorm1d(self.embedding_size),
-        )
-=======
         self.model.head.fc = torch.nn.Sequential(
             torch.nn.BatchNorm1d(self.model.head.fc.in_features),
             torch.nn.Dropout(p=dropout_p),
@@ -522,7 +479,6 @@
             return result
 
         return reshape_transform
->>>>>>> bc37b2f0
 
     @classmethod
     def get_tensor_transforms(cls) -> Callable[[torch.Tensor], torch.Tensor]:
@@ -771,23 +727,13 @@
         #     in_features=self.model.head.fc.in_features, out_features=self.embedding_size
         # ) # TODO
         dropout_p = kwargs.get("dropout_p", 0.0)
-<<<<<<< HEAD
-        self.model.head = torch.nn.Sequential(
-            torch.nn.BatchNorm1d(1536),
-            torch.nn.Dropout(p=dropout_p),
-            torch.nn.Linear(in_features=1536, out_features=self.embedding_size),
-            torch.nn.BatchNorm1d(self.embedding_size),
-        )
-        
-=======
         self.model.head.fc = torch.nn.Sequential(
             torch.nn.BatchNorm1d(self.model.head.fc.in_features),
             torch.nn.Dropout(p=dropout_p),
             torch.nn.Linear(in_features=self.model.head.fc.in_features, out_features=self.embedding_size),
             torch.nn.BatchNorm1d(self.embedding_size),
         )
-
->>>>>>> bc37b2f0
+        
     @classmethod
     def get_tensor_transforms(cls) -> Callable[[torch.Tensor], torch.Tensor]:
         return transforms_v2.Compose(
@@ -826,13 +772,10 @@
             torch.nn.Linear(in_features=self.model.fc.in_features, out_features=self.embedding_size),
             torch.nn.BatchNorm1d(self.embedding_size),
         )
-<<<<<<< HEAD
-=======
 
     def get_grad_cam_layer(self) -> torch.nn.Module:
         # return self.model.layer4[-1]
         return self.model.layer4[-1].conv2
->>>>>>> bc37b2f0
 
     @classmethod
     def get_tensor_transforms(cls) -> Callable[[torch.Tensor], torch.Tensor]:
@@ -865,13 +808,10 @@
             torch.nn.Linear(in_features=self.model.fc.in_features, out_features=self.embedding_size),
             torch.nn.BatchNorm1d(self.embedding_size),
         )
-<<<<<<< HEAD
-=======
 
     def get_grad_cam_layer(self) -> torch.nn.Module:
         # return self.model.layer4[-1]
         return self.model.layer4[-1].conv3
->>>>>>> bc37b2f0
 
     @classmethod
     def get_tensor_transforms(cls) -> Callable[[torch.Tensor], torch.Tensor]:
