import pandas as pd
import torch
from lightning import Trainer
from PIL import Image
from torch.utils.data import DataLoader

import gorillatracker.type_helper as gtypes
<<<<<<< HEAD
from gorillatracker.data.builder import dataset_registry
from gorillatracker.data.nlet import NletDataset, build_onelet
from gorillatracker.model import BaseModule, get_model_cls

BBox = Tuple[float, float, float, float]  # x, y, w, h
BBoxFrame = Tuple[int, BBox]  # frame_idx, x, y, w, h
IdFrameDict = Dict[int, List[BBoxFrame]]  # id -> list of frames
IdDict = Dict[int, List[int]]  # id -> list of negatives
JsonDict = Dict[str, List[str]]  # video_name-id -> list of negatives
wandbRun = Any


def get_wandb_api() -> wandb.Api:
    if not hasattr(get_wandb_api, "api"):
        get_wandb_api.api = wandb.Api()  # type: ignore
    return get_wandb_api.api  # type: ignore


def parse_wandb_url(url: str) -> Tuple[str, str, str]:
    assert url.startswith("https://wandb.ai/")
    parsed = urlparse(url)
    assert parsed.netloc == "wandb.ai"
    print(parsed, parsed.path.split("/"), parsed.path)
    parts = parsed.path.strip("/").split(
        "/"
    )  # ['gorillas', 'Embedding-SwinV2-CXL-Open', 'runs', 'fnyvl65k', 'overview']
    entity, project, s_runs, run_id, *rest = parts
    assert (
        s_runs == "runs"
    ), "expect: https://wandb.ai/gorillas/Embedding-SwinV2-CXL-Open/runs/fnyvl65k/overview like format."
    return entity, project, run_id


def get_run(url: str) -> wandbRun:
    # https://docs.wandb.ai/ref/python/run
    entity, project, run_id = parse_wandb_url(url)
    run = get_wandb_api().run(f"{entity}/{project}/{run_id}")  # type: ignore
    return run


def load_model_from_wandb(
    wandb_fullname: str,
    model_cls: Type[BaseModule],
    model_config: Dict[str, Any],
    device: str = "cpu",
    eval_mode: bool = True,
) -> BaseModule:
    api = get_wandb_api()

    artifact = api.artifact(  # type: ignore
        wandb_fullname,
        type="model",
    )
    artifact_dir = artifact.download()
    model = artifact_dir + "/model.ckpt"  # all of our models are saved as model.ckpt
    checkpoint = torch.load(model, map_location=torch.device("cpu"))
    model_state_dict = checkpoint["state_dict"]

    model_config["num_classes"] = [0] * 3  # HACK
    model_config["class_distribution"] = [{}] * 3  # HACK
    model = model_cls(**model_config)

    if (
        "loss_module_train.prototypes" in model_state_dict or "loss_module_val.prototypes" in model_state_dict
    ):  # necessary because arcface loss also saves prototypes
        model.loss_module_train.prototypes = torch.nn.Parameter(model_state_dict["loss_module_train.prototypes"])
        model.loss_module_val.prototypes = torch.nn.Parameter(model_state_dict["loss_module_val.prototypes"])
        # note the following lines can fail if your model was not trained with the same 'embedding structure' as the current model class
        # easiest fix is to just use the old embedding structure in the model class
    elif (
        "loss_module_train.loss.prototypes" in model_state_dict or "loss_module_val.loss.prototypes" in model_state_dict
    ):
        model.loss_module_train.loss.prototypes = torch.nn.Parameter(
            model_state_dict["loss_module_train.loss.prototypes"]
        )
        model.loss_module_val.loss.prototypes = torch.nn.Parameter(model_state_dict["loss_module_val.loss.prototypes"])
    model.load_state_dict(model_state_dict)

    model.to(device)
    if eval_mode:
        model.eval()
    return model


def get_model_for_run_url(run_url: str, eval_mode: bool = True) -> BaseModule:
    run = get_run(run_url)
    print("Using model from run:", run.name)
    print("Config:", run.config)
    # args = TrainingArgs(**run.config) # NOTE(liamvdv): contains potenially unknown keys / missing keys (e. g. l2_beta)
    args = {
        k: run.config[k]
        for k in (
            # Others:
            "model_name_or_path",
            "dataset_class",
            "data_dir",
            # Model Params:
            "embedding_size",
            "from_scratch",
            "loss_mode",
            "weight_decay",
            "lr_schedule",
            "warmup_mode",
            "warmup_epochs",
            "max_epochs",
            "initial_lr",
            "start_lr",
            "end_lr",
            "beta1",
            "beta2",
            "stepwise_schedule",
            "lr_interval",
            "l2_alpha",
            "l2_beta",
            "path_to_pretrained_weights",
            "num_classes",
            "class_distribution",
            # "num_val_dataloaders",
            "dropout_p",
            "accelerator",
            "use_wildme_model",
            "k_subcenters",
            "use_focal_loss",
            "label_smoothing",
            "use_class_weights",
            "margin",
            "s",
            "delta_t",
            "mem_bank_start_epoch",
            "lambda_membank",
            "teacher_model_wandb_link",
            "use_dist_term",
            "batch_size",
            # "data_module",
            # "wandb_run"
            # NOTE(liamvdv): might need be extended by other keys if model keys change
        )
    }

    print("Loading model from latest checkpoint")
    model_path = get_latest_model_checkpoint(run).qualified_name
    model_cls = get_model_cls(args["model_name_or_path"])
    return load_model_from_wandb(model_path, model_cls=model_cls, model_config=args, eval_mode=eval_mode)


def generate_embeddings(model: BaseModule, dataset: Any, device: str = "cuda", batch_size: int = 256, worker: int = 1) -> pd.DataFrame:
    model = model.to(device)
    all_ids = []
    all_embeddings = []
    all_labels = []
    all_inputs = []
    all_label_strings = []
    
    data_loader = torch.utils.data.DataLoader(dataset, batch_size=batch_size, num_workers=worker, shuffle=False)
    
    with torch.no_grad():
        print("Generating embeddings...")
        for batch in tqdm(data_loader):
            ids, imgs, labels = batch
            batch_inputs = imgs.to(device)

            embeddings = model(batch_inputs).cpu()
            for i in range(batch_inputs.size(0)):
                input_img = transforms.ToPILImage()(batch_inputs[i].cpu())
                label_string = dataset.mapping[labels[i].item()] if hasattr(dataset, "mapping") else None
                
                all_ids.append(ids[i].item())
                all_embeddings.append(embeddings[i].numpy())
                all_labels.append(labels[i].item())
                all_inputs.append(input_img)
                all_label_strings.append(label_string)
                
    df = pd.DataFrame({
        "id": all_ids,
        "embedding": all_embeddings,
        "label": all_labels,
        "input": all_inputs,
        "label_string": all_label_strings
    })
    
    return df


def get_dataset(
    partition: Literal["train", "val", "test"],
    data_dir: str,
    dataset_class: str,
    transform: Optional[gtypes.TensorTransform] = None,
) -> NletDataset:
    cls = dataset_registry[dataset_class]

    return cls(
        base_dir=Path(data_dir),
        nlet_builder=build_onelet,
        partition=partition,
        transform=(
            transforms.Compose(
                [cls.get_transforms(), transforms.Normalize([0.485, 0.456, 0.406], [0.229, 0.224, 0.225])]
            )
            if transform is None
            else transform
        ),
    )


def get_latest_model_checkpoint(run: wandbRun) -> wandb.Artifact:
    models = [a for a in run.logged_artifacts() if a.type == "model"]
    return max(models, key=lambda a: a.created_at)


def generate_embeddings_from_run(
    run_url: str, outpath: str, dataset_cls: Optional[str], data_dir: Optional[str]
) -> pd.DataFrame:
    """
    generate a pandas df that generates embeddings for all images in the dataset partitions train and val.
    stores to DataFrame
    partition, image_path, embedding, label, label_string
    """
    out = Path(outpath)
    is_write = outpath != "-"
    if is_write:
        assert not out.exists(), "outpath must not exist"
        assert out.parent.exists(), "outpath parent must exist"
        assert out.suffix == ".pkl", "outpath must be a pickle file"

    model = get_model_for_run_url(run_url)
    args = model.config

    if data_dir is None:
        data_dir = args["data_dir"]

    if dataset_cls is None:
        dataset_cls = args["dataset_class"]

    assert data_dir is not None, "data_dir must be provided"
    assert dataset_cls is not None, "dataset_cls must be provided"

    train_dataset = get_dataset(partition="train", data_dir=data_dir, dataset_class=dataset_cls)
    val_dataset = get_dataset(partition="val", data_dir=args["data_dir"], dataset_class=dataset_cls)

    val_df = generate_embeddings(model, val_dataset)
    val_df["partition"] = "val"

    train_df = generate_embeddings(model, train_dataset)
    train_df["partition"] = "train"

    df = pd.concat([train_df, val_df], ignore_index=True)

    print("Embeddings for", len(df), "images generated")

    # store
    if is_write:
        df.to_pickle(outpath)
    print("done")
    return df

=======
from gorillatracker.model import BaseModule


def generate_embeddings(
    model: BaseModule, dataloader: DataLoader[gtypes.Nlet]
) -> tuple[list[gtypes.Id], torch.Tensor, torch.Tensor]:
    model.eval()
    model.freeze()
    trainer = Trainer()
    batched_predictions = trainer.predict(model, dataloader)
    ids, embeddings, labels = zip(*batched_predictions)
    flat_ids = [id for sublist in ids for id in sublist]
    concatenated_embeddings = torch.cat(embeddings)
    concatenated_labels = torch.cat(labels)
    return flat_ids, concatenated_embeddings, concatenated_labels


def df_from_predictions(predictions: tuple[list[gtypes.Id], torch.Tensor, torch.Tensor]) -> pd.DataFrame:
    prediction_df = pd.DataFrame(columns=["id", "embedding", "label", "input", "label_string"])
    for id, embedding, label in zip(*predictions):
        input_img = Image.open(id)
        prediction_df = pd.concat(
            [
                prediction_df,
                pd.DataFrame(
                    {
                        "id": [id],
                        "embedding": [embedding],
                        "label": [label],
                        "input": [input_img],
                        "label_string": [str(label.item())],
                    }
                ),
            ]
        )
>>>>>>> a7957616

    prediction_df.reset_index(drop=False, inplace=True)
    return prediction_df<|MERGE_RESOLUTION|>--- conflicted
+++ resolved
@@ -5,264 +5,6 @@
 from torch.utils.data import DataLoader
 
 import gorillatracker.type_helper as gtypes
-<<<<<<< HEAD
-from gorillatracker.data.builder import dataset_registry
-from gorillatracker.data.nlet import NletDataset, build_onelet
-from gorillatracker.model import BaseModule, get_model_cls
-
-BBox = Tuple[float, float, float, float]  # x, y, w, h
-BBoxFrame = Tuple[int, BBox]  # frame_idx, x, y, w, h
-IdFrameDict = Dict[int, List[BBoxFrame]]  # id -> list of frames
-IdDict = Dict[int, List[int]]  # id -> list of negatives
-JsonDict = Dict[str, List[str]]  # video_name-id -> list of negatives
-wandbRun = Any
-
-
-def get_wandb_api() -> wandb.Api:
-    if not hasattr(get_wandb_api, "api"):
-        get_wandb_api.api = wandb.Api()  # type: ignore
-    return get_wandb_api.api  # type: ignore
-
-
-def parse_wandb_url(url: str) -> Tuple[str, str, str]:
-    assert url.startswith("https://wandb.ai/")
-    parsed = urlparse(url)
-    assert parsed.netloc == "wandb.ai"
-    print(parsed, parsed.path.split("/"), parsed.path)
-    parts = parsed.path.strip("/").split(
-        "/"
-    )  # ['gorillas', 'Embedding-SwinV2-CXL-Open', 'runs', 'fnyvl65k', 'overview']
-    entity, project, s_runs, run_id, *rest = parts
-    assert (
-        s_runs == "runs"
-    ), "expect: https://wandb.ai/gorillas/Embedding-SwinV2-CXL-Open/runs/fnyvl65k/overview like format."
-    return entity, project, run_id
-
-
-def get_run(url: str) -> wandbRun:
-    # https://docs.wandb.ai/ref/python/run
-    entity, project, run_id = parse_wandb_url(url)
-    run = get_wandb_api().run(f"{entity}/{project}/{run_id}")  # type: ignore
-    return run
-
-
-def load_model_from_wandb(
-    wandb_fullname: str,
-    model_cls: Type[BaseModule],
-    model_config: Dict[str, Any],
-    device: str = "cpu",
-    eval_mode: bool = True,
-) -> BaseModule:
-    api = get_wandb_api()
-
-    artifact = api.artifact(  # type: ignore
-        wandb_fullname,
-        type="model",
-    )
-    artifact_dir = artifact.download()
-    model = artifact_dir + "/model.ckpt"  # all of our models are saved as model.ckpt
-    checkpoint = torch.load(model, map_location=torch.device("cpu"))
-    model_state_dict = checkpoint["state_dict"]
-
-    model_config["num_classes"] = [0] * 3  # HACK
-    model_config["class_distribution"] = [{}] * 3  # HACK
-    model = model_cls(**model_config)
-
-    if (
-        "loss_module_train.prototypes" in model_state_dict or "loss_module_val.prototypes" in model_state_dict
-    ):  # necessary because arcface loss also saves prototypes
-        model.loss_module_train.prototypes = torch.nn.Parameter(model_state_dict["loss_module_train.prototypes"])
-        model.loss_module_val.prototypes = torch.nn.Parameter(model_state_dict["loss_module_val.prototypes"])
-        # note the following lines can fail if your model was not trained with the same 'embedding structure' as the current model class
-        # easiest fix is to just use the old embedding structure in the model class
-    elif (
-        "loss_module_train.loss.prototypes" in model_state_dict or "loss_module_val.loss.prototypes" in model_state_dict
-    ):
-        model.loss_module_train.loss.prototypes = torch.nn.Parameter(
-            model_state_dict["loss_module_train.loss.prototypes"]
-        )
-        model.loss_module_val.loss.prototypes = torch.nn.Parameter(model_state_dict["loss_module_val.loss.prototypes"])
-    model.load_state_dict(model_state_dict)
-
-    model.to(device)
-    if eval_mode:
-        model.eval()
-    return model
-
-
-def get_model_for_run_url(run_url: str, eval_mode: bool = True) -> BaseModule:
-    run = get_run(run_url)
-    print("Using model from run:", run.name)
-    print("Config:", run.config)
-    # args = TrainingArgs(**run.config) # NOTE(liamvdv): contains potenially unknown keys / missing keys (e. g. l2_beta)
-    args = {
-        k: run.config[k]
-        for k in (
-            # Others:
-            "model_name_or_path",
-            "dataset_class",
-            "data_dir",
-            # Model Params:
-            "embedding_size",
-            "from_scratch",
-            "loss_mode",
-            "weight_decay",
-            "lr_schedule",
-            "warmup_mode",
-            "warmup_epochs",
-            "max_epochs",
-            "initial_lr",
-            "start_lr",
-            "end_lr",
-            "beta1",
-            "beta2",
-            "stepwise_schedule",
-            "lr_interval",
-            "l2_alpha",
-            "l2_beta",
-            "path_to_pretrained_weights",
-            "num_classes",
-            "class_distribution",
-            # "num_val_dataloaders",
-            "dropout_p",
-            "accelerator",
-            "use_wildme_model",
-            "k_subcenters",
-            "use_focal_loss",
-            "label_smoothing",
-            "use_class_weights",
-            "margin",
-            "s",
-            "delta_t",
-            "mem_bank_start_epoch",
-            "lambda_membank",
-            "teacher_model_wandb_link",
-            "use_dist_term",
-            "batch_size",
-            # "data_module",
-            # "wandb_run"
-            # NOTE(liamvdv): might need be extended by other keys if model keys change
-        )
-    }
-
-    print("Loading model from latest checkpoint")
-    model_path = get_latest_model_checkpoint(run).qualified_name
-    model_cls = get_model_cls(args["model_name_or_path"])
-    return load_model_from_wandb(model_path, model_cls=model_cls, model_config=args, eval_mode=eval_mode)
-
-
-def generate_embeddings(model: BaseModule, dataset: Any, device: str = "cuda", batch_size: int = 256, worker: int = 1) -> pd.DataFrame:
-    model = model.to(device)
-    all_ids = []
-    all_embeddings = []
-    all_labels = []
-    all_inputs = []
-    all_label_strings = []
-    
-    data_loader = torch.utils.data.DataLoader(dataset, batch_size=batch_size, num_workers=worker, shuffle=False)
-    
-    with torch.no_grad():
-        print("Generating embeddings...")
-        for batch in tqdm(data_loader):
-            ids, imgs, labels = batch
-            batch_inputs = imgs.to(device)
-
-            embeddings = model(batch_inputs).cpu()
-            for i in range(batch_inputs.size(0)):
-                input_img = transforms.ToPILImage()(batch_inputs[i].cpu())
-                label_string = dataset.mapping[labels[i].item()] if hasattr(dataset, "mapping") else None
-                
-                all_ids.append(ids[i].item())
-                all_embeddings.append(embeddings[i].numpy())
-                all_labels.append(labels[i].item())
-                all_inputs.append(input_img)
-                all_label_strings.append(label_string)
-                
-    df = pd.DataFrame({
-        "id": all_ids,
-        "embedding": all_embeddings,
-        "label": all_labels,
-        "input": all_inputs,
-        "label_string": all_label_strings
-    })
-    
-    return df
-
-
-def get_dataset(
-    partition: Literal["train", "val", "test"],
-    data_dir: str,
-    dataset_class: str,
-    transform: Optional[gtypes.TensorTransform] = None,
-) -> NletDataset:
-    cls = dataset_registry[dataset_class]
-
-    return cls(
-        base_dir=Path(data_dir),
-        nlet_builder=build_onelet,
-        partition=partition,
-        transform=(
-            transforms.Compose(
-                [cls.get_transforms(), transforms.Normalize([0.485, 0.456, 0.406], [0.229, 0.224, 0.225])]
-            )
-            if transform is None
-            else transform
-        ),
-    )
-
-
-def get_latest_model_checkpoint(run: wandbRun) -> wandb.Artifact:
-    models = [a for a in run.logged_artifacts() if a.type == "model"]
-    return max(models, key=lambda a: a.created_at)
-
-
-def generate_embeddings_from_run(
-    run_url: str, outpath: str, dataset_cls: Optional[str], data_dir: Optional[str]
-) -> pd.DataFrame:
-    """
-    generate a pandas df that generates embeddings for all images in the dataset partitions train and val.
-    stores to DataFrame
-    partition, image_path, embedding, label, label_string
-    """
-    out = Path(outpath)
-    is_write = outpath != "-"
-    if is_write:
-        assert not out.exists(), "outpath must not exist"
-        assert out.parent.exists(), "outpath parent must exist"
-        assert out.suffix == ".pkl", "outpath must be a pickle file"
-
-    model = get_model_for_run_url(run_url)
-    args = model.config
-
-    if data_dir is None:
-        data_dir = args["data_dir"]
-
-    if dataset_cls is None:
-        dataset_cls = args["dataset_class"]
-
-    assert data_dir is not None, "data_dir must be provided"
-    assert dataset_cls is not None, "dataset_cls must be provided"
-
-    train_dataset = get_dataset(partition="train", data_dir=data_dir, dataset_class=dataset_cls)
-    val_dataset = get_dataset(partition="val", data_dir=args["data_dir"], dataset_class=dataset_cls)
-
-    val_df = generate_embeddings(model, val_dataset)
-    val_df["partition"] = "val"
-
-    train_df = generate_embeddings(model, train_dataset)
-    train_df["partition"] = "train"
-
-    df = pd.concat([train_df, val_df], ignore_index=True)
-
-    print("Embeddings for", len(df), "images generated")
-
-    # store
-    if is_write:
-        df.to_pickle(outpath)
-    print("done")
-    return df
-
-=======
 from gorillatracker.model import BaseModule
 
 
@@ -298,7 +40,9 @@
                 ),
             ]
         )
->>>>>>> a7957616
 
     prediction_df.reset_index(drop=False, inplace=True)
-    return prediction_df+    return prediction_df
+
+def read_embeddings_from_disk(path: str) -> pd.DataFrame:
+    return pd.read_pickle(path)