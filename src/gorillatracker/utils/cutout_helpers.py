--- conflicted
+++ resolved
@@ -25,11 +25,7 @@
     return (top_left, bottom_right)
 
 
-<<<<<<< HEAD
-def cutout_image(full_image: IMAGE, bbox: BOUNDING_BOX, target_path: str) -> None:
-=======
 def cutout_image(full_image: gtyping.Image, bbox: gtyping.BoundingBox, target_path: str) -> None:
->>>>>>> 815855d6
     """
     Cut out a section of an image.
 
