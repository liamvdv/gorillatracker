--- conflicted
+++ resolved
@@ -102,12 +102,9 @@
             freeze_backbone=args.freeze_backbone,
             loss_dist_term=args.loss_dist_term,
             cross_video_masking=args.cross_video_masking,
-<<<<<<< HEAD
             multi_gpu_training=args.multi_gpu_training,
-=======
             additive_margin=args.additive_margin,
             margin_std=args.margin_std,
->>>>>>> 84c107b5
         )
 
     def construct(
