from collections import defaultdict
from pathlib import Path
from typing import Optional, Tuple, Type

import numpy as np
import torch.ao.quantization
import wandb
from fsspec import Callback
from lightning import Trainer
from lightning.pytorch.callbacks import EarlyStopping, ModelCheckpoint
from lightning.pytorch.loggers.wandb import WandbLogger
from print_on_steroids import logger
from torch._export import capture_pre_autograd_graph
from torch.ao.quantization import allow_exported_model_train_eval
from torch.ao.quantization.quantize_pt2e import convert_pt2e, prepare_qat_pt2e
from torch.ao.quantization.quantizer.xnnpack_quantizer import XNNPACKQuantizer, get_symmetric_quantization_config

from gorillatracker.args import TrainingArgs
from gorillatracker.data.nlet_dm import NletDataModule
from gorillatracker.model.base_module import BaseModule
from gorillatracker.quantization.utils import get_model_input
from gorillatracker.utils.callbacks import BestMetricLogger
from gorillatracker.utils.train import ModelConstructor
from gorillatracker.utils.wandb_logger import WandbLoggingModule


def train_and_validate_model(
    args: TrainingArgs,
    dm: NletDataModule,
    model: BaseModule,
    callbacks: list[Callback],
    wandb_logger: WandbLogger,
    model_name_suffix: Optional[str] = "",
) -> Tuple[BaseModule, Trainer]:
    trainer = Trainer(
        num_sanity_val_steps=0,
        max_epochs=args.max_epochs,
        val_check_interval=args.val_check_interval,
        check_val_every_n_epoch=args.check_val_every_n_epoch,
        devices=args.num_devices,
        accelerator=args.accelerator,
        strategy=str(args.distributed_strategy),
        logger=wandb_logger,
        deterministic=(
            args.force_deterministic if args.force_deterministic and not args.use_quantization_aware_training else False
        ),
        callbacks=callbacks,
        precision=args.precision,  # type: ignore
        gradient_clip_val=args.grad_clip,
        log_every_n_steps=24,
        # accumulate_grad_batches=args.gradient_accumulation_steps,
        fast_dev_run=args.fast_dev_run,
        profiler=args.profiler,
        inference_mode=not args.compile,  # inference_mode for val/test and PyTorch 2.0 compiler don't like each other
        plugins=args.plugins,  # type: ignore
        # reload_dataloaders_every_n_epochs=1,
    )

    ########### Start val & train loop ###########
    if args.val_before_training and not args.resume:
        # TODO: we could use a new trainer with Trainer(devices=1, num_nodes=1) to prevent samples from possibly getting replicated with DistributedSampler here.
        logger.info("Validation before training...")
        wandb.log({"trainer/global_step": 0})  # HACK: to make sure the global_step is logged before the validation
        trainer.validate(model, dm)
        if args.only_val:
            return model, trainer
    logger.info("Starting training...")
    trainer.fit(model, dm, ckpt_path=args.saved_checkpoint_path if args.resume else None)

    if trainer.interrupted:
        logger.warning("Detected keyboard interrupt, trying to save latest checkpoint...")
    else:
        logger.success("Fit complete")

    ########### Save checkpoint ###########

    save_model(args, callbacks[0], wandb_logger, trainer, model_name_suffix)

    return model, trainer


def train_and_validate_using_kfold(
    args: TrainingArgs,
    dm: NletDataModule,
    model_cls: Type[BaseModule],
    callbacks: list[Callback],
    wandb_logger: WandbLogger,
    wandb_logging_module: WandbLoggingModule,
) -> Trainer:
    # TODO(memben):!!! Fix kfold_k

    kfold_k = int(str(args.data_dir).split("-")[-1])

    # Inject kfold_k into the datamodule TODO(memben): is there a better way?
    dm.kwargs["k"] = kfold_k

    for val_i in range(kfold_k):
        logger.info(f"k-fold iteration {val_i+1} / {kfold_k}")

        # Inject val_i into the datamodule  TODO(memben): is there a better way?
        dm.kwargs["val_i"] = val_i

        kfold_prefix = f"fold-{val_i}"

        model_constructor = ModelConstructor(args, model_cls, dm, wandb_logger)
        model_kfold = model_constructor.construct(wandb_logging_module, wandb_logger)
        model_kfold.kfold_k = val_i

        metric_name = "/".join(
            [args.stop_saving_metric_name.split("/")[0], kfold_prefix, *args.stop_saving_metric_name.split("/")[1:]]
        )
<<<<<<< HEAD
=======

>>>>>>> c623836e
        early_stopping_callback = EarlyStopping(
            monitor=metric_name,
            mode=args.stop_saving_metric_mode,
            min_delta=args.min_delta,
            patience=args.early_stopping_patience,
        )

        checkpoint_callback = ModelCheckpoint(
            filename="epoch-{epoch}-" + f"{metric_name}" + "-{" + f"{metric_name}" + ":.2f}",
            monitor=metric_name,
            mode=args.stop_saving_metric_mode,
            auto_insert_metric_name=False,
            every_n_epochs=int(args.save_interval),
        )

        max_metric_logger_callback = BestMetricLogger(metric_name=metric_name, mode=args.stop_saving_metric_mode)

        _, trainer = train_and_validate_model(
            args,
            dm,
            model_kfold,
            [checkpoint_callback, max_metric_logger_callback, *callbacks, early_stopping_callback],
            wandb_logger,
        )

    if args.kfold and not args.fast_dev_run:
        kfold_averaging(wandb_logger)

    return trainer  # TODO(rob2u): why return a single model?


def train_using_quantization_aware_training(
    args: TrainingArgs,
    dm: NletDataModule,
    model: BaseModule,
    callbacks: list[Callback],
    wandb_logger: WandbLogger,
    checkpoint_callback: ModelCheckpoint,
) -> Tuple[BaseModule, Trainer]:
    logger.info("Preperation for quantization aware training...")
    example_inputs, _ = get_model_input(dm.dataset_class, args.data_dir, amount_of_tensors=100)  # type: ignore
    example_inputs = (example_inputs,)  # type: ignore
    autograd_graph = capture_pre_autograd_graph(model.model, example_inputs)
    quantizer = XNNPACKQuantizer().set_global(get_symmetric_quantization_config())  # type: ignore
    model.model = prepare_qat_pt2e(autograd_graph, quantizer)

    allow_exported_model_train_eval(model.model)

    torch.use_deterministic_algorithms(True, warn_only=True)
    model, trainer = train_and_validate_model(args, dm, model, callbacks, wandb_logger)

    logger.info("Quantizing model...")
    quantized_model = convert_pt2e(model.model)
    torch.ao.quantization.move_exported_model_to_eval(quantized_model)
    logger.info("Quantization finished! Saving quantized model...")
    assert checkpoint_callback.dirpath is not None
    save_path = str(Path(checkpoint_callback.dirpath) / "quantized_model_dict.pth")
    torch.save(quantized_model.state_dict(), save_path)

    if args.save_model_to_wandb:
        logger.info("Saving quantized model to wandb...")
        artifact = wandb.Artifact(name=f"quantized_model-{wandb_logger.experiment.id}", type="model")
        artifact.add_file(save_path, name="quantized_model_dict.pth")

    return model, trainer


def kfold_averaging(wandb_logger: WandbLogger) -> None:
    run_path = wandb_logger.experiment.path
    read_access_run = wandb.Api().run(run_path)  # type: ignore

    summary = read_access_run.summary

    metrics = [(key, value) for key, value in summary.items() if "/val/embeddings" in key]

    aggregated_metrics = defaultdict(list)

    # Step 1: Extract metrics by fold and group them
    for key, value in metrics:
        if isinstance(value, (int, float)):
            base_keys = key.split("/")
            base_key: str
            if "fold" in base_keys[1]:
                base_key = f"{base_keys[0]}/{'/'.join(base_keys[2:])}"  # remove fold from key
            else:
                continue  # skip metrics that do not fit the pattern
            aggregated_metrics[f"aggregated/{base_key}"].append(value)

    # Step 2: Compute averages
    average_metrics = {}
    for key, values in aggregated_metrics.items():
        if "pca" in key or "tsne" in key:  # skip pca and tsne metrics as we cannot average them
            continue
        average_metrics[key] = np.mean(values)

    wandb.log(average_metrics, commit=True)


def save_model(
    args: TrainingArgs,
    checkpoint_callback: ModelCheckpoint,
    wandb_logger: WandbLogger,
    trainer: Trainer,
    name_suffix: Optional[str] = "",
) -> None:
    logger.info("Trying to save checkpoint....")

    assert checkpoint_callback.dirpath is not None
    save_path = str(Path(checkpoint_callback.dirpath) / f"last_model_ckpt{name_suffix}.ckpt")
    trainer.save_checkpoint(save_path)
    logger.info(f"Checkpoint saved to {save_path}")

    if args.save_model_to_wandb:
        logger.info("Collecting PL checkpoint for wandb...")
        artifact = wandb.Artifact(name=f"model-{wandb_logger.experiment.id}{name_suffix}", type="model")
        artifact.add_file(save_path, name="model.ckpt")

        logger.info("Pushing to wandb...")
        aliases = ["train_end", "latest", name_suffix]
        wandb_logger.experiment.log_artifact(artifact, aliases=aliases)

        logger.success("Saving finished!")<|MERGE_RESOLUTION|>--- conflicted
+++ resolved
@@ -109,10 +109,6 @@
         metric_name = "/".join(
             [args.stop_saving_metric_name.split("/")[0], kfold_prefix, *args.stop_saving_metric_name.split("/")[1:]]
         )
-<<<<<<< HEAD
-=======
-
->>>>>>> c623836e
         early_stopping_callback = EarlyStopping(
             monitor=metric_name,
             mode=args.stop_saving_metric_mode,
