from collections import defaultdict
from pathlib import Path
from typing import Optional, Tuple, Type

import numpy as np
import torch.ao.quantization
import wandb
from fsspec import Callback
from lightning import Trainer
from lightning.pytorch.callbacks import EarlyStopping, ModelCheckpoint
from lightning.pytorch.loggers.wandb import WandbLogger
from print_on_steroids import logger
from torch._export import capture_pre_autograd_graph
from torch.ao.quantization import allow_exported_model_train_eval
from torch.ao.quantization.quantize_pt2e import convert_pt2e, prepare_qat_pt2e
from torch.ao.quantization.quantizer.xnnpack_quantizer import XNNPACKQuantizer, get_symmetric_quantization_config

from gorillatracker.args import TrainingArgs
from gorillatracker.data.nlet_dm import NletDataModule
from gorillatracker.model.base_module import BaseModule
from gorillatracker.quantization.utils import get_model_input
from gorillatracker.utils.callbacks import BestMetricLogger
from gorillatracker.utils.train import ModelConstructor
from gorillatracker.utils.wandb_logger import WandbLoggingModule


def train_and_validate_model(
    args: TrainingArgs,
    dm: NletDataModule,
    model: BaseModule,
    callbacks: list[Callback],
    wandb_logger: WandbLogger,
    model_name_suffix: Optional[str] = "",
) -> Tuple[BaseModule, Trainer]:
    trainer = Trainer(
        num_sanity_val_steps=0,
        max_epochs=args.max_epochs,
        val_check_interval=args.val_check_interval,
        check_val_every_n_epoch=args.check_val_every_n_epoch,
        devices=args.num_devices,
        accelerator=args.accelerator,
        strategy=str(args.distributed_strategy),
        logger=wandb_logger,
        deterministic=(
            args.force_deterministic if args.force_deterministic and not args.use_quantization_aware_training else False
        ),
        callbacks=callbacks,
        precision=args.precision,  # type: ignore
        gradient_clip_val=args.grad_clip,
        log_every_n_steps=24,
        # accumulate_grad_batches=args.gradient_accumulation_steps,
        fast_dev_run=args.fast_dev_run,
        profiler=args.profiler,
        inference_mode=not args.compile,  # inference_mode for val/test and PyTorch 2.0 compiler don't like each other
        plugins=args.plugins,  # type: ignore
        # reload_dataloaders_every_n_epochs=1,
    )

    ########### Start val & train loop ###########
    if args.val_before_training and not args.resume:
        # TODO: we could use a new trainer with Trainer(devices=1, num_nodes=1) to prevent samples from possibly getting replicated with DistributedSampler here.
        logger.info("Validation before training...")
        wandb.log({"trainer/global_step": 0})  # HACK: to make sure the global_step is logged before the validation
        trainer.validate(model, dm)
        if args.only_val:
            return model, trainer
    logger.info("Starting training...")
    trainer.fit(model, dm, ckpt_path=args.saved_checkpoint_path if args.resume else None)

    if trainer.interrupted:
        logger.warning("Detected keyboard interrupt, trying to save latest checkpoint...")
    else:
        logger.success("Fit complete")

    ########### Save checkpoint ###########

    save_model(args, callbacks[0], wandb_logger, trainer, model_name_suffix)

    return model, trainer


def train_and_validate_using_kfold(
    args: TrainingArgs,
    dm: NletDataModule,
    model_cls: Type[BaseModule],
    callbacks: list[Callback],
    wandb_logger: WandbLogger,
    wandb_logging_module: WandbLoggingModule,
) -> Trainer:
    # TODO(memben):!!! Fix kfold_k

    kfold_k = int(str(args.data_dir).split("-")[-1])

    # Inject kfold_k into the datamodule TODO(memben): is there a better way?
    dm.kwargs["k"] = kfold_k

    for val_i in range(kfold_k):
        logger.info(f"k-fold iteration {val_i+1} / {kfold_k}")

        # Inject val_i into the datamodule  TODO(memben): is there a better way?
        dm.kwargs["val_i"] = val_i

        kfold_prefix = f"fold-{val_i}"

        model_constructor = ModelConstructor(args, model_cls, dm, wandb_logger)
        model_kfold = model_constructor.construct(wandb_logging_module, wandb_logger)
        model_kfold.kfold_k = val_i

        metric_name = "/".join(
            [args.stop_saving_metric_name.split("/")[0], kfold_prefix, *args.stop_saving_metric_name.split("/")[1:]]
        )
<<<<<<< HEAD
=======

>>>>>>> 59b4eace
        early_stopping_callback = EarlyStopping(
            monitor=metric_name,
            mode=args.stop_saving_metric_mode,
            min_delta=args.min_delta,
            patience=args.early_stopping_patience,
        )

        checkpoint_callback = ModelCheckpoint(
<<<<<<< HEAD
            filename="epoch-{epoch}-" + f"{metric_name}" + "-{" + f"{metric_name}" + ":.2f}",
=======
            filename="epoch-{epoch}-"
            + metric_name
            + "-{"
            + metric_name
            + ":.2f}",  # NOTE: epoch-{epoch}-val_loss-{val_loss:.2f} -> epoch-1-val_loss-0.12
>>>>>>> 59b4eace
            monitor=metric_name,
            mode=args.stop_saving_metric_mode,
            auto_insert_metric_name=False,
            every_n_epochs=int(args.save_interval),
        )

        max_metric_logger_callback = BestMetricLogger(metric_name=metric_name, mode=args.stop_saving_metric_mode)

        _, trainer = train_and_validate_model(
            args,
            dm,
            model_kfold,
            [checkpoint_callback, max_metric_logger_callback, *callbacks, early_stopping_callback],
            wandb_logger,
        )

    if args.kfold and not args.fast_dev_run:
        kfold_averaging(wandb_logger)

    return trainer  # TODO(rob2u): why return a single model?


def train_using_quantization_aware_training(
    args: TrainingArgs,
    dm: NletDataModule,
    model: BaseModule,
    callbacks: list[Callback],
    wandb_logger: WandbLogger,
    checkpoint_callback: ModelCheckpoint,
) -> Tuple[BaseModule, Trainer]:
    logger.info("Preperation for quantization aware training...")
    example_inputs, _ = get_model_input(dm.dataset_class, args.data_dir, amount_of_tensors=100)  # type: ignore
    example_inputs = (example_inputs,)  # type: ignore
    autograd_graph = capture_pre_autograd_graph(model.model, example_inputs)
    quantizer = XNNPACKQuantizer().set_global(get_symmetric_quantization_config())  # type: ignore
    model.model = prepare_qat_pt2e(autograd_graph, quantizer)

    allow_exported_model_train_eval(model.model)

    torch.use_deterministic_algorithms(True, warn_only=True)
    model, trainer = train_and_validate_model(args, dm, model, callbacks, wandb_logger)

    logger.info("Quantizing model...")
    quantized_model = convert_pt2e(model.model)
    torch.ao.quantization.move_exported_model_to_eval(quantized_model)
    logger.info("Quantization finished! Saving quantized model...")
    assert checkpoint_callback.dirpath is not None
    save_path = str(Path(checkpoint_callback.dirpath) / "quantized_model_dict.pth")
    torch.save(quantized_model.state_dict(), save_path)

    if args.save_model_to_wandb:
        logger.info("Saving quantized model to wandb...")
        artifact = wandb.Artifact(name=f"quantized_model-{wandb_logger.experiment.id}", type="model")
        artifact.add_file(save_path, name="quantized_model_dict.pth")

    return model, trainer


def kfold_averaging(wandb_logger: WandbLogger) -> None:
    run_path = wandb_logger.experiment.path
    read_access_run = wandb.Api().run(run_path)  # type: ignore

    summary = read_access_run.summary

    metrics = [(key, value) for key, value in summary.items() if "/val/embeddings" in key]

    aggregated_metrics = defaultdict(list)

    # Step 1: Extract metrics by fold and group them
    for key, value in metrics:
        if isinstance(value, (int, float)):
            base_keys = key.split("/")
            base_key: str
            if "fold" in base_keys[1]:
                base_key = f"{base_keys[0]}/{'/'.join(base_keys[2:])}"  # remove fold from key
            else:
                continue  # skip metrics that do not fit the pattern
            aggregated_metrics[f"aggregated/{base_key}"].append(value)

    # Step 2: Compute averages
    average_metrics = {}
    for key, values in aggregated_metrics.items():
        if "pca" in key or "tsne" in key:  # skip pca and tsne metrics as we cannot average them
            continue
        average_metrics[key] = np.mean(values)

    wandb.log(average_metrics, commit=True)


def save_model(
    args: TrainingArgs,
    checkpoint_callback: ModelCheckpoint,
    wandb_logger: WandbLogger,
    trainer: Trainer,
    name_suffix: Optional[str] = "",
) -> None:
    logger.info("Trying to save checkpoint....")

    assert checkpoint_callback.dirpath is not None
    save_path = str(Path(checkpoint_callback.dirpath) / f"last_model_ckpt{name_suffix}.ckpt")
    trainer.save_checkpoint(save_path)
    logger.info(f"Checkpoint saved to {save_path}")

    if args.save_model_to_wandb:
        logger.info("Collecting PL checkpoint for wandb...")
        artifact = wandb.Artifact(name=f"model-{wandb_logger.experiment.id}{name_suffix}", type="model")
        artifact.add_file(save_path, name="model.ckpt")

        logger.info("Pushing to wandb...")
        aliases = ["train_end", "latest", name_suffix]
        wandb_logger.experiment.log_artifact(artifact, aliases=aliases)

        logger.success("Saving finished!")<|MERGE_RESOLUTION|>--- conflicted
+++ resolved
@@ -109,10 +109,6 @@
         metric_name = "/".join(
             [args.stop_saving_metric_name.split("/")[0], kfold_prefix, *args.stop_saving_metric_name.split("/")[1:]]
         )
-<<<<<<< HEAD
-=======
-
->>>>>>> 59b4eace
         early_stopping_callback = EarlyStopping(
             monitor=metric_name,
             mode=args.stop_saving_metric_mode,
@@ -121,15 +117,11 @@
         )
 
         checkpoint_callback = ModelCheckpoint(
-<<<<<<< HEAD
-            filename="epoch-{epoch}-" + f"{metric_name}" + "-{" + f"{metric_name}" + ":.2f}",
-=======
             filename="epoch-{epoch}-"
             + metric_name
             + "-{"
             + metric_name
             + ":.2f}",  # NOTE: epoch-{epoch}-val_loss-{val_loss:.2f} -> epoch-1-val_loss-0.12
->>>>>>> 59b4eace
             monitor=metric_name,
             mode=args.stop_saving_metric_mode,
             auto_insert_metric_name=False,
