from collections import defaultdict
from pathlib import Path
from typing import Optional, Tuple

import numpy as np
import torch.ao.quantization
import wandb
from fsspec import Callback
from lightning import Trainer
from lightning.pytorch.callbacks import EarlyStopping, ModelCheckpoint
from lightning.pytorch.loggers.wandb import WandbLogger
from print_on_steroids import logger
from torch._export import capture_pre_autograd_graph
from torch.ao.quantization.quantize_pt2e import convert_pt2e, prepare_qat_pt2e
from torch.ao.quantization.quantizer.xnnpack_quantizer import XNNPACKQuantizer, get_symmetric_quantization_config

from dlib import get_rank  # type: ignore
from gorillatracker.args import TrainingArgs
from gorillatracker.data.nlet import NletDataModule
from gorillatracker.metrics import LogEmbeddingsToWandbCallback
from gorillatracker.model import BaseModule
<<<<<<< HEAD
=======
from gorillatracker.quantization.utils import get_model_input
from gorillatracker.ssl_pipeline.data_module import SSLDataModule
from gorillatracker.utils.train import ModelConstructor
from gorillatracker.utils.wandb_logger import WandbLoggingModule
>>>>>>> e94a9b68


def train_and_validate_model(
    args: TrainingArgs,
    dm: NletDataModule,
    model: BaseModule,
    callbacks: list[Callback],
    wandb_logger: WandbLogger,
    model_name_suffix: Optional[str] = "",
) -> Tuple[BaseModule, Trainer]:
    trainer = Trainer(
        num_sanity_val_steps=0,
        max_epochs=args.max_epochs,
        val_check_interval=args.val_check_interval,
        check_val_every_n_epoch=args.check_val_every_n_epoch,
        devices=args.num_devices,
        accelerator=args.accelerator,
        strategy=str(args.distributed_strategy),
        logger=wandb_logger,
        deterministic=(
            args.force_deterministic if args.force_deterministic and not args.use_quantization_aware_training else False
        ),
        callbacks=callbacks,
        precision=args.precision,  # type: ignore
        gradient_clip_val=args.grad_clip,
        log_every_n_steps=24,
        # accumulate_grad_batches=args.gradient_accumulation_steps,
        fast_dev_run=args.fast_dev_run,
        profiler=args.profiler,
        inference_mode=not args.compile,  # inference_mode for val/test and PyTorch 2.0 compiler don't like each other
        plugins=args.plugins,  # type: ignore
        # reload_dataloaders_every_n_epochs=1,
    )

    ########### Start val & train loop ###########
    if args.val_before_training and not args.resume:
        # TODO: we could use a new trainer with Trainer(devices=1, num_nodes=1) to prevent samples from possibly getting replicated with DistributedSampler here.
        logger.info("Validation before training...")
        val_result = trainer.validate(model, dm)
        for elem in val_result:
            wandb.log(elem)
        print(val_result)
        if args.only_val:
            return model, trainer
    logger.info("Starting training...")
    trainer.fit(model, dm, ckpt_path=args.saved_checkpoint_path if args.resume else None)

    if trainer.interrupted:
        logger.warning("Detected keyboard interrupt, trying to save latest checkpoint...")
    else:
        logger.success("Fit complete")

    ########### Save checkpoint ###########
    current_process_rank = get_rank()

    if current_process_rank == 0:
        save_model(args, callbacks[0], wandb_logger, trainer, model_name_suffix)
    else:
        logger.info("Rank is not 0, skipping checkpoint saving...")

    return model, trainer


def train_and_validate_using_kfold(
    args: TrainingArgs,
<<<<<<< HEAD
    dm: NletDataModule,
    model: BaseModule,
=======
    dm: Union[SSLDataModule, NletDataModule],  # TODO: incorrect type hint
    model_cls: type,
>>>>>>> e94a9b68
    callbacks: list[Callback],
    wandb_logger: WandbLogger,
    wandb_logging_module: WandbLoggingModule,
    embeddings_logger_callback: LogEmbeddingsToWandbCallback,
<<<<<<< HEAD
) -> Tuple[BaseModule, Trainer]:
=======
) -> Trainer:

>>>>>>> e94a9b68
    current_process_rank = get_rank()
    kfold_k = int(str(args.data_dir).split("-")[-1])
    dm.k = kfold_k  # type: ignore

    for i in range(kfold_k):
        logger.info(f"Rank {current_process_rank} | k-fold iteration {i+1} / {kfold_k}")
        dm.val_fold = i  # type: ignore
        embeddings_logger_callback.kfold_k = i
        model_constructor = ModelConstructor(args, model_cls, dm)
        model_kfold = model_constructor.construct(wandb_logging_module, wandb_logger)
        model_kfold.kfold_k = i

        early_stopping_callback = EarlyStopping(
            monitor=f"fold-{i}/val/loss/dataloader_0",
            mode="min",
            min_delta=args.min_delta,
            patience=args.early_stopping_patience,
        )

        checkpoint_callback = ModelCheckpoint(
            filename="snap-{epoch}-samples-loss-{val/loss:.2f}",
            monitor=f"fold-{i}/val/loss/dataloader_0",
            mode="min",
            auto_insert_metric_name=False,
            every_n_epochs=int(args.save_interval),
        )

        _, trainer = train_and_validate_model(
            args,
            dm,
            model_kfold,
            [checkpoint_callback, *callbacks, early_stopping_callback],
            wandb_logger,
            f"_fold_{i}",
        )

    if args.kfold and not args.fast_dev_run:
        kfold_averaging(wandb_logger)

    return trainer  # TODO(rob2u): why return a single model?


def train_using_quantization_aware_training(
    args: TrainingArgs,
    dm: Union[SSLDataModule, NletDataModule],
    model: BaseModule,
    callbacks: list[Callback],
    wandb_logger: WandbLogger,
    checkpoint_callback: ModelCheckpoint,
) -> Tuple[BaseModule, Trainer]:
    logger.info("Preperation for quantization aware training...")
    example_inputs, _ = get_model_input(dm.dataset_class, str(args.data_dir), amount_of_tensors=100)  # type: ignore
    example_inputs = (example_inputs,)  # type: ignore
    model.model = capture_pre_autograd_graph(model.model, example_inputs)
    quantizer = XNNPACKQuantizer().set_global(get_symmetric_quantization_config())  # type: ignore
    model.model = prepare_qat_pt2e(model.model, quantizer)  # type: ignore

    torch.ao.quantization.allow_exported_model_train_eval(model.model)  # type: ignore

    torch.use_deterministic_algorithms(True, warn_only=True)
    model, trainer = train_and_validate_model(args, dm, model, callbacks, wandb_logger)

    logger.info("Quantizing model...")
    quantized_model = convert_pt2e(model.model)
    torch.ao.quantization.move_exported_model_to_eval(quantized_model)
    logger.info("Quantization finished! Saving quantized model...")
    assert checkpoint_callback.dirpath is not None
    save_path = str(Path(checkpoint_callback.dirpath) / "quantized_model_dict.pth")
    torch.save(quantized_model.state_dict(), save_path)

    if args.save_model_to_wandb:
        logger.info("Saving quantized model to wandb...")
        artifact = wandb.Artifact(name=f"quantized_model-{wandb_logger.experiment.id}", type="model")
        artifact.add_file(save_path, name="quantized_model_dict.pth")

    return model, trainer


def kfold_averaging(wandb_logger: WandbLogger) -> None:
    run_path = wandb_logger.experiment.path
    read_access_run = wandb.Api().run(run_path)  # type: ignore

    summary = read_access_run.summary

    metrics = [(key, value) for key, value in summary.items() if "/val/embeddings" in key]

    aggregated_metrics = defaultdict(list)

    # Step 1: Extract metrics by fold and group them
    for key, value in metrics:
        if isinstance(value, (int, float)):
            base_key = "/".join(key.split("/")[1:])
            aggregated_metrics[base_key].append(value)

    # Step 2: Compute averages
    average_metrics = {}
    for key, values in aggregated_metrics.items():
        average_metrics[key] = np.mean(values)

    wandb.log(average_metrics)
    print(average_metrics)


def save_model(
    args: TrainingArgs,
    checkpoint_callback: ModelCheckpoint,
    wandb_logger: WandbLogger,
    trainer: Trainer,
    name_suffix: Optional[str] = "",
) -> None:
    logger.info("Trying to save checkpoint....")

    assert checkpoint_callback.dirpath is not None
    save_path = str(Path(checkpoint_callback.dirpath) / f"last_model_ckpt{name_suffix}.ckpt")
    trainer.save_checkpoint(save_path)
    logger.info(f"Checkpoint saved to {save_path}")

    if args.save_model_to_wandb:
        logger.info("Collecting PL checkpoint for wandb...")
        artifact = wandb.Artifact(name=f"model-{wandb_logger.experiment.id}{name_suffix}", type="model")
        artifact.add_file(save_path, name="model.ckpt")

        logger.info("Pushing to wandb...")
        aliases = ["train_end", "latest", name_suffix]
        wandb_logger.experiment.log_artifact(artifact, aliases=aliases)

        logger.success("Saving finished!")<|MERGE_RESOLUTION|>--- conflicted
+++ resolved
@@ -1,6 +1,6 @@
 from collections import defaultdict
 from pathlib import Path
-from typing import Optional, Tuple
+from typing import Optional, Tuple, Type
 
 import numpy as np
 import torch.ao.quantization
@@ -19,13 +19,9 @@
 from gorillatracker.data.nlet import NletDataModule
 from gorillatracker.metrics import LogEmbeddingsToWandbCallback
 from gorillatracker.model import BaseModule
-<<<<<<< HEAD
-=======
 from gorillatracker.quantization.utils import get_model_input
-from gorillatracker.ssl_pipeline.data_module import SSLDataModule
 from gorillatracker.utils.train import ModelConstructor
 from gorillatracker.utils.wandb_logger import WandbLoggingModule
->>>>>>> e94a9b68
 
 
 def train_and_validate_model(
@@ -91,23 +87,15 @@
 
 def train_and_validate_using_kfold(
     args: TrainingArgs,
-<<<<<<< HEAD
     dm: NletDataModule,
-    model: BaseModule,
-=======
-    dm: Union[SSLDataModule, NletDataModule],  # TODO: incorrect type hint
-    model_cls: type,
->>>>>>> e94a9b68
+    model_cls: Type[BaseModule],
     callbacks: list[Callback],
     wandb_logger: WandbLogger,
     wandb_logging_module: WandbLoggingModule,
     embeddings_logger_callback: LogEmbeddingsToWandbCallback,
-<<<<<<< HEAD
-) -> Tuple[BaseModule, Trainer]:
-=======
 ) -> Trainer:
 
->>>>>>> e94a9b68
+    # TODO(memben): Fix kfold_k
     current_process_rank = get_rank()
     kfold_k = int(str(args.data_dir).split("-")[-1])
     dm.k = kfold_k  # type: ignore
@@ -152,7 +140,7 @@
 
 def train_using_quantization_aware_training(
     args: TrainingArgs,
-    dm: Union[SSLDataModule, NletDataModule],
+    dm: NletDataModule,
     model: BaseModule,
     callbacks: list[Callback],
     wandb_logger: WandbLogger,
