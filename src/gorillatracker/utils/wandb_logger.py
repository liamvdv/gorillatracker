--- conflicted
+++ resolved
@@ -71,13 +71,7 @@
         wandb_logger = WandbLogger(
             project=self.project_name,
             entity=self.wandb_entity,
-<<<<<<< HEAD
-            # log_model="all", # NOTE: logs all models
-            # log_model=True, # NOTE: logs only the last model (combined with early stopping hopefully the best model)
-            log_model=False,  # NOTE: logs no models -> we are happy with the local checkpoints (best model is saved locally)
-=======
             log_model=self.args.save_model_to_wandb,
->>>>>>> 28d49bb9
             tags=self.args.wandb_tags,
             save_dir="logs/",
             **wandb_extra_args,  # type: ignore
