--- conflicted
+++ resolved
@@ -5,10 +5,7 @@
 
 import gorillatracker.type_helper as gtyping
 
-<<<<<<< HEAD
-=======
 
->>>>>>> 815855d6
 def read_yolo_annotation_file(path: str) -> List[List[float]]:
     with open(path, "r") as f:
         lines = f.readlines()
@@ -19,11 +16,7 @@
     return [box[1:-1] for box in yolo_boxes]
 
 
-<<<<<<< HEAD
-def convert_to_yolo_format(box: BOUNDING_BOX, img_width: int, img_height: int) -> List[float]:
-=======
 def convert_to_yolo_format(box: gtyping.BoundingBox, img_width: int, img_height: int) -> List[float]:
->>>>>>> 815855d6
     x_min, y_min = box[0]
     x_max, y_max = box[1]
     x_center = (x_min + x_max) / 2 / img_width
@@ -43,14 +36,4 @@
     y_min = int((y_center - height / 2) * img_height)
     x_max = int((x_center + width / 2) * img_width)
     y_max = int((y_center + height / 2) * img_height)
-    return ((x_min, y_min), (x_max, y_max))
-
-
-<<<<<<< HEAD
-def convert_annotation_file(yolo_annotation_file: str, img_width: int, img_height: int) -> List[BOUNDING_BOX]:
-=======
-def convert_annotation_file(yolo_annotation_file: str, img_width: int, img_height: int) -> List[gtyping.BoundingBox]:
->>>>>>> 815855d6
-    yolo_boxes = read_yolo_annotation_file(yolo_annotation_file)
-    yolo_boxes = remove_class_and_confidence(yolo_boxes)
-    return [convert_from_yolo_format(box, img_width, img_height) for box in yolo_boxes]+    return ((x_min, y_min), (x_max, y_max))