--- conflicted
+++ resolved
@@ -86,14 +86,6 @@
         self.run.log_artifact(artifact)
         self.embedding_artifacts.append(artifact.name)
 
-<<<<<<< HEAD
-            metrics = {
-                "knn5": partial(knn, k=5),
-                "knn": partial(knn, k=1),
-                "pca": partial(plot2wandb_image, pca),
-                "tsne": partial(plot2wandb_image, tsne),
-                "fc_layer": fc_layer,
-=======
         train_embeddings, train_labels = (
             self._get_train_embeddings_for_knn(trainer) if self.knn_with_train else (None, None)
         )
@@ -109,7 +101,6 @@
             {
                 "knn5-with-train": partial(knn, k=5, use_train_embeddings=True),
                 "knn-with-train": partial(knn, k=1, use_train_embeddings=True),
->>>>>>> 4028c67b
             }
             if self.knn_with_train
             else {}
