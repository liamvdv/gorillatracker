--- conflicted
+++ resolved
@@ -217,11 +217,7 @@
 
     # Transform any type to numeric type labels
     val_labels = torch.tensor(data["label"])
-<<<<<<< HEAD
-    train_labels = train_labels.clone().detach() if train_labels is not None else torch.tensor([])
-=======
     train_labels = train_labels.clone().detach() if train_labels is not None else torch.tensor([])  # type: ignore
->>>>>>> 8e90aecd
     val_labels = val_labels.type(torch.int64)
     train_labels = train_labels.type(torch.int64)
 
