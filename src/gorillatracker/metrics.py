from collections import defaultdict
from itertools import islice
from typing import Any, Dict, List, Literal, Optional

import lightning as L
import matplotlib.pyplot as plt
import numpy as np
import pandas as pd
import PIL
import seaborn as sns
import sklearn
import torch
import torchmetrics as tm
import wandb
from pytorch_grad_cam import GradCAM
from pytorch_grad_cam.utils.image import show_cam_on_image
from sklearn.manifold import TSNE
from sklearn.metrics import accuracy_score, f1_score, precision_score
from sklearn.neighbors import NearestNeighbors
from torch.utils.data import DataLoader as Dataloader
from torchmetrics.functional import pairwise_euclidean_distance
from torchvision.transforms import ToPILImage

import gorillatracker.type_helper as gtypes
from gorillatracker.data.contrastive_sampler import ContrastiveKFoldValSampler, get_individual, get_individual_video_id
from gorillatracker.data.nlet_dm import NletDataModule
from gorillatracker.utils.labelencoder import LinearSequenceEncoder

# TODO: What is the wandb run type?
Runner = Any


def load_embeddings_from_wandb(embedding_name: str, run: Runner) -> pd.DataFrame:
    """Load embeddings from wandb Artifact."""
    # Data is a pandas Dataframe with columns: label, embedding_0, embedding_1, ... loaded from wandb from the
    artifact = run.use_artifact(embedding_name, type="embeddings")
    data_table = artifact.get("embeddings_table_epoch_10")  # TODO
    data = pd.DataFrame(data=data_table.data, columns=data_table.columns)
    return data


def tensor_to_image(tensor: torch.Tensor) -> PIL.Image.Image:
    return ToPILImage()(tensor.cpu()).convert("RGB")


def get_n_samples_from_dataloader(dataloader: Dataloader[gtypes.Nlet], n_samples: int = 1) -> list[gtypes.Nlet]:
    samples: list[gtypes.Nlet] = []
    for batch in dataloader:
        ids, images, labels = batch if len(batch) == 3 else batch[:-1]
        row_batch = zip(zip(*ids), zip(*images), zip(*labels))
        take_max_n = n_samples - len(samples)
        samples.extend(list(islice(row_batch, take_max_n)))
        if len(samples) == n_samples:
            break
    return samples


def log_train_images_to_wandb(
    run: Runner, trainer: L.Trainer, train_dataloader: Dataloader[gtypes.Nlet], n_samples: int = 1
) -> None:
    """
    Log nlet images from the train dataloader to wandb.
    Visual sanity check to see if the dataloader works as expected.
    """
    # get first n_samples triplets from the train dataloader
    samples = get_n_samples_from_dataloader(train_dataloader, n_samples=n_samples)
    for i, sample in enumerate(samples):
        # a row (nlet) can either be (ap, p, n) OR (ap, p, n, an)
        row_meaning = ("positive_anchor", "positive", "negative", "negative_anchor")
        _, row_images, row_labels = sample
        img_label_meaning = zip(row_images, row_labels, row_meaning)
        artifacts = [
            wandb.Image(tensor_to_image(img), caption=f"{meaning} label={label}")
            for img, label, meaning in img_label_meaning
        ]
        run.log({f"epoch_{trainer.current_epoch}_nlet_{1+i}": artifacts})


@torch.enable_grad()  # type: ignore
def log_grad_cam_images_to_wandb(run: Runner, trainer: L.Trainer, train_dataloader: Dataloader[gtypes.Nlet]) -> None:
    # NOTE(liamvdv): inverse grad cam support to model since we might not be using
    #                a model which grad cam does not support.
    # NOTE(liamvdv): Transform models may have different interpretations.
    assert trainer.model is not None, "Must only call log_grad_cam_images... after model was initialized."

    if not hasattr(trainer.model, "get_grad_cam_layer"):
        return
    target_layer = trainer.model.get_grad_cam_layer()
    get_reshape_transform = getattr(trainer.model, "get_grad_cam_reshape_transform", lambda: None)
    cam = GradCAM(model=trainer.model, target_layers=[target_layer], reshape_transform=get_reshape_transform())

    samples = get_n_samples_from_dataloader(train_dataloader, n_samples=1)
    wandb_images: List[wandb.Image] = []
    for sample in samples:
        # a row (nlet) can either be (ap, p, n) OR (ap, p, n, an)
        _, row_images, row_labels = sample
        anchor, *rest = row_images
        grayscale_cam = cam(input_tensor=anchor.unsqueeze(0), targets=None)

        # Overlay heatmap on original image
        heatmap = grayscale_cam[0, :]
        image = np.array(ToPILImage()(anchor)).astype(np.float32) / 255.0  # NOTE(liamvdv): needs be normalized
        image_with_heatmap = show_cam_on_image(image, heatmap, use_rgb=True)
        wandb_images.append(wandb.Image(image_with_heatmap, caption=f"label={row_labels[0]}"))
    run.log({"Grad-CAM": wandb_images})


def get_partition_from_dataframe(
    data: pd.DataFrame, partition: Literal["val", "train", "test"] = "val"
) -> tuple[pd.DataFrame, torch.Tensor, torch.Tensor, list[gtypes.Id], torch.Tensor]:
    partition_df = data.where(data["partition"] == partition).dropna()
    partition_labels = torch.tensor(partition_df["label"].tolist()).long()
    partition_embeddings = np.stack(partition_df["embedding"].apply(np.array)).astype(np.float32)
    partition_embeddings = torch.tensor(partition_embeddings)
    partition_ids = partition_df["id"].tolist()
    partition_encoded_labels = torch.tensor(partition_df["encoded_label"].tolist()).long()

    return partition_df, partition_labels, partition_embeddings, partition_ids, partition_encoded_labels


def evaluate_embeddings(
    data: pd.DataFrame,  # columns: label, embedding, id, partition
    embedding_name: str,
    metrics: Dict[str, Any],
    kfold_k: Optional[int] = None,
    dataloader_name: str = "Unknown",
) -> Dict[str, Any]:

    assert (
        all([column in data.columns for column in ["label", "embedding", "id", "partition", "dataset"]])
        and len(data.columns) == 5
    ), "Dataframe must have columns: label, embedding, id, partition. More are not allowed!"

    # NOTE(rob2u): necessary for sanity checking dataloader and val only (problem when not range 0:n-1)
    le = LinearSequenceEncoder()
    data["label"] = data["label"].astype(int)
    data["encoded_label"] = le.encode_list(data["label"].tolist())

    results = {metric_name: metric(data) for metric_name, metric in metrics.items()}

    kfold_str_prefix = f"fold-{kfold_k}/" if kfold_k is not None else ""
    results_parsed = {}
    for metric_name, result in results.items():
        if isinstance(result, dict):
            for key, value in result.items():
                results_parsed.update(
                    {f"{dataloader_name}/{kfold_str_prefix}{embedding_name}/{metric_name}/{key}": value}
                )
        else:
            results_parsed.update({f"{dataloader_name}/{kfold_str_prefix}{embedding_name}/{metric_name}/": result})

    return results_parsed


def _get_crossvideo_masks(
    labels: torch.Tensor, ids: list[gtypes.Id], min_samples: int = 3
) -> tuple[torch.Tensor, torch.Tensor]:
    distance_mask = torch.zeros((len(labels), len(labels)))
    classification_mask = torch.zeros(len(labels))

    vids_per_id: defaultdict[str, defaultdict[str, int]] = defaultdict(
        lambda: defaultdict(lambda: 0)
    )  # NOTE: individual_id -> (individual_video_id -> num_images))
    idx_per_vid: defaultdict[str, list[int]] = defaultdict(list)
    for i, id in enumerate(ids):
        individual_video_id = get_individual_video_id(id)
        vids_per_id[get_individual(id)][individual_video_id] += 1
        idx_per_vid[individual_video_id].append(i)

    for i, id in enumerate(ids):
        individual_video_id = get_individual_video_id(id)

        distance_mask_ = [True] * len(ids)
        for idx in idx_per_vid[individual_video_id]:
            distance_mask_[idx] = False
        distance_mask[i] = torch.tensor(distance_mask_)  # 1 if not same video, 0 if same video

        if (
            sum(vids_per_id[get_individual(id)].values()) - vids_per_id[get_individual(id)][individual_video_id]
            >= min_samples
        ):
            classification_mask[i] = True

    return distance_mask.to(torch.bool), classification_mask.to(torch.bool)


def knn(
    data: pd.DataFrame,
    average: Literal["micro", "macro", "weighted", "none"] = "weighted",
    k: int = 5,
    use_train_embeddings: bool = False,
    use_crossvideo_positives: bool = False,
    distance_metric: Literal["euclidean", "cosine"] = "euclidean",
    use_filter: bool = False,
) -> Dict[str, Any]:
    """
    Algorithmic Description:
    1. Calculate the distance matrix between all embeddings (len(embeddings) x len(embeddings))
       Set the diagonal of the distance matrix to a large value so that the distance to itself is ignored
    2. For each embedding find the k closest [smallest distances] embeddings (len(embeddings) x k)
       First find the indexes, the map to the labels (numbers).
    3. Create classification matrix where every embedding has a row with the probability for each class in it's top k surroundings (len(embeddings) x num_classes)
    4. Select only the validation part of the classification matrix (len(val_embeddings) x num_classes)
    5. Calculate the accuracy, accuracy_top5, auroc and f1 score: Either choose highest probability as class as matched class or check if any of the top 5 classes matches.
    """

    # convert embeddings and labels to tensors
    _, _, val_embeddings, val_ids, val_labels = get_partition_from_dataframe(data, partition="val")
    train_labels, train_embeddings = torch.Tensor([]), torch.Tensor([])
    if use_train_embeddings:
        _, _, train_embeddings, _, train_labels = get_partition_from_dataframe(data, partition="train")

    # NOTE(rob2u): k // 2 + 1 for majority +1 because one is classified
    min_amount = k // 2 + 2 if use_filter else 0
    val_labels_unique, val_labels_counts = torch.unique(val_labels, return_counts=True)

    classification_mask = torch.zeros(len(val_labels)).to(
        torch.bool
    )  # NOTE(rob2u): mask to filter for classification metric calculation
    classification_mask.fill_(True)

    for label, count in zip(val_labels_unique, val_labels_counts):
        if count < min_amount:
            classification_mask[val_labels == label] = False

    combined_embeddings = torch.cat([train_embeddings, val_embeddings], dim=0)
    combined_labels = torch.cat([train_labels, val_labels], dim=0)

    num_classes: int = int(torch.max(combined_labels).item() + 1)
    assert num_classes == len(np.unique(combined_labels))
    if num_classes < k:
        k = num_classes

    distance_matrix: torch.Tensor
    if distance_metric == "cosine":
        distance_matrix = (
            torch.nn.functional.cosine_similarity(
                combined_embeddings.unsqueeze(0), combined_embeddings.unsqueeze(1), dim=-1
            )
            * -1.0
            + 1.0
        )  # range [0, 2]
    elif distance_metric == "euclidean":
        distance_matrix = pairwise_euclidean_distance(combined_embeddings)  # range [0, inf]
    else:
        raise ValueError(f"Unknown distance metric: {distance_metric}")

    distance_matrix.fill_diagonal_(float("inf"))

    distance_mask: torch.Tensor  # NOTE(rob2u): mask to filter for distance calculation
    if use_crossvideo_positives:
        distance_mask, classification_mask_cv = _get_crossvideo_masks(val_labels, val_ids)
        classification_mask = classification_mask & classification_mask_cv
        if use_train_embeddings:  # add train embeddings to the distance mask (shapes would not match otherwise)
            train_distance_mask = torch.ones((len(train_labels), len(train_labels) + len(val_labels)))
            distance_mask = torch.cat([torch.ones((len(val_labels), len(train_labels))), distance_mask], dim=1)
            distance_mask = torch.cat([train_distance_mask, distance_mask], dim=0)
            distance_mask = distance_mask.to(torch.bool)
        distance_matrix[~distance_mask] = float("inf")

    _, closest_indices = torch.topk(
        distance_matrix,
        k,
        largest=False,
        sorted=True,
    )
    assert closest_indices.shape == (len(combined_embeddings), k)

    closest_labels = combined_labels[closest_indices]
    assert closest_labels.shape == closest_indices.shape

    classification_matrix = torch.zeros((len(combined_embeddings), num_classes))
    for i in range(num_classes):
        classification_matrix[:, i] = torch.sum(closest_labels == i, dim=1) / k

    # NOTE(rob2u): break ties by using the nearest neighbor (tie is when the the two closest neighbors have the same label)
    for i in range(len(combined_embeddings)):
        max_prob = torch.max(classification_matrix[i])
        max_prob_indices = torch.where(max_prob - classification_matrix[i] < 1e-6)[0]

        if len(max_prob_indices) == 1:
            continue
            # add 1e-6 to the closest indice of the max_prob_indices substract elsewhere (in max_prob_indices)

        classification_matrix[i, max_prob_indices] += (1e-6) / len(max_prob_indices)
        for j in range(k):
            if closest_indices[i][j] in max_prob_indices:
                classification_matrix[i][closest_labels[i][j].to(torch.int)] += 1e-6
                break

    assert classification_matrix.shape == (len(combined_embeddings), num_classes)

    # Select only the validation part of the classification matrix
    val_classification_matrix = classification_matrix[-len(val_embeddings) :]

    val_classification_matrix = val_classification_matrix[classification_mask]
    val_labels = val_labels[classification_mask]

    accuracy = tm.functional.accuracy(
        val_classification_matrix, val_labels, task="multiclass", num_classes=num_classes, average=average
    )
    assert accuracy is not None
    accuracy_top5 = tm.functional.accuracy(
        val_classification_matrix,
        val_labels,
        task="multiclass",
        num_classes=num_classes,
        top_k=5 if num_classes >= 5 else num_classes,
    )
    assert accuracy_top5 is not None
    auroc = tm.functional.auroc(val_classification_matrix, val_labels, task="multiclass", num_classes=num_classes)
    assert auroc is not None
    f1 = tm.functional.f1_score(
        val_classification_matrix, val_labels, task="multiclass", num_classes=num_classes, average=average
    )
    assert f1 is not None
    precision = tm.functional.precision(
        val_classification_matrix, val_labels, task="multiclass", num_classes=num_classes, average=average
    )
    assert precision is not None

    return {
        "accuracy": accuracy.item(),
        "accuracy_top5": accuracy_top5.item() if k >= 5 else accuracy.item(),
        "f1": f1.item(),
        "precision": precision.item(),
    }


def knn_ssl(
    data: pd.DataFrame,
    dm: NletDataModule,
    average: Literal["micro", "macro", "weighted", "none"] = "weighted",
    k: int = 5,
    use_filter: bool = False,
) -> Dict[str, Any]:
    # TODO(memben): add use_filter option for ssl
    if use_filter:
        return {"accuracy": -1, "accuracy_top5": -1, "f1": -1, "precision": -1}

    # TODO: add true label
    _, labels, embeddings, _, _ = get_partition_from_dataframe(data, partition="val")

    negatives = {}
    true_labels = []
    pred_labels = []
    pred_labels_top5 = []

    en = LinearSequenceEncoder()
    labels = torch.tensor(en.encode_list(labels.tolist()))
    current_val_index = 0
    for label in labels.unique():  # type: ignore
        decoded_label = en.decode(label.item())
        image = dm.val[current_val_index].contrastive_sampler.find_any_image(decoded_label)
        negative_labels = dm.val[current_val_index].contrastive_sampler.negative_classes(image)
        negatives[label.item()] = en.encode_list(negative_labels)

    for label in labels.unique():  # type: ignore
        subset_labels = negatives[label.item()] + [label.item()]
        if len(subset_labels) < 2:
            continue
        subset_mask = torch.isin(labels, torch.tensor(subset_labels))
        subset_embeddings = embeddings[subset_mask]
        subset_label_values = labels[subset_mask]

        n_samples = len(subset_embeddings)
        if n_samples <= k:
            continue

        n_neighbors = k + 1  # We need k+1 neighbors because the first one is the sample itself

        knn = NearestNeighbors(n_neighbors=n_neighbors, algorithm="auto").fit(subset_embeddings.numpy())
        current_label_mask = subset_label_values == label.item()
        current_label_embeddings = subset_embeddings[current_label_mask]
        _, indices = knn.kneighbors(current_label_embeddings.numpy())

        indices = indices[:, 1:]  # Remove the first column (self)
        for idx_list in indices:
            neighbor_labels = subset_label_values[idx_list]
            most_common = torch.mode(neighbor_labels).values.item()
            true_labels.append(label.item())
            pred_labels.append(most_common)
            pred_labels_top5.append(neighbor_labels[: min(5, len(neighbor_labels))].numpy())

    if len(true_labels) == 0:
        return {"accuracy": -1, "accuracy_top5": -1, "f1": -1, "precision": -1}

    true_labels_tensor = torch.tensor(true_labels)
    pred_labels_tensor = torch.tensor(pred_labels)

    pred_labels_top5_nparray = np.array(pred_labels_top5)
    pred_labels_top5_tensor = torch.tensor(pred_labels_top5_nparray)
    top5_correct = []
    for i, true_label in enumerate(true_labels_tensor):
        if true_label in pred_labels_top5_tensor[i]:
            top5_correct.append(1)
        else:
            top5_correct.append(0)
    top5_accuracy = sum(top5_correct) / len(top5_correct)

    accuracy = accuracy_score(true_labels_tensor, pred_labels_tensor)
    f1 = f1_score(true_labels_tensor, pred_labels_tensor, average=average)
    precision = precision_score(true_labels_tensor, pred_labels_tensor, average=average, zero_division=0)

    return {"accuracy": accuracy, "accuracy_top5": top5_accuracy, "f1": f1, "precision": precision}


def knn_kfold_val(
    data: pd.DataFrame,
    dm: NletDataModule,
    current_val_index: int,
    average: Literal["micro", "macro", "weighted", "none"] = "weighted",
    distance_metric: Literal["euclidean", "cosine"] = "euclidean",
    k: int = 5,
    use_crossvideo_positives: bool = False,
<<<<<<< HEAD
    use_filter: bool = False,
=======
    **kwargs: Any,
>>>>>>> 328c2c27
) -> Dict[str, Any]:
    """Calculate knn metrics for each fold and average them to have compareable results to kfold training"""
    contrastive_sampler = dm.val[current_val_index].contrastive_sampler
    assert isinstance(contrastive_sampler, ContrastiveKFoldValSampler), "Expected a ContrastiveKFoldValSampler instance"
    num_folds = contrastive_sampler.k
    _, labels, _, _, _ = get_partition_from_dataframe(data, partition="val")
    fold: Dict[Any, int] = {}
    for label in labels.unique():  # type: ignore
        fold[label.item()] = contrastive_sampler.get_fold(label.item())
    fold_metrics = []
    for i in range(num_folds):
        fold_indices = [index for index, label in enumerate(labels) if fold[label.item()] == i]
        fold_dataframe = data.iloc[fold_indices]
        en = LinearSequenceEncoder()
        fold_dataframe.loc[:, "encoded_label"] = fold_dataframe["encoded_label"].apply(en.encode)
        metrics = knn(
            data=fold_dataframe,
            average=average,
            k=k,
            distance_metric=distance_metric,
            use_crossvideo_positives=use_crossvideo_positives,
<<<<<<< HEAD
            use_filter=use_filter,
=======
            **kwargs,
>>>>>>> 328c2c27
        )
        fold_metrics.append(metrics)
    assert len(fold_metrics) == num_folds
    accumulated_metrics = {}
    for metrics in fold_metrics:
        for metric_name, value in metrics.items():
            if metric_name not in accumulated_metrics:
                accumulated_metrics[metric_name] = value
            else:
                accumulated_metrics[metric_name] += value
    averaged_metrics = {metric_name: value / num_folds for metric_name, value in accumulated_metrics.items()}

    return averaged_metrics


def pca(data: pd.DataFrame, **kwargs: Any) -> wandb.Image:  # generate a 2D plot of the embeddings
    _, _, embeddings_in, _, labels_in = get_partition_from_dataframe(data, partition="val")

    num_classes = len(torch.unique(labels_in))
    embeddings = embeddings_in.numpy()
    labels = labels_in.numpy()

    pca = sklearn.decomposition.PCA(n_components=2)
    pca.fit(embeddings)
    embeddings = pca.transform(embeddings)
    # plot embeddings

    plt.figure()
    plot = sns.scatterplot(
        x=embeddings[:, 0], y=embeddings[:, 1], palette=sns.color_palette("hls", num_classes), hue=labels
    )
    # ignore outliers when calculating the axes limits
    x_min, x_max = np.percentile(embeddings[:, 0], [0.1, 99.9])
    y_min, y_max = np.percentile(embeddings[:, 1], [0.1, 99.9])
    plot.set_xlim(x_min, x_max)
    plot.set_ylim(y_min, y_max)
    plot.legend(bbox_to_anchor=(1, 1), loc=2, borderaxespad=0.0)
    # plot.figure.savefig("pca.png")
    plot = wandb.Image(plot.figure)
    # print("pca done")
    plt.close("all")
    return plot


def tsne(
    data: pd.DataFrame, with_pca: bool = False, count: int = 2000, **kwargs: Any
) -> Optional[wandb.Image]:  # generate a 2D plot of the embeddings
    _, _, embeddings_in, _, labels_in = get_partition_from_dataframe(data, partition="val")

    embeddings = embeddings_in.numpy()
    labels = labels_in.numpy()

    indices = np.random.choice(len(embeddings), min(count, len(labels)), replace=False)
    embeddings = embeddings[indices]
    labels = labels[indices]
    num_classes = len(np.unique(labels))
    if len(labels) < 50:
        return None
    if with_pca:
        embeddings = sklearn.decomposition.PCA(n_components=50).fit_transform(embeddings)

    # tsne = TSNE(n_components=2, method="exact")
    tsne = TSNE(n_components=2)
    embeddings = tsne.fit_transform(embeddings)

    plt.figure()
    plot = sns.scatterplot(
        x=embeddings[:, 0],
        y=embeddings[:, 1],
        palette=sns.color_palette("hls", num_classes),
        hue=labels,
    )
    # ignore outliers when calculating the axes limits
    x_min, x_max = np.percentile(embeddings[:, 0], [1, 99])
    y_min, y_max = np.percentile(embeddings[:, 1], [1, 99])
    plot.set_xlim(x_min, x_max)
    plot.set_ylim(y_min, y_max)
    # place the legend outside of the plot but readable
    plot.legend(bbox_to_anchor=(1, 1), loc=2, borderaxespad=0.0)
    # plot.figure.savefig("tnse.png")
    plot = wandb.Image(plot.figure)
    # print("tsne done")
    plt.close("all")
    return plot


if __name__ == "__main__":
    run = wandb.init(entity="gorillas", project="MNIST-EfficientNetV2", name="test_embeddings2")
    data = load_embeddings_from_wandb("run_MNISTTest5-2023-11-11-15-17-17_epoch_10:v0", run)
    results = evaluate_embeddings(
        data=data,
        embedding_name="run_MNISTTest5-2023-11-11-15-17-17_epoch_10:v0",
        metrics={
            "pca": pca,
            "tsne": tsne,
            "knn": knn,
        },
    )
    print(results)<|MERGE_RESOLUTION|>--- conflicted
+++ resolved
@@ -413,11 +413,7 @@
     distance_metric: Literal["euclidean", "cosine"] = "euclidean",
     k: int = 5,
     use_crossvideo_positives: bool = False,
-<<<<<<< HEAD
-    use_filter: bool = False,
-=======
     **kwargs: Any,
->>>>>>> 328c2c27
 ) -> Dict[str, Any]:
     """Calculate knn metrics for each fold and average them to have compareable results to kfold training"""
     contrastive_sampler = dm.val[current_val_index].contrastive_sampler
@@ -439,11 +435,7 @@
             k=k,
             distance_metric=distance_metric,
             use_crossvideo_positives=use_crossvideo_positives,
-<<<<<<< HEAD
-            use_filter=use_filter,
-=======
             **kwargs,
->>>>>>> 328c2c27
         )
         fold_metrics.append(metrics)
     assert len(fold_metrics) == num_folds
