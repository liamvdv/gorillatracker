from itertools import islice
from typing import Any, Dict, List, Literal, Optional

import lightning as L
import matplotlib.pyplot as plt
import numpy as np
import pandas as pd
import PIL
import seaborn as sns
import sklearn
import torch
import torchmetrics as tm
import wandb
from pytorch_grad_cam import GradCAM
from pytorch_grad_cam.utils.image import show_cam_on_image
from sklearn.manifold import TSNE
from sklearn.metrics import accuracy_score, f1_score, precision_score
from sklearn.neighbors import NearestNeighbors
from torch.utils.data import DataLoader as Dataloader
from torchmetrics.functional import pairwise_euclidean_distance
from torchvision.transforms import ToPILImage

import gorillatracker.type_helper as gtypes
from gorillatracker.data.contrastive_sampler import get_individual, get_individual_video_id
from gorillatracker.data.nlet import NletDataModule
from gorillatracker.utils.labelencoder import LinearSequenceEncoder

# TODO: What is the wandb run type?
Runner = Any


def load_embeddings_from_wandb(embedding_name: str, run: Runner) -> pd.DataFrame:
    """Load embeddings from wandb Artifact."""
    # Data is a pandas Dataframe with columns: label, embedding_0, embedding_1, ... loaded from wandb from the
    artifact = run.use_artifact(embedding_name, type="embeddings")
    data_table = artifact.get("embeddings_table_epoch_10")  # TODO
    data = pd.DataFrame(data=data_table.data, columns=data_table.columns)
    return data


def tensor_to_image(tensor: torch.Tensor) -> PIL.Image.Image:
    return ToPILImage()(tensor.cpu()).convert("RGB")


def get_n_samples_from_dataloader(dataloader: Dataloader[gtypes.Nlet], n_samples: int = 1) -> list[gtypes.Nlet]:
    samples: list[gtypes.Nlet] = []
    for batch in dataloader:
        ids, images, labels = batch
        row_batch = zip(zip(*ids), zip(*images), zip(*labels))
        take_max_n = n_samples - len(samples)
        samples.extend(list(islice(row_batch, take_max_n)))
        if len(samples) == n_samples:
            break
    return samples


def log_train_images_to_wandb(
    run: Runner, trainer: L.Trainer, train_dataloader: Dataloader[gtypes.Nlet], n_samples: int = 1
) -> None:
    """
    Log nlet images from the train dataloader to wandb.
    Visual sanity check to see if the dataloader works as expected.
    """
    # get first n_samples triplets from the train dataloader
    samples = get_n_samples_from_dataloader(train_dataloader, n_samples=n_samples)
    for i, sample in enumerate(samples):
        # a row (nlet) can either be (ap, p, n) OR (ap, p, n, an)
        row_meaning = ("positive_anchor", "positive", "negative", "negative_anchor")
        _, row_images, row_labels = sample
        img_label_meaning = zip(row_images, row_labels, row_meaning)
        artifacts = [
            wandb.Image(tensor_to_image(img), caption=f"{meaning} label={label}")
            for img, label, meaning in img_label_meaning
        ]
        run.log({f"epoch_{trainer.current_epoch}_nlet_{1+i}": artifacts})


@torch.enable_grad()  # type: ignore
def log_grad_cam_images_to_wandb(run: Runner, trainer: L.Trainer, train_dataloader: Dataloader[gtypes.Nlet]) -> None:
    # NOTE(liamvdv): inverse grad cam support to model since we might not be using
    #                a model which grad cam does not support.
    # NOTE(liamvdv): Transform models may have different interpretations.
    assert trainer.model is not None, "Must only call log_grad_cam_images... after model was initialized."

    if not hasattr(trainer.model, "get_grad_cam_layer"):
        return
    target_layer = trainer.model.get_grad_cam_layer()
    get_reshape_transform = getattr(trainer.model, "get_grad_cam_reshape_transform", lambda: None)
    cam = GradCAM(model=trainer.model, target_layers=[target_layer], reshape_transform=get_reshape_transform())

    samples = get_n_samples_from_dataloader(train_dataloader, n_samples=1)
    wandb_images: List[wandb.Image] = []
    for sample in samples:
        # a row (nlet) can either be (ap, p, n) OR (ap, p, n, an)
        _, row_images, row_labels = sample
        anchor, *rest = row_images
        grayscale_cam = cam(input_tensor=anchor.unsqueeze(0), targets=None)

        # Overlay heatmap on original image
        heatmap = grayscale_cam[0, :]
        image = np.array(ToPILImage()(anchor)).astype(np.float32) / 255.0  # NOTE(liamvdv): needs be normalized
        image_with_heatmap = show_cam_on_image(image, heatmap, use_rgb=True)
        wandb_images.append(wandb.Image(image_with_heatmap, caption=f"label={row_labels[0]}"))
    run.log({"Grad-CAM": wandb_images})


def get_partition_from_dataframe(
    data: pd.DataFrame, partition: Literal["val", "train", "test"] = "val"
) -> tuple[pd.DataFrame, torch.Tensor, torch.Tensor, list[gtypes.Id], torch.Tensor]:
    partition_df = data.where(data["partition"] == partition).dropna()
    partition_labels = torch.tensor(partition_df["label"].tolist()).long()
    partition_embeddings = np.stack(partition_df["embedding"].apply(np.array)).astype(np.float32)
    partition_embeddings = torch.tensor(partition_embeddings)
    partition_ids = partition_df["id"].tolist()
    partition_encoded_labels = torch.tensor(partition_df["encoded_label"].tolist()).long()

    return partition_df, partition_labels, partition_embeddings, partition_ids, partition_encoded_labels


def evaluate_embeddings(
    data: pd.DataFrame,  # columns: label, embedding, id, partition
    embedding_name: str,
    metrics: Dict[str, Any],
    kfold_k: Optional[int] = None,
    dataloader_name: str = "Unknown",
) -> Dict[str, Any]:

    assert (
        all([column in data.columns for column in ["label", "embedding", "id", "partition", "dataset"]])
        and len(data.columns) == 5
    ), "Dataframe must have columns: label, embedding, id, partition. More are not allowed!"

    # NOTE(rob2u): necessary for sanity checking dataloader and val only (problem when not range 0:n-1)
    le = LinearSequenceEncoder()
    data["label"] = data["label"].astype(int)
    data["encoded_label"] = le.encode_list(data["label"].tolist())

    results = {metric_name: metric(data) for metric_name, metric in metrics.items()}

    kfold_str_prefix = f"fold-{kfold_k}/" if kfold_k is not None else ""
    for metric_name, result in results.items():
        if isinstance(result, dict):
            for key, value in result.items():
                wandb.log({f"{dataloader_name}/{kfold_str_prefix}{embedding_name}/{metric_name}/{key}": value})
        else:
            wandb.log({f"{dataloader_name}/{kfold_str_prefix}{embedding_name}/{metric_name}/": result}, commit=True)
    return results


def _get_crossvideo_masks(
    labels: torch.Tensor, ids: list[gtypes.Id], min_samples: int = 3
) -> tuple[torch.Tensor, torch.Tensor]:  # TODO: Add type hints
    distance_mask = torch.zeros((len(labels), len(labels)))
    classification_mask = torch.zeros(len(labels))

    for i, id in enumerate(ids):
        individual_video_id = get_individual_video_id(id)
        distance_mask[i] = torch.tensor(
            [individual_video_id != get_individual_video_id(id2) for id2 in ids]
        )  # 1 if not same video, 0 if same video

        if (
            len(
                [
                    id2
                    for id2 in ids
                    if individual_video_id != get_individual_video_id(id2) and get_individual(id2) == get_individual(id)
                ]
            )
            > min_samples
        ):
            classification_mask[i] = True

    return distance_mask.to(torch.bool), classification_mask.to(torch.bool)


def knn(
    data: pd.DataFrame,
    average: Literal["micro", "macro", "weighted", "none"] = "weighted",
    k: int = 5,
    use_train_embeddings: bool = False,
    use_crossvideo_positives: bool = False,
) -> Dict[str, Any]:
    """
    Algorithmic Description:
    1. Calculate the distance matrix between all embeddings (len(embeddings) x len(embeddings))
       Set the diagonal of the distance matrix to a large value so that the distance to itself is ignored
    2. For each embedding find the k closest [smallest distances] embeddings (len(embeddings) x k)
       First find the indexes, the map to the labels (numbers).
    3. Create classification matrix where every embedding has a row with the probability for each class in it's top k surroundings (len(embeddings) x num_classes)
    4. Select only the validation part of the classification matrix (len(val_embeddings) x num_classes)
    5. Calculate the accuracy, accuracy_top5, auroc and f1 score: Either choose highest probability as class as matched class or check if any of the top 5 classes matches.
    """

    assert not use_crossvideo_positives or all(
        ["CXL" in row["dataset"] or "Bristol" in row["dataset"] for _, row in data.iterrows()]
    ), "Crossvideo positives can only be used with CXL or Bristol datasets"

    # convert embeddings and labels to tensors
    _, _, val_embeddings, val_ids, val_labels = get_partition_from_dataframe(data, partition="val")
    train_labels, train_embeddings = torch.Tensor([]), torch.Tensor([])
    if use_train_embeddings:
        _, _, train_embeddings, _, train_labels = get_partition_from_dataframe(data, partition="train")

    combined_embeddings = torch.cat([train_embeddings, val_embeddings], dim=0)
    combined_labels = torch.cat([train_labels, val_labels], dim=0)

    num_classes: int = int(torch.max(combined_labels).item() + 1)
    assert num_classes == len(np.unique(combined_labels))
    if num_classes < k:
        k = num_classes

    distance_matrix = pairwise_euclidean_distance(combined_embeddings)
    distance_matrix.fill_diagonal_(float("inf"))

    distance_mask: torch.Tensor
    classification_mask: torch.Tensor
    if use_crossvideo_positives:
        distance_mask, classification_mask = _get_crossvideo_masks(val_labels, val_ids)
        distance_matrix[~distance_mask] = float("inf")

    _, closest_indices = torch.topk(
        distance_matrix,
        k,
        largest=False,
        sorted=True,
    )
    assert closest_indices.shape == (len(combined_embeddings), k)

    closest_labels = combined_labels[closest_indices]
    assert closest_labels.shape == closest_indices.shape

    classification_matrix = torch.zeros((len(combined_embeddings), num_classes))
    for i in range(num_classes):
        classification_matrix[:, i] = torch.sum(closest_labels == i, dim=1) / k
    assert classification_matrix.shape == (len(combined_embeddings), num_classes)

    # Select only the validation part of the classification matrix
    val_classification_matrix = classification_matrix[-len(val_embeddings) :]

    if use_crossvideo_positives:  # remove all with only one individual_video_id
        val_classification_matrix = val_classification_matrix[classification_mask]
        val_labels = val_labels[classification_mask]

    # assert val_classification_matrix.shape == (len(val_embeddings), num_classes)

    accuracy = tm.functional.accuracy(
        val_classification_matrix, val_labels, task="multiclass", num_classes=num_classes, average=average
    )
    assert accuracy is not None
    accuracy_top5 = tm.functional.accuracy(
        val_classification_matrix,
        val_labels,
        task="multiclass",
        num_classes=num_classes,
        top_k=5 if num_classes >= 5 else num_classes,
    )
    assert accuracy_top5 is not None
    auroc = tm.functional.auroc(val_classification_matrix, val_labels, task="multiclass", num_classes=num_classes)
    assert auroc is not None
    f1 = tm.functional.f1_score(
        val_classification_matrix, val_labels, task="multiclass", num_classes=num_classes, average=average
    )
    assert f1 is not None
    precision = tm.functional.precision(
        val_classification_matrix, val_labels, task="multiclass", num_classes=num_classes, average=average
    )
    assert precision is not None

    return {
        "accuracy": accuracy.item(),
        "accuracy_top5": accuracy_top5.item(),
        "auroc": auroc.item(),
        "f1": f1.item(),
        "precision": precision.item(),
    }


def knn_ssl(
    data: pd.DataFrame,
    dm: NletDataModule,
    average: Literal["micro", "macro", "weighted", "none"] = "weighted",
    k: int = 5,
) -> Dict[str, Any]:
    # TODO: add true label
    _, labels, embeddings, _, _ = get_partition_from_dataframe(data, partition="val")

    negatives = {}
    true_labels = []
    pred_labels = []
    pred_labels_top5 = []

    en = LinearSequenceEncoder()
    labels = torch.tensor(en.encode_list(labels.tolist()))
    current_val_index = 0
    for label in labels.unique():  # type: ignore
        decoded_label = en.decode(label.item())
        image = dm.val[current_val_index].contrastive_sampler.find_any_image(decoded_label)
        negative_labels = dm.val[current_val_index].contrastive_sampler.negative_classes(image)
        negatives[label.item()] = en.encode_list(negative_labels)

    for label in labels.unique():  # type: ignore
        subset_labels = negatives[label.item()] + [label.item()]
        if len(subset_labels) < 2:
            continue
        subset_mask = torch.isin(labels, torch.tensor(subset_labels))
        subset_embeddings = embeddings[subset_mask]
        subset_label_values = labels[subset_mask]
        knn = NearestNeighbors(n_neighbors=max(5, k) + 1, algorithm="auto").fit(subset_embeddings.numpy())
        current_label_mask = subset_label_values == label.item()
        current_label_embeddings = subset_embeddings[current_label_mask]
        _, indices = knn.kneighbors(current_label_embeddings.numpy())
        indices = indices[:, 1:]
        for idx_list in indices:
            neighbor_labels = subset_label_values[idx_list]
            most_common = torch.mode(neighbor_labels[:k]).values.item()
            true_labels.append(label.item())
            pred_labels.append(most_common)
            pred_labels_top5.append(neighbor_labels[:5].numpy())

    true_labels_tensor = torch.tensor(true_labels)
    pred_labels_tensor = torch.tensor(pred_labels)

    pred_labels_top5_tensor = torch.tensor(pred_labels_top5)
    top5_correct = []
    for i, true_label in enumerate(true_labels_tensor):
        if true_label in pred_labels_top5_tensor[i]:
            top5_correct.append(1)
        else:
            top5_correct.append(0)
    top5_accuracy = sum(top5_correct) / len(top5_correct)

    accuracy = accuracy_score(true_labels_tensor, pred_labels_tensor)
    f1 = f1_score(true_labels_tensor, pred_labels_tensor, average=average)
    precision = precision_score(true_labels_tensor, pred_labels_tensor, average=average, zero_division=0)

    return {"accuracy": accuracy, "accuracy_top5": top5_accuracy, "f1": f1, "precision": precision}


def pca(data: pd.DataFrame, **kwargs: Any) -> wandb.Image:  # generate a 2D plot of the embeddings
    _, _, embeddings_in, _, labels_in = get_partition_from_dataframe(data, partition="val")

    num_classes = len(torch.unique(labels_in))
    embeddings = embeddings_in.numpy()
    labels = labels_in.numpy()

    pca = sklearn.decomposition.PCA(n_components=2)
    pca.fit(embeddings)
    embeddings = pca.transform(embeddings)
    # plot embeddings

    plt.figure()
    plot = sns.scatterplot(
        x=embeddings[:, 0], y=embeddings[:, 1], palette=sns.color_palette("hls", num_classes), hue=labels
    )
    # ignore outliers when calculating the axes limits
    x_min, x_max = np.percentile(embeddings[:, 0], [0.1, 99.9])
    y_min, y_max = np.percentile(embeddings[:, 1], [0.1, 99.9])
    plot.set_xlim(x_min, x_max)
    plot.set_ylim(y_min, y_max)
    plot.legend(bbox_to_anchor=(1, 1), loc=2, borderaxespad=0.0)
    # plot.figure.savefig("pca.png")
    plot = wandb.Image(plot.figure)
    # print("pca done")
    plt.close("all")
    return plot

def plot2wandb_image(f: callable, *args, **kwargs):
    plot = f(*args, **kwargs)
    return wandb.Image(plot.figure)

def tsne(
<<<<<<< HEAD
    embeddings: torch.Tensor, labels: torch.Tensor, with_pca: bool = False, count: int = 1000, perplexity: Optional[int] = None, **kwargs: Any
=======
    data: pd.DataFrame, with_pca: bool = False, count: int = 1000, **kwargs: Any
>>>>>>> f8bb4ba2
) -> Optional[wandb.Image]:  # generate a 2D plot of the embeddings
    _, _, embeddings_in, _, labels_in = get_partition_from_dataframe(data, partition="val")

    num_classes = len(torch.unique(labels_in))
    embeddings = embeddings_in.numpy()
    labels = labels_in.numpy()

    indices = np.random.choice(len(embeddings), min(count, len(labels)), replace=False)
    embeddings = embeddings[indices]
    labels = labels[indices]
    if with_pca:
        embeddings = sklearn.decomposition.PCA(n_components=num_classes).fit_transform(embeddings)

    # NOTE(liamvdv): 
    # The `perplexity` parameter is a guess about the number of close neighbors 
    # each point has, and it should be less than the total number of samples.
    # 30 by default in scikit-learn's implementation
    # Explicitly set if you get an error.
    tsne = TSNE(n_components=2, **{"perplexity": perplexity} if perplexity is not None else {})
    embeddings = tsne.fit_transform(embeddings)

    plt.figure()
    plot = sns.scatterplot(
        x=embeddings[:, 0],
        y=embeddings[:, 1],
        palette=sns.color_palette("hls", num_classes),
        hue=labels,
    )
    # ignore outliers when calculating the axes limits
    x_min, x_max = np.percentile(embeddings[:, 0], [1, 99])
    y_min, y_max = np.percentile(embeddings[:, 1], [1, 99])
    plot.set_xlim(x_min, x_max)
    plot.set_ylim(y_min, y_max)
    # place the legend outside of the plot but readable
    plot.legend(bbox_to_anchor=(1, 1), loc=2, borderaxespad=0.0)
    # plot.figure.savefig("tnse.png")
    plot = wandb.Image(plot.figure)
    # print("tsne done")
    plt.close("all")
    return plot


if __name__ == "__main__":
    run = wandb.init(entity="gorillas", project="MNIST-EfficientNetV2", name="test_embeddings2")
    data = load_embeddings_from_wandb("run_MNISTTest5-2023-11-11-15-17-17_epoch_10:v0", run)
    results = evaluate_embeddings(
        data=data,
        embedding_name="run_MNISTTest5-2023-11-11-15-17-17_epoch_10:v0",
        metrics={
            "pca": lambda *args, **kwargs: wandb.Image(pca(*args, **kwargs)),
            "tsne": lambda *args, **kwargs: wandb.Image(tsne(*args, **kwargs)),
            "knn": knn,
        },
    )
    print(results)<|MERGE_RESOLUTION|>--- conflicted
+++ resolved
@@ -370,11 +370,7 @@
     return wandb.Image(plot.figure)
 
 def tsne(
-<<<<<<< HEAD
-    embeddings: torch.Tensor, labels: torch.Tensor, with_pca: bool = False, count: int = 1000, perplexity: Optional[int] = None, **kwargs: Any
-=======
-    data: pd.DataFrame, with_pca: bool = False, count: int = 1000, **kwargs: Any
->>>>>>> f8bb4ba2
+    data: pd.DataFrame, with_pca: bool = False, count: int = 1000, perplexity: Optional[int] = None, **kwargs: Any
 ) -> Optional[wandb.Image]:  # generate a 2D plot of the embeddings
     _, _, embeddings_in, _, labels_in = get_partition_from_dataframe(data, partition="val")
 
