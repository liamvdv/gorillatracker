from functools import partial
from itertools import islice
from typing import Any, Dict, List, Optional, Set, Tuple, Union

import lightning as L
import matplotlib.pyplot as plt
import numpy as np
import numpy.typing as npt
import pandas as pd
import PIL
import seaborn as sns
import sklearn
import torch
import torchmetrics as tm
import wandb
from sklearn.manifold import TSNE
from sklearn.preprocessing import LabelEncoder
from torchmetrics.functional import pairwise_euclidean_distance
from torchvision.transforms import ToPILImage

import gorillatracker.type_helper as gtypes

# TODO: What is the wandb run type?
Runner = Any


def log_as_wandb_table(embeddings_table: pd.DataFrame, run: Runner) -> None:
    tmp = embeddings_table.apply(
        lambda row: pd.concat([pd.Series([row["label"]]), pd.Series(row["embedding"]), pd.Series(row["image"])]), axis=1
    )
    tmp.columns = ["label"] + [f"embedding_{i}" for i in range(len(embeddings_table["embedding"].iloc[0]))] + ["image"]
    run.log({"embeddings": wandb.Table(dataframe=tmp)})  # type: ignore


class LogEmbeddingsToWandbCallback(L.Callback):
    """
    A pytorch lightning callback that saves embeddings to wandb and logs them.

    Args:
        every_n_val_epochs: Save embeddings every n epochs as a wandb artifact (of validation set).
        log_share: Log embeddings to wandb every n epochs.
    """

    def __init__(self, every_n_val_epochs: int, wandb_run: Runner, dm: L.LightningDataModule) -> None:
        super().__init__()
        self.logged_epochs: Set[int] = set()
        self.embedding_artifacts: List[str] = []
        self.every_n_val_epochs = every_n_val_epochs
        self.run = wandb_run
        dm.setup("fit")
        self.train_dataloader = dm.train_dataloader()

    def _get_train_embeddings_for_knn(self, trainer: L.Trainer) -> Tuple[torch.Tensor, gtypes.MergedLabels]:
        assert trainer.model is not None, "Model must be initalized before validation phase."
        train_embedding_batches = []
        train_labels = []
        for batch in self.train_dataloader:
            images, labels = batch
            anchor_images = images[0].cuda()
            embeddings = trainer.model(anchor_images)
            train_embedding_batches.append(embeddings)
            anchor_labels = labels[0]
            train_labels.extend(anchor_labels)
        train_embeddings = torch.cat(train_embedding_batches, dim=0)
        assert len(train_embeddings) == len(train_labels)
        return train_embeddings.cpu(), tuple(train_labels)

    def on_validation_epoch_end(self, trainer: L.Trainer, pl_module: L.LightningModule) -> None:
        embeddings_table = pl_module.embeddings_table
<<<<<<< HEAD

        log_missclassified_images(embeddings_table, self.run)

=======
>>>>>>> 7468ea6e
        current_epoch = trainer.current_epoch
        assert trainer.max_epochs is not None
        if (current_epoch % self.every_n_val_epochs == 0 and current_epoch not in self.logged_epochs) or (
            trainer.max_epochs - 1 == current_epoch
        ):
            self.logged_epochs.add(current_epoch)

            # Assuming you have an 'embeddings' variable containing your embeddings

            table = wandb.Table(columns=embeddings_table.columns.to_list(), data=embeddings_table.values)  # type: ignore
            artifact = wandb.Artifact(
                name="run_{0}_epoch_{1}".format(self.run.name, current_epoch),
                type="embeddings",
                metadata={"epoch": current_epoch},
                description="Embeddings from epoch {}".format(current_epoch),
            )
            artifact.add(table, "embeddings_table_epoch_{}".format(current_epoch))
            self.run.log_artifact(artifact)
            self.embedding_artifacts.append(artifact.name)

            train_embeddings, train_labels = self._get_train_embeddings_for_knn(trainer)
            # log metrics to wandb
            evaluate_embeddings(
                data=embeddings_table,
                embedding_name="val/embeddings",
                metrics={
                    "knn5": partial(knn, k=5),
                    "knn": partial(knn, k=1),
                    "knn5-with-train": partial(knn, k=5, use_train_embeddings=True),
                    "knn-with-train": partial(knn, k=1, use_train_embeddings=True),
                    "pca": pca,
                    "tsne": tsne,
                    "fc_layer": fc_layer,
                },  # "flda": flda_metric,
                train_embeddings=train_embeddings,
                train_labels=train_labels,
            )
            # wandb.log({"epoch": current_epoch})
            # for visibility also log the
        # clear the table where the embeddings are stored
        pl_module.embeddings_table = pd.DataFrame(columns=pl_module.embeddings_table_columns)  # reset embeddings table

    def on_train_epoch_start(self, trainer: L.Trainer, pl_module: L.LightningModule) -> None:
        log_train_images_to_wandb(self.run, trainer, n_samples=1)


def knn_helper(embeddings: torch.Tensor, labels: torch.Tensor, k: int) -> torch.Tensor:
    num_classes = len(np.unique(labels.numpy()))

    distance_matrix = pairwise_euclidean_distance(embeddings)

    # Ensure distances on the diagonal are set to a large value so they are ignored
    distance_matrix.fill_diagonal_(float("inf"))

    # Find the indices of the closest embeddings for each embedding
    classification_matrix = torch.zeros((len(distance_matrix), k))
    for i in range(k):
        closest_indices = torch.argmin(distance_matrix, dim=1)
        closest_labels = labels[closest_indices]
        # Set the distance to the closest embedding to a large value so it is ignored
        distance_matrix[torch.arange(len(distance_matrix)), closest_indices] = float("inf")
        classification_matrix[:, i] = closest_labels
    # Calculate the most common label for each embedding
    # transform classification_matrix of shape (n,k) to (n,num_classes) where num_classes is the number of unique labels
    # the idea is that in the end the classification_matrix contains the probability for each class for each embedding
    classification_matrix_cpy = classification_matrix.clone()
    classification_matrix = torch.zeros((len(classification_matrix), num_classes))
    for i in range(num_classes):
        classification_matrix[:, i] = torch.sum(classification_matrix_cpy == i, dim=1) / k

    return classification_matrix


def log_missclassified_images(embeddings_table: pd.DataFrame, run: Runner) -> None:
    misclassified_images = []
    labels = embeddings_table["label"]
    embeddings = embeddings_table["embedding"]
    images = embeddings_table["image"]
    le = LabelEncoder()

    encoded_labels = le.fit_transform(labels)

    classification_matrix = knn_helper(torch.tensor(embeddings), torch.tensor(encoded_labels), k=1)

    for i in range(len(labels)):
        true_label = labels[i]
        predicted_label = labels[torch.argmax(classification_matrix[i]).item()]
        if true_label != predicted_label:
            misclassified_images.append((images[i], true_label, predicted_label))

    image_dict = {
        f"True label: {true_label}, predicted label: {predicted_label}": image
        for image, true_label, predicted_label in misclassified_images
    }

    wandb.log({"misclassified_images": image_dict})


# now add stuff to evaluate the embeddings / the model that created the embeddings
# 1. add a fully connected layer to the model that takes the embeddings as input and outputs the labels -> then train this model -> evaluate false positive, false negative, accuracy, ...)
# 2. use different kinds of clustering algorithms to cluster the embeddings -> evaluate (false positive, false negative, accuracy, ...)
# 3. use some kind of FLDA ({(m_1 - m_2)^2/(s_1^2 + s_2^2)} like metric to evaluate the quality of the embeddings
# 4. try kNN with different k values to evaluate the quality of the embeddings
# 5. enjoy
def load_embeddings_from_wandb(embedding_name: str, run: Runner) -> pd.DataFrame:
    """Load embeddings from wandb Artifact."""
    # Data is a pandas Dataframe with columns: label, embedding_0, embedding_1, ... loaded from wandb from the
    artifact = run.use_artifact(embedding_name, type="embeddings")
    data_table = artifact.get("embeddings_table_epoch_10")  # TODO
    data = pd.DataFrame(data=data_table.data, columns=data_table.columns)
    return data


def tensor_to_image(tensor: torch.Tensor) -> PIL.Image.Image:
    return ToPILImage()(tensor.cpu()).convert("RGB")


def get_n_samples_from_dataloader(
    dataloader: gtypes.BatchNletDataLoader, n_samples: int = 1
) -> List[Tuple[Tuple[torch.Tensor, ...], Tuple[Union[str, int], ...]]]:
    samples: List[Tuple[Tuple[torch.Tensor, ...], Tuple[Union[str, int], ...]]] = []
    for batch in dataloader:
        images, labels = batch
        row_batch = zip(zip(*images), zip(*labels))
        take_max_n = n_samples - len(samples)
        samples.extend(list(islice(row_batch, take_max_n)))
        if len(samples) == n_samples:
            break
    return samples


def log_train_images_to_wandb(run: Runner, trainer: L.Trainer, n_samples: int = 1) -> None:
    """
    Log nlet images from the train dataloader to wandb.
    Visual sanity check to see if the dataloader works as expected.
    """
    # get first n_samples triplets from the train dataloader
    samples = get_n_samples_from_dataloader(trainer.train_dataloader, n_samples=n_samples)  # type: ignore
    for i, sample in enumerate(samples):
        # a row (nlet) can either be (ap, p, n) OR (ap, p, n, an)
        row_meaning = ("positive_anchor", "positive", "negative", "negative_anchor")
        row_images, row_labels = sample
        img_label_meaning = zip(row_images, row_labels, row_meaning)
        artifacts = [
            wandb.Image(tensor_to_image(img), caption=f"{meaning} label={label}")
            for img, label, meaning in img_label_meaning
        ]
        run.log({f"epoch_{trainer.current_epoch}_nlet_{1+i}": artifacts})


def evaluate_embeddings(
    data: pd.DataFrame,
    embedding_name: str,
    metrics: Dict[str, Any],
    train_embeddings: Optional[npt.NDArray[np.float_]] = None,
    train_labels: Optional[gtypes.MergedLabels] = None,
) -> Dict[str, Any]:  # data is DataFrame with columns: label and embedding
    assert (train_embeddings is not None and train_labels is not None) or (
        train_embeddings is None and train_labels is None
    )

    # Transform any type to numeric type labels
    le = LabelEncoder()
    _val_train_labels = np.concatenate([data["label"], train_labels]) if train_labels is not None else data["label"]
    val_train_labels = le.fit_transform(_val_train_labels)
    nval = len(data["label"])
    val_labels, train_labels = val_train_labels[:nval], val_train_labels[nval:]
    val_embeddings = np.stack(data["embedding"].apply(np.array)).astype(np.float32)

    assert len(val_embeddings) == 0, "No validation embeddings given."

    results = {
        metric_name: metric(val_embeddings, val_labels, train_embeddings=train_embeddings, train_labels=train_labels)
        for metric_name, metric in metrics.items()
    }

    for metric_name, result in results.items():
        if isinstance(result, dict):
            for key, value in result.items():
                wandb.log({f"{embedding_name}/{metric_name}/{key}": value})
        else:
            wandb.log({f"{embedding_name}/{metric_name}": result})

    return results


def fc_layer(
    embeddings: torch.Tensor,
    labels: gtypes.MergedLabels,
    batch_size: int = 64,
    epochs: int = 300,
    seed: int = 42,
    **kwargs: Any,
) -> Dict[str, float]:
    num_classes = (
        int(np.max(labels)) + 1
    )  # NOTE(liamvdv): not len() because train_labels also gets intermediate ids assigned.
    model = torch.nn.Sequential(
        torch.nn.Linear(embeddings.shape[1], 100),
        torch.nn.Sigmoid(),
        torch.nn.Linear(100, num_classes),
    )
    for param in model.parameters():
        param.requires_grad_(True)

    optimizer = torch.optim.SGD(model.parameters(), lr=0.01, weight_decay=0.001)
    criterion = torch.nn.CrossEntropyLoss()
    # acitvate gradients
    with torch.set_grad_enabled(True):
        for epoch in range(epochs):
            loss_sum = 0.0
            embeddings_copy, labels_copy = sklearn.utils.shuffle(
                embeddings, labels, random_state=seed + epoch, n_samples=len(embeddings)
            )

            for i in range(0, len(embeddings_copy), batch_size):
                batch_embeddings = torch.tensor(embeddings_copy[i : i + batch_size])
                batch_labels = torch.tensor(labels_copy[i : i + batch_size], dtype=torch.long)

                assert batch_embeddings.shape[0] == batch_labels.shape[0]
                outputs = model(batch_embeddings)
                assert outputs.shape[0] == batch_embeddings.shape[0]
                loss = criterion(outputs, batch_labels)

                optimizer.zero_grad()
                loss.requires_grad_(True)
                loss.backward()
                # apply gradient clipping
                torch.nn.utils.clip_grad_norm_(model.parameters(), 1.0)  # type: ignore
                optimizer.step()
                loss_sum += loss.item()

            loss_mean = loss_sum / (len(embeddings_copy) / batch_size)
            loss_sum = 0.0
            if epoch % 100 == 0:
                print(f"Loss: {loss_mean} in Epoch {epoch}")

    final_outputs = None
    embeddings = torch.tensor(embeddings)
    labels = torch.tensor(labels)
    with torch.no_grad():
        final_outputs = torch.nn.functional.softmax(model(embeddings), dim=1)

    accuracy = tm.functional.accuracy(
        final_outputs, labels, task="multiclass", num_classes=num_classes, average="weighted"
    )
    assert accuracy is not None
    accuracy_top5 = tm.functional.accuracy(final_outputs, labels, task="multiclass", num_classes=num_classes, top_k=5)
    assert accuracy_top5 is not None
    auroc = tm.functional.auroc(final_outputs, labels, task="multiclass", num_classes=num_classes)
    assert auroc is not None
    f1 = tm.functional.f1_score(final_outputs, labels, task="multiclass", num_classes=num_classes, average="weighted")
    assert f1 is not None
    return {"accuracy": accuracy.item(), "accuracy_top5": accuracy_top5.item(), "auroc": auroc.item(), "f1": f1.item()}


def knn(
    val_embeddings: torch.Tensor,
    val_labels: gtypes.MergedLabels,
    k: int = 5,
    use_train_embeddings: bool = False,
    train_embeddings: Optional[npt.NDArray[np.float_]] = None,
    train_labels: Optional[gtypes.MergedLabels] = None,
) -> Dict[str, torch.Number]:
    if use_train_embeddings:
        return knn_with_train(
            val_embeddings, val_labels, k=k, train_embeddings=train_embeddings, train_labels=train_labels
        )
    else:
        return knn_naive(val_embeddings, val_labels, k=k)


def knn_with_train(
    val_embeddings: torch.Tensor,
    val_labels: gtypes.MergedLabels,
    k: int = 5,
    train_embeddings: Optional[npt.NDArray[np.float_]] = None,
    train_labels: Optional[gtypes.MergedLabels] = None,
) -> Dict[str, torch.Number]:
    """
    Algorithmic Description:
    1. Calculate the distance matrix between all embeddings (len(embeddings) x len(embeddings))
       Set the diagonal of the distance matrix to a large value so that the distance to itself is ignored
    2. For each embedding find the k closest [smallest distances] embeddings (len(embeddings) x k)
       First find the indexes, the map to the labels (numbers).
    3. Create classification matrix where every embedding has a row with the probability for each class in it's top k surroundings (len(embeddings) x num_classes)
    4. Select only the validation part of the classification matrix (len(val_embeddings) x num_classes)
    5. Calculate the accuracy, accuracy_top5, auroc and f1 score: Either choose highest probability as class as matched class or check if any of the top 5 classes matches.
    """
    # convert embeddings and labels to tensors
    val_embeddings = torch.tensor(val_embeddings)
    val_labels = torch.tensor(val_labels)
    train_embeddings = torch.tensor(train_embeddings)
    train_labels = torch.tensor(train_labels)

    combined_embeddings = torch.cat([train_embeddings, val_embeddings], dim=0)
    combined_labels = torch.cat([train_labels, val_labels], dim=0)

    num_classes = torch.max(combined_labels).item() + 1
    assert num_classes == len(np.unique(combined_labels))
    if num_classes < k:
        k = num_classes

    distance_matrix = pairwise_euclidean_distance(combined_embeddings)
    distance_matrix.fill_diagonal_(float("inf"))

    _, closest_indices = torch.topk(distance_matrix, k, largest=False)
    assert closest_indices.shape == (len(combined_embeddings), k)

    closest_labels = combined_labels[closest_indices]
    assert closest_labels.shape == closest_indices.shape

    classification_matrix = torch.zeros((len(combined_embeddings), num_classes))
    for i in range(num_classes):
        classification_matrix[:, i] = torch.sum(closest_labels == i, dim=1) / k
    assert classification_matrix.shape == (len(combined_embeddings), num_classes)

    # Select only the validation part of the classification matrix
    val_classification_matrix = classification_matrix[-len(val_embeddings) :]
    assert val_classification_matrix.shape == (len(val_embeddings), num_classes)

    accuracy = tm.functional.accuracy(
        val_classification_matrix, val_labels, task="multiclass", num_classes=num_classes, average="weighted"
    )
    assert accuracy is not None
    accuracy_top5 = tm.functional.accuracy(
        val_classification_matrix, val_labels, task="multiclass", num_classes=num_classes, top_k=5
    )
    assert accuracy_top5 is not None
    auroc = tm.functional.auroc(val_classification_matrix, val_labels, task="multiclass", num_classes=num_classes)
    assert auroc is not None
    f1 = tm.functional.f1_score(
        val_classification_matrix, val_labels, task="multiclass", num_classes=num_classes, average="weighted"
    )
    assert f1 is not None
    print("knn done")
    return {"accuracy": accuracy.item(), "accuracy_top5": accuracy_top5.item(), "auroc": auroc.item(), "f1": f1.item()}


def knn_naive(val_embeddings: torch.Tensor, val_labels: gtypes.MergedLabels, k: int = 5) -> Dict[str, torch.Number]:
    num_classes = np.max(val_labels).item() + 1
    if num_classes < k:
        print(f"Number of classes {num_classes} is smaller than k {k} -> setting k to {num_classes}")
        k = num_classes

    # convert embeddings and labels to tensors
    val_embeddings = torch.tensor(val_embeddings)
    val_labels = torch.tensor(val_labels)

<<<<<<< HEAD
    classification_matrix = knn_helper(embeddings, labels, k)
=======
    distance_matrix = pairwise_euclidean_distance(val_embeddings)

    # Ensure distances on the diagonal are set to a large value so they are ignored
    distance_matrix.fill_diagonal_(float("inf"))

    # Find the indices of the closest embeddings for each embedding
    classification_matrix = torch.zeros((len(distance_matrix), k))
    for i in range(k):
        closest_indices = torch.argmin(distance_matrix, dim=1)
        closest_labels = val_labels[closest_indices]
        # Set the distance to the closest embedding to a large value so it is ignored
        distance_matrix[torch.arange(len(distance_matrix)), closest_indices] = float("inf")
        classification_matrix[:, i] = closest_labels
    # Calculate the most common label for each embedding
    # transform classification_matrix of shape (n,k) to (n,num_classes) where num_classes is the number of unique labels
    # the idea is that in the end the classification_matrix contains the probability for each class for each embedding
    classification_matrix_cpy = classification_matrix.clone()
    classification_matrix = torch.zeros((len(classification_matrix), num_classes))
    for i in range(num_classes):
        classification_matrix[:, i] = torch.sum(classification_matrix_cpy == i, dim=1) / k
>>>>>>> 7468ea6e

    accuracy = tm.functional.accuracy(
        classification_matrix, val_labels, task="multiclass", num_classes=num_classes, average="weighted"
    )
    assert accuracy is not None
    accuracy_top5 = tm.functional.accuracy(
        classification_matrix, val_labels, task="multiclass", num_classes=num_classes, top_k=5
    )
    assert accuracy_top5 is not None
    auroc = tm.functional.auroc(classification_matrix, val_labels, task="multiclass", num_classes=num_classes)
    assert auroc is not None
    f1 = tm.functional.f1_score(
        classification_matrix, val_labels, task="multiclass", num_classes=num_classes, average="weighted"
    )
    assert f1 is not None
    print("knn done")

    return {"accuracy": accuracy.item(), "accuracy_top5": accuracy_top5.item(), "auroc": auroc.item(), "f1": f1.item()}


def pca(
    embeddings: torch.Tensor, labels: torch.Tensor, **kwargs: Any
) -> wandb.Image:  # generate a 2D plot of the embeddings
    num_classes = len(np.unique(labels))
    pca = sklearn.decomposition.PCA(n_components=2)
    pca.fit(embeddings)
    embeddings = pca.transform(embeddings)
    # plot embeddings

    plt.figure()
    plot = sns.scatterplot(
        x=embeddings[:, 0], y=embeddings[:, 1], palette=sns.color_palette("hls", num_classes), hue=labels
    )
    # ignore outliers when calculating the axes limits
    x_min, x_max = np.percentile(embeddings[:, 0], [0.1, 99.9])
    y_min, y_max = np.percentile(embeddings[:, 1], [0.1, 99.9])
    plot.set_xlim(x_min, x_max)
    plot.set_ylim(y_min, y_max)
    plot.legend(bbox_to_anchor=(1, 1), loc=2, borderaxespad=0.0)
    # plot.figure.savefig("pca.png")
    plot = wandb.Image(plot.figure)
    print("pca done")
    return plot


def tsne(
    embeddings: torch.Tensor, labels: torch.Tensor, with_pca: bool = False, count: int = 1000, **kwargs: Any
) -> Optional[wandb.Image]:  # generate a 2D plot of the embeddings
    num_classes = len(np.unique(labels))
    # downsample the embeddings and also the labels to 1000 samples
    indices = np.random.choice(len(embeddings), min(count, len(labels)), replace=False)
    embeddings = embeddings[indices]
    labels = labels[indices]
    if len(labels) < 50:
        return None
    if with_pca:
        embeddings = sklearn.decomposition.PCA(n_components=50).fit_transform(embeddings)

    # tsne = TSNE(n_components=2, method="exact")
    tsne = TSNE(n_components=2)
    embeddings = tsne.fit_transform(embeddings)

    plt.figure()
    plot = sns.scatterplot(
        x=embeddings[:, 0],
        y=embeddings[:, 1],
        palette=sns.color_palette("hls", num_classes),
        hue=labels,
    )
    # ignore outliers when calculating the axes limits
    x_min, x_max = np.percentile(embeddings[:, 0], [1, 99])
    y_min, y_max = np.percentile(embeddings[:, 1], [1, 99])
    plot.set_xlim(x_min, x_max)
    plot.set_ylim(y_min, y_max)
    # place the legend outside of the plot but readable
    plot.legend(bbox_to_anchor=(1, 1), loc=2, borderaxespad=0.0)
    # plot.figure.savefig("tnse.png")
    plot = wandb.Image(plot.figure)
    print("tsne done")
    return plot


def flda_metric(embeddings: torch.Tensor, labels: gtypes.MergedLabels, **kwargs: Any) -> float:  # TODO: test
    # num_classes = len(np.unique(labels))
    # (m_1 - m_2)^2/(s_1^2 + s_2^2)
    mean_var_map = {label: [0.0, 0.0] for label in np.unique(labels)}
    ratio_sum = 0.0

    for label in np.unique(labels):
        class_embeddings = embeddings[labels == label]
        mean = np.mean(class_embeddings, axis=0)
        variance = np.var(class_embeddings, axis=0)
        mean_var_map[label] = [mean, variance]

    for label in np.unique(labels):
        for label2 in np.unique(labels):
            if label == label2:
                continue
            mean1, var1 = mean_var_map[label]
            mean2, var2 = mean_var_map[label2]
            # mean and variance are vectors so use euclidean distance
            ratio = np.linalg.norm(mean1 - mean2) / (np.linalg.norm(var1) + np.linalg.norm(var2))
            # ratio = np.(mean1 - mean2) / (var1 + var2)
            ratio_sum += ratio  # type: ignore

    return ratio_sum / 2  # because we calculate the ratio twice for each pair


def kmeans(
    embeddings: torch.Tensor, num_clusters: int = 2, **kwargs: Any
) -> Tuple[Any, Any]:  # TODO: log some kind of normalized mutual information score
    k_means = sklearn.cluster.KMeans(n_clusters=num_clusters)
    outputs = k_means.fit_predict(embeddings)
    return k_means.cluster_centers_, outputs


if __name__ == "__main__":
    # Test the EmbeddingAnalyzer and Accuracy metric
    run = wandb.init(entity="gorillas", project="MNIST-EfficientNetV2", name="test_embeddings2")
    data = load_embeddings_from_wandb("run_MNISTTest5-2023-11-11-15-17-17_epoch_10:v0", run)
    results = evaluate_embeddings(
        data=data,
        embedding_name="run_MNISTTest5-2023-11-11-15-17-17_epoch_10:v0",
        metrics={
            "pca": pca,
            "tsne": tsne,
            "knn": knn,
            "flda": flda_metric,
            "fc_layer": fc_layer,
            # "kmeans": kmeans
        },
    )
    print(results)<|MERGE_RESOLUTION|>--- conflicted
+++ resolved
@@ -67,12 +67,9 @@
 
     def on_validation_epoch_end(self, trainer: L.Trainer, pl_module: L.LightningModule) -> None:
         embeddings_table = pl_module.embeddings_table
-<<<<<<< HEAD
 
         log_missclassified_images(embeddings_table, self.run)
 
-=======
->>>>>>> 7468ea6e
         current_epoch = trainer.current_epoch
         assert trainer.max_epochs is not None
         if (current_epoch % self.every_n_val_epochs == 0 and current_epoch not in self.logged_epochs) or (
@@ -422,30 +419,7 @@
     val_embeddings = torch.tensor(val_embeddings)
     val_labels = torch.tensor(val_labels)
 
-<<<<<<< HEAD
     classification_matrix = knn_helper(embeddings, labels, k)
-=======
-    distance_matrix = pairwise_euclidean_distance(val_embeddings)
-
-    # Ensure distances on the diagonal are set to a large value so they are ignored
-    distance_matrix.fill_diagonal_(float("inf"))
-
-    # Find the indices of the closest embeddings for each embedding
-    classification_matrix = torch.zeros((len(distance_matrix), k))
-    for i in range(k):
-        closest_indices = torch.argmin(distance_matrix, dim=1)
-        closest_labels = val_labels[closest_indices]
-        # Set the distance to the closest embedding to a large value so it is ignored
-        distance_matrix[torch.arange(len(distance_matrix)), closest_indices] = float("inf")
-        classification_matrix[:, i] = closest_labels
-    # Calculate the most common label for each embedding
-    # transform classification_matrix of shape (n,k) to (n,num_classes) where num_classes is the number of unique labels
-    # the idea is that in the end the classification_matrix contains the probability for each class for each embedding
-    classification_matrix_cpy = classification_matrix.clone()
-    classification_matrix = torch.zeros((len(classification_matrix), num_classes))
-    for i in range(num_classes):
-        classification_matrix[:, i] = torch.sum(classification_matrix_cpy == i, dim=1) / k
->>>>>>> 7468ea6e
 
     accuracy = tm.functional.accuracy(
         classification_matrix, val_labels, task="multiclass", num_classes=num_classes, average="weighted"
