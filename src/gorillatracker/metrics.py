--- conflicted
+++ resolved
@@ -29,136 +29,6 @@
 Runner = Any
 
 
-<<<<<<< HEAD
-class LogEmbeddingsToWandbCallback(L.Callback):
-    """
-    A pytorch lightning callback that saves embeddings to wandb and logs them.
-
-    Args:
-        every_n_val_epochs: Save embeddings every n epochs as a wandb artifact (of validation set).
-        log_share: Log embeddings to wandb every n epochs.
-    """
-
-    def __init__(
-        self,
-        every_n_val_epochs: int,
-        knn_with_train: bool,
-        wandb_run: Runner,
-        dm: NletDataModule,
-        knn_ssl: bool = False,
-        use_quantization_aware_training: bool = False,
-        fast_dev_run: bool = False,
-    ) -> None:
-        super().__init__()
-        self.embedding_artifacts: List[str] = []
-        self.every_n_val_epochs = every_n_val_epochs
-        self.knn_with_train = knn_with_train
-        self.knn_ssl = knn_ssl
-        self.run = wandb_run
-        self.dm = dm
-        self.use_quantization_aware_training = use_quantization_aware_training
-        self.kfold_k: Optional[int] = None
-        self.fast_dev_run = fast_dev_run
-
-    def _get_train_embeddings_for_knn(self, trainer: L.Trainer) -> Tuple[torch.Tensor, gtypes.MergedLabels]:
-        assert trainer.model is not None, "Model must be initalized before validation phase."
-        train_embedding_batches = []
-        train_labels = torch.tensor([])
-        for batch in self.dm.train_dataloader():
-            batch_size = lazy_batch_size(batch)
-            _, flat_images, flat_labels = flatten_batch(batch)
-            anchor_labels = flat_labels[:batch_size]
-            anchor_images = flat_images[:batch_size].to(trainer.model.device)
-            embeddings = trainer.model(anchor_images)
-            train_embedding_batches.append(embeddings)
-            train_labels = torch.cat([train_labels, anchor_labels], dim=0)
-        train_embeddings = torch.cat(train_embedding_batches, dim=0)
-        assert len(train_embeddings) == len(train_labels)
-        return train_embeddings.cpu(), train_labels.cpu()
-
-    def on_validation_epoch_end(self, trainer: L.Trainer, pl_module: L.LightningModule) -> None:
-        embeddings_table_list = pl_module.embeddings_table_list
-        current_step = trainer.global_step
-
-        assert trainer.max_epochs is not None
-        for dataloader_idx, embeddings_table in enumerate(embeddings_table_list):
-            dataloader_name = self.dm.get_dataset_class_names()[dataloader_idx]
-            table = wandb.Table(columns=embeddings_table.columns.to_list(), data=embeddings_table.values)  # type: ignore
-            artifact = wandb.Artifact(
-                name="run_{0}_step_{1}_dataloader_{2}".format(self.run.name, current_step, dataloader_name),
-                type="embeddings",
-                metadata={"step": current_step},
-                description="Embeddings from step {}".format(current_step),
-            )
-            artifact.add(table, "embeddings_table_step_{}".format(current_step))
-            self.run.log_artifact(artifact)
-            self.embedding_artifacts.append(artifact.name)
-
-            train_embeddings, train_labels = (
-                self._get_train_embeddings_for_knn(trainer) if self.knn_with_train else (None, None)
-            )
-
-            metrics = {
-                "knn5": partial(knn, k=5),
-                "knn": partial(knn, k=1),
-                "knn5_macro": partial(knn, k=5, average="macro"),
-                "knn_macro": partial(knn, k=1, average="macro"),
-                "pca": pca,
-                "tsne": tsne,
-                # "fc_layer": fc_layer,
-            }
-            metrics |= (
-                {
-                    "knn5-with-train": partial(knn, k=5, type = "with_train"),
-                    "knn-with-train": partial(knn, k=1, type = "with_train"),
-                    "knn5-with-train_macro": partial(knn, k=5, type = "with_train", average="macro"),
-                    "knn-with-train_macro": partial(knn, k=1, type = "with_train", average="macro"),
-                }
-                if self.knn_with_train
-                else {}
-            )
-            if(self.knn_ssl):
-                metrics = (
-                    {
-                        "knn5-ssl": partial(knn, k=5, type = "ssl", dm=self.dm),
-                        "knn-ssl": partial(knn, k=1, type = "ssl", dm=self.dm),
-                        "knn5-ssl_macro": partial(knn, k=5, type = "ssl", average="macro", dm=self.dm),
-                        "knn-ssl_macro": partial(knn, k=1, type = "ssl", average="macro", dm=self.dm),
-                        "pca": pca,
-                        "tsne": tsne,
-                    }
-                )
-            metrics = metrics if not self.fast_dev_run else {}
-
-            # log to wandb
-            evaluate_embeddings(
-                data=embeddings_table,
-                embedding_name="val/embeddings",
-                metrics=metrics,
-                train_embeddings=train_embeddings,
-                train_labels=train_labels,
-                kfold_k=self.kfold_k if hasattr(self, "kfold_k") else None,  # TODO(memben)
-                dataloader_name=dataloader_name,
-            )
-            # clear the table where the embeddings are stored
-            # pl_module.embeddings_table = pd.DataFrame(columns=pl_module.embeddings_table_columns)  # reset embeddings table
-
-    def on_train_epoch_start(self, trainer: L.Trainer, pl_module: L.LightningModule) -> None:
-        log_train_images_to_wandb(self.run, trainer, n_samples=1)
-
-    def on_train_epoch_end(self, trainer: L.Trainer, pl_module: L.LightningModule) -> None:
-        if trainer.model.dtype == torch.float32 and not self.use_quantization_aware_training:  # type: ignore
-            log_grad_cam_images_to_wandb(self.run, trainer)
-
-
-# now add stuff to evaluate the embeddings / the model that created the embeddings
-# 1. add a fully connected layer to the model that takes the embeddings as input and outputs the labels -> then train this model -> evaluate false positive, false negative, accuracy, ...)
-# 2. use different kinds of clustering algorithms to cluster the embeddings -> evaluate (false positive, false negative, accuracy, ...)
-# 3. use some kind of FLDA ({(m_1 - m_2)^2/(s_1^2 + s_2^2)} like metric to evaluate the quality of the embeddings
-# 4. try kNN with different k values to evaluate the quality of the embeddings
-# 5. enjoy
-=======
->>>>>>> 96cdc603
 def load_embeddings_from_wandb(embedding_name: str, run: Runner) -> pd.DataFrame:
     """Load embeddings from wandb Artifact."""
     # Data is a pandas Dataframe with columns: label, embedding_0, embedding_1, ... loaded from wandb from the
@@ -276,26 +146,11 @@
     return results
 
 
-<<<<<<< HEAD
-def knn(
-    val_embeddings: torch.Tensor,
-    val_labels: torch.Tensor,
-    k: int = 5,
-    type:Literal["naive", "with_train", "ssl"] = "naive",
-    dm: Optional[NletDataModule] = None,
-    train_embeddings: Optional[torch.Tensor] = None,
-    train_labels: Optional[torch.Tensor] = None,
-    average: Literal["micro", "macro", "weighted", "none"] = "weighted",
-) -> Dict[str, Any]:
-    if type == "with_train" and (train_embeddings is None or train_labels is None):
-        raise ValueError("If use_train_embeddings is set to True, train_embeddings/train_labels must be provided.")
-=======
 def _get_crossvideo_masks(
     labels: torch.Tensor, ids: list[gtypes.Id]
 ) -> tuple[torch.Tensor, torch.Tensor]:  # TODO: Add type hints
     distance_mask = torch.zeros((len(labels), len(labels)))
     classification_mask = torch.zeros(len(labels))
->>>>>>> 96cdc603
 
     individual_video_ids_per_individual = defaultdict(set)
     transformed_ids = [Path(id).name for id in ids]
@@ -307,34 +162,6 @@
             [individual_video_id != vi_id for vi_id in transformed_ids]
         )  # 1 if not same video, 0 if same video
 
-<<<<<<< HEAD
-    if type == "naive":
-        return knn_naive(val_embeddings, val_labels_encoded, k=k, average=average)
-    elif type == "with_train":
-        train_labels_encoded = torch.tensor(le.encode_list(train_labels.tolist()))  # type: ignore
-        # print("Using train embeddings for knn")
-        return knn_with_train(
-            val_embeddings,
-            val_labels_encoded,
-            k=k,
-            train_embeddings=train_embeddings,  # type: ignore
-            train_labels=train_labels_encoded,
-            average=average,
-        )
-    elif type == "ssl":
-        assert dm is not None, "DataModule must be provided for ssl knn"
-        return knn_ssl(val_embeddings, val_labels, k=k, average=average, dm=dm)
-    else:
-        raise ValueError(f"Unknown type {type}")
-
-
-def knn_with_train(
-    val_embeddings: torch.Tensor,
-    val_labels: torch.Tensor,
-    train_embeddings: torch.Tensor,
-    train_labels: torch.Tensor,
-    average: Literal["micro", "macro", "weighted", "none"],
-=======
         individual_video_ids_per_individual[id.split("_")[0].upper()].add(individual_video_id)
 
     for i, id in enumerate(ids):
@@ -348,7 +175,6 @@
 def knn(
     data: pd.DataFrame,
     average: Literal["micro", "macro", "weighted", "none"] = "weighted",
->>>>>>> 96cdc603
     k: int = 5,
     use_train_embeddings: bool = False,
     use_crossvideo_positives: bool = False,
@@ -451,114 +277,6 @@
 def pca(data: pd.DataFrame, **kwargs: Any) -> wandb.Image:  # generate a 2D plot of the embeddings
     _, labels_in, embeddings_in, _ = get_partition_from_dataframe(data, partition="val")
 
-<<<<<<< HEAD
-    # Find the indices of the closest embeddings for each embedding
-    classification_matrix = torch.zeros((len(val_embeddings), k))
-
-    _, closest_indices = torch.topk(distance_matrix, k, largest=False, sorted=True)
-    assert closest_indices.shape == (len(val_embeddings), k)
-
-    closest_labels = val_labels[closest_indices]
-    assert closest_labels.shape == closest_indices.shape
-
-    classification_matrix = torch.zeros((len(val_embeddings), num_classes))
-    for i in range(num_classes):
-        classification_matrix[:, i] = torch.sum(closest_labels == i, dim=1) / k
-    assert classification_matrix.shape == (len(val_embeddings), num_classes)
-
-    accuracy = tm.functional.accuracy(
-        classification_matrix, val_labels, task="multiclass", num_classes=num_classes, average=average
-    )
-    assert accuracy is not None
-    accuracy_top5 = tm.functional.accuracy(
-        classification_matrix,
-        val_labels,
-        task="multiclass",
-        num_classes=num_classes,
-        top_k=5 if num_classes >= 5 else num_classes,
-    )
-    assert accuracy_top5 is not None
-    auroc = tm.functional.auroc(classification_matrix, val_labels, task="multiclass", num_classes=num_classes)
-    assert auroc is not None
-    f1 = tm.functional.f1_score(
-        classification_matrix, val_labels, task="multiclass", num_classes=num_classes, average=average
-    )
-    assert f1 is not None
-    precision = tm.functional.precision(
-        classification_matrix, val_labels, task="multiclass", num_classes=num_classes, average=average
-    )
-    assert precision is not None
-
-    return {
-        "accuracy": accuracy.item(),
-        "accuracy_top5": accuracy_top5.item(),
-        "auroc": auroc.item(),
-        "f1": f1.item(),
-        "precision": precision.item(),
-    }
-    
-    
-def knn_ssl(embeddings: torch.Tensor, labels: torch.Tensor, k:int, average: Literal["micro", "macro", "weighted", "none"], dm: NletDataModule) -> Dict[str, Any]:
-    print (dm.dataset_class)
-    print(dm.val)
-    negatives = {}
-    true_labels = []
-    pred_labels = []
-    pred_labels_top5 = []
-    
-    en = LinearSequenceEncoder()
-    labels = torch.tensor(en.encode_list(labels.tolist()))
-    current_val_index = 0
-    for label in labels.unique():
-        decoded_label = en.decode(label.item())
-        image = dm.val[current_val_index].contrastive_sampler.find_any_image(decoded_label)
-        negative_labels = dm.val[current_val_index].contrastive_sampler.negative_classes(image)
-        negatives[label.item()] = en.encode_list(negative_labels)
-    
-    for label in labels.unique():
-        subset_labels = negatives[label.item()] + [label.item()]
-        if(len(subset_labels) < 2):
-            continue
-        subset_mask = torch.isin(labels,torch.tensor(subset_labels))
-        subset_embeddings = embeddings[subset_mask]
-        subset_label_values = labels[subset_mask]
-        knn = NearestNeighbors(n_neighbors=max(5,k)+1,algorithm='auto').fit(subset_embeddings.numpy())
-        current_label_mask = (subset_label_values == label.item())
-        current_label_embeddings = subset_embeddings[current_label_mask]
-        distances, indices = knn.kneighbors(current_label_embeddings.numpy())
-        distances = distances[:, 1:]
-        indices = indices[:, 1:]
-        for idx_list in indices:
-            neighbor_labels = subset_label_values[idx_list]
-            most_common = torch.mode(neighbor_labels[:k]).values.item()
-            true_labels.append(label.item())
-            pred_labels.append(most_common)
-            pred_labels_top5.append(neighbor_labels[:5].numpy())
-                    
-    true_labels = torch.tensor(true_labels)
-    pred_labels = torch.tensor(pred_labels)
-    
-    pred_labels_top5_tensor = torch.tensor(pred_labels_top5)
-    top5_correct = []
-    for i, true_label in enumerate(true_labels):
-        if true_label in pred_labels_top5_tensor[i]:
-            top5_correct.append(1)
-        else:
-            top5_correct.append(0)
-    top5_accuracy = sum(top5_correct) / len(top5_correct)
-
-    accuracy = accuracy_score(true_labels, pred_labels)
-    f1 = f1_score(true_labels, pred_labels, average=average)
-    precision = precision_score(true_labels, pred_labels, average=average,zero_division=0)
-    
-    return {'accuracy': accuracy, 'accuracy_top5': top5_accuracy, 'f1': f1, 'precision': precision}
-
-
-def pca(
-    embeddings_in: torch.Tensor, labels_in: torch.Tensor, **kwargs: Any
-) -> wandb.Image:  # generate a 2D plot of the embeddings
-=======
->>>>>>> 96cdc603
     num_classes = len(torch.unique(labels_in))
     embeddings = embeddings_in.numpy()
     labels = labels_in.numpy()
