--- conflicted
+++ resolved
@@ -243,79 +243,6 @@
     return results
 
 
-<<<<<<< HEAD
-=======
-def fc_layer(
-    embeddings: torch.Tensor,
-    labels: gtypes.MergedLabels,
-    batch_size: int = 64,
-    epochs: int = 300,
-    seed: int = 42,
-    **kwargs: Any,
-) -> Dict[str, float]:
-    num_classes = (
-        int(np.max(labels)) + 1
-    )  # NOTE(liamvdv): not len() because train_labels also gets intermediate ids assigned.
-    model = torch.nn.Sequential(
-        torch.nn.Linear(embeddings.shape[1], 100),
-        torch.nn.Sigmoid(),
-        torch.nn.Linear(100, num_classes),
-    )
-    for param in model.parameters():
-        param.requires_grad_(True)
-
-    optimizer = torch.optim.SGD(model.parameters(), lr=0.001, weight_decay=0.001)
-    criterion = torch.nn.CrossEntropyLoss()
-    # acitvate gradients
-    with torch.set_grad_enabled(True):
-        for epoch in range(epochs):
-            loss_sum = 0.0
-            embeddings_copy, labels_copy = sklearn.utils.shuffle(
-                embeddings, labels, random_state=seed + epoch, n_samples=len(embeddings)
-            )
-
-            for i in range(0, len(embeddings_copy), batch_size):
-                batch_embeddings = torch.tensor(embeddings_copy[i : i + batch_size])
-                batch_labels = torch.tensor(labels_copy[i : i + batch_size], dtype=torch.long)
-
-                assert batch_embeddings.shape[0] == batch_labels.shape[0]
-                outputs = model(batch_embeddings)
-                assert outputs.shape[0] == batch_embeddings.shape[0]
-                loss = criterion(outputs, batch_labels)
-
-                optimizer.zero_grad()
-                loss.requires_grad_(True)
-                loss.backward()
-                # apply gradient clipping
-                torch.nn.utils.clip_grad_norm_(model.parameters(), 1.0)
-                optimizer.step()
-                loss_sum += loss.item()
-
-            # loss_mean = loss_sum / (len(embeddings_copy) / batch_size)
-            loss_sum = 0.0
-            # if epoch % 100 == 0:
-            #     print(f"Loss: {loss_mean} in Epoch {epoch}")
-
-    final_outputs = None
-    embeddings = torch.tensor(embeddings)
-    labels = torch.tensor(labels)
-    with torch.no_grad():
-        final_outputs = torch.nn.functional.softmax(model(embeddings), dim=1)
-
-    accuracy = tm.functional.accuracy(
-        final_outputs, labels, task="multiclass", num_classes=num_classes, average="weighted"
-    )
-    assert accuracy is not None
-    accuracy_top5 = tm.functional.accuracy(final_outputs, labels, task="multiclass", num_classes=num_classes, top_k=5)
-    assert accuracy_top5 is not None
-    auroc = tm.functional.auroc(final_outputs, labels, task="multiclass", num_classes=num_classes)
-    assert auroc is not None
-    f1 = tm.functional.f1_score(final_outputs, labels, task="multiclass", num_classes=num_classes, average="weighted")
-    assert f1 is not None
-    return {"accuracy": accuracy.item(), "accuracy_top5": accuracy_top5.item(), "auroc": auroc.item(), "f1": f1.item()}
-
-
->>>>>>> 40799af2
 def knn(
     val_embeddings: torch.Tensor,
     val_labels: gtypes.MergedLabels,
@@ -370,24 +297,16 @@
     4. Select only the validation part of the classification matrix (len(val_embeddings) x num_classes)
     5. Calculate the accuracy, accuracy_top5, auroc and f1 score: Either choose highest probability as class as matched class or check if any of the top 5 classes matches.
     """
-<<<<<<< HEAD
-=======
     # convert embeddings and labels to tensors
     val_embeddings = torch.tensor(val_embeddings)
     val_labels = torch.tensor(val_labels.tolist())  # type: ignore
     train_embeddings = train_embeddings.clone().detach()  # type: ignore
     train_labels = torch.tensor(train_labels.tolist())  # type: ignore
->>>>>>> 40799af2
 
     combined_embeddings = torch.cat([train_embeddings, val_embeddings], dim=0)  # type: ignore
     combined_labels = torch.cat([train_labels, val_labels], dim=0)
 
-<<<<<<< HEAD
     num_classes: int = int(torch.max(combined_labels).item() + 1)  # type: ignore
-=======
-    # num_classes = 117
-    num_classes: int = torch.max(combined_labels).item() + 1  # type: ignore
->>>>>>> 40799af2
     assert num_classes == len(np.unique(combined_labels))
     if num_classes < k:
         k = num_classes
@@ -450,13 +369,10 @@
         print(f"Number of classes {num_classes} is smaller than k {k} -> setting k to {num_classes}")
         k = num_classes
 
-<<<<<<< HEAD
-=======
     # convert embeddings and labels to tensors
     val_embeddings = torch.tensor(val_embeddings)
     val_labels = torch.tensor(val_labels.tolist())  # type: ignore
 
->>>>>>> 40799af2
     distance_matrix = pairwise_euclidean_distance(val_embeddings)
 
     # Ensure distances on the diagonal are set to a large value so they are ignored
