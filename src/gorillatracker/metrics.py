from functools import partial
from itertools import islice
from typing import Any, Dict, List, Optional, Tuple, Union

import lightning as L
import matplotlib.pyplot as plt
import numpy as np
import numpy.typing as npt
import pandas as pd
import PIL
import seaborn as sns
import sklearn
import torch
import torchmetrics as tm
import wandb
from pytorch_grad_cam import GradCAM
from pytorch_grad_cam.utils.image import show_cam_on_image
from sklearn.manifold import TSNE
from torchmetrics.functional import pairwise_euclidean_distance
from torchvision.transforms import ToPILImage

import gorillatracker.type_helper as gtypes
from gorillatracker.utils.labelencoder import LinearSequenceEncoder

# TODO: What is the wandb run type?
Runner = Any


class LogEmbeddingsToWandbCallback(L.Callback):
    """
    A pytorch lightning callback that saves embeddings to wandb and logs them.

    Args:
        every_n_val_epochs: Save embeddings every n epochs as a wandb artifact (of validation set).
        log_share: Log embeddings to wandb every n epochs.
    """

    def __init__(
        self,
        every_n_val_epochs: int,
        knn_with_train: bool,
        wandb_run: Runner,
        dm: L.LightningDataModule,
        kfold_k: Optional[int] = None,
        use_quantization_aware_training: bool = False,
    ) -> None:
        super().__init__()
        self.embedding_artifacts: List[str] = []
        self.every_n_val_epochs = every_n_val_epochs
        self.knn_with_train = knn_with_train
        self.run = wandb_run
        self.kfold_k = kfold_k if kfold_k is not None else None
<<<<<<< HEAD
        dm.setup("fit")
        self.train_dataloader = dm.train_dataloader()
        self.use_quantization_aware_training = use_quantization_aware_training
=======
        if knn_with_train:
            dm.setup("fit")
            self.train_dataloader = dm.train_dataloader()
>>>>>>> 4652dfb7

    def _get_train_embeddings_for_knn(self, trainer: L.Trainer) -> Tuple[torch.Tensor, gtypes.MergedLabels]:
        assert trainer.model is not None, "Model must be initalized before validation phase."
        train_embedding_batches = []
        train_labels = torch.tensor([])
        for batch in self.train_dataloader:
            ids, images, labels = batch
            anchor_images = images[0].to(trainer.model.device)
            embeddings = trainer.model(anchor_images)
            train_embedding_batches.append(embeddings)
            anchor_labels = labels[0]
            train_labels = torch.cat([train_labels, anchor_labels], dim=0)
        train_embeddings = torch.cat(train_embedding_batches, dim=0)
        assert len(train_embeddings) == len(train_labels)
        return train_embeddings.cpu(), train_labels.cpu()

    def on_validation_epoch_end(self, trainer: L.Trainer, pl_module: L.LightningModule) -> None:
        embeddings_table = pl_module.embeddings_table
        current_step = trainer.global_step

        assert trainer.max_epochs is not None

        table = wandb.Table(columns=embeddings_table.columns.to_list(), data=embeddings_table.values)  # type: ignore
        artifact = wandb.Artifact(
            name="run_{0}_step_{1}".format(self.run.name, current_step),
            type="embeddings",
            metadata={"step": current_step},
            description="Embeddings from step {}".format(current_step),
        )
        artifact.add(table, "embeddings_table_step_{}".format(current_step))
        self.run.log_artifact(artifact)
        self.embedding_artifacts.append(artifact.name)

        train_embeddings, train_labels = (
            self._get_train_embeddings_for_knn(trainer) if self.knn_with_train else (None, None)
        )

        metrics = {
            "knn5": partial(knn, k=5),
            "knn": partial(knn, k=1),
            "pca": pca,
            "tsne": tsne,
            # "fc_layer": fc_layer,
        }
        metrics |= (
            {
                "knn5-with-train": partial(knn, k=5, use_train_embeddings=True),
                "knn-with-train": partial(knn, k=1, use_train_embeddings=True),
            }
            if self.knn_with_train
            else {}
        )
        # log to wandb
        evaluate_embeddings(
            data=embeddings_table,
            embedding_name="val/embeddings",
            metrics=metrics,
            train_embeddings=train_embeddings,  # type: ignore
            train_labels=train_labels,
            kfold_k=self.kfold_k,
        )
        # clear the table where the embeddings are stored
        # pl_module.embeddings_table = pd.DataFrame(columns=pl_module.embeddings_table_columns)  # rese t embeddings table

    def on_train_epoch_start(self, trainer: L.Trainer, pl_module: L.LightningModule) -> None:
        log_train_images_to_wandb(self.run, trainer, n_samples=1)

    def on_train_epoch_end(self, trainer: L.Trainer, pl_module: L.LightningModule) -> None:
        if trainer.model.dtype == torch.float32 and not self.use_quantization_aware_training:  # type: ignore
            log_grad_cam_images_to_wandb(self.run, trainer)


# now add stuff to evaluate the embeddings / the model that created the embeddings
# 1. add a fully connected layer to the model that takes the embeddings as input and outputs the labels -> then train this model -> evaluate false positive, false negative, accuracy, ...)
# 2. use different kinds of clustering algorithms to cluster the embeddings -> evaluate (false positive, false negative, accuracy, ...)
# 3. use some kind of FLDA ({(m_1 - m_2)^2/(s_1^2 + s_2^2)} like metric to evaluate the quality of the embeddings
# 4. try kNN with different k values to evaluate the quality of the embeddings
# 5. enjoy
def load_embeddings_from_wandb(embedding_name: str, run: Runner) -> pd.DataFrame:
    """Load embeddings from wandb Artifact."""
    # Data is a pandas Dataframe with columns: label, embedding_0, embedding_1, ... loaded from wandb from the
    artifact = run.use_artifact(embedding_name, type="embeddings")
    data_table = artifact.get("embeddings_table_epoch_10")  # TODO
    data = pd.DataFrame(data=data_table.data, columns=data_table.columns)
    return data


def tensor_to_image(tensor: torch.Tensor) -> PIL.Image.Image:
    return ToPILImage()(tensor.cpu()).convert("RGB")


def get_n_samples_from_dataloader(
    dataloader: gtypes.BatchNletDataLoader, n_samples: int = 1
) -> List[Tuple[Tuple[torch.Tensor, ...], Tuple[Union[str, int], ...]]]:
    samples: List[Tuple[Tuple[torch.Tensor, ...], Tuple[Union[str, int], ...]]] = []
    for batch in dataloader:
        ids, images, labels = batch
        row_batch = zip(zip(*images), zip(*labels))
        take_max_n = n_samples - len(samples)
        samples.extend(list(islice(row_batch, take_max_n)))
        if len(samples) == n_samples:
            break
    return samples


def log_train_images_to_wandb(run: Runner, trainer: L.Trainer, n_samples: int = 1) -> None:
    """
    Log nlet images from the train dataloader to wandb.
    Visual sanity check to see if the dataloader works as expected.
    """
    # get first n_samples triplets from the train dataloader
    samples = get_n_samples_from_dataloader(trainer.train_dataloader, n_samples=n_samples)  # type: ignore
    for i, sample in enumerate(samples):
        # a row (nlet) can either be (ap, p, n) OR (ap, p, n, an)
        row_meaning = ("positive_anchor", "positive", "negative", "negative_anchor")
        row_images, row_labels = sample
        img_label_meaning = zip(row_images, row_labels, row_meaning)
        artifacts = [
            wandb.Image(tensor_to_image(img), caption=f"{meaning} label={label}")
            for img, label, meaning in img_label_meaning
        ]
        run.log({f"epoch_{trainer.current_epoch}_nlet_{1+i}": artifacts})


def log_grad_cam_images_to_wandb(run: Runner, trainer: L.Trainer) -> None:
    # NOTE(liamvdv): inverse grad cam support to model since we might not be using
    #                a model which grad cam does not support.
    # NOTE(liamvdv): Transform models may have different interpretations.
    assert trainer.model is not None, "Must only call log_grad_cam_images... after model was initialized."
    if not hasattr(trainer.model, "get_grad_cam_layer"):
        return
    target_layer = trainer.model.get_grad_cam_layer()
    get_reshape_transform = getattr(trainer.model, "get_grad_cam_reshape_transform", lambda: None)
    cam = GradCAM(model=trainer.model, target_layers=[target_layer], reshape_transform=get_reshape_transform())

    samples = get_n_samples_from_dataloader(trainer.train_dataloader, n_samples=1)  # type: ignore
    wandb_images: List[wandb.Image] = []
    for sample in samples:
        # a row (nlet) can either be (ap, p, n) OR (ap, p, n, an)
        row_images, row_labels = sample
        anchor, *rest = row_images
        grayscale_cam = cam(input_tensor=anchor.unsqueeze(0), targets=None)

        # Overlay heatmap on original image
        heatmap = grayscale_cam[0, :]
        image = np.array(ToPILImage()(anchor)).astype(np.float32) / 255.0  # NOTE(liamvdv): needs be normalized
        image_with_heatmap = show_cam_on_image(image, heatmap, use_rgb=True)
        wandb_images.append(wandb.Image(image_with_heatmap, caption=f"label={row_labels[0]}"))
    run.log({"Grad-CAM": wandb_images})


def evaluate_embeddings(
    data: pd.DataFrame,
    embedding_name: str,
    metrics: Dict[str, Any],
    train_embeddings: Optional[npt.NDArray[np.float_]] = None,
    train_labels: Optional[gtypes.MergedLabels] = None,
    kfold_k: Optional[int] = None,
) -> Dict[str, Any]:  # data is DataFrame with columns: label and embedding
    assert (train_embeddings is not None and train_labels is not None) or (
        train_embeddings is None and train_labels is None
    )

    # Transform any type to numeric type labels
    val_labels = torch.tensor(data["label"])
    train_labels = train_labels.clone().detach() if train_labels is not None else torch.tensor([])  # type: ignore
    val_labels = val_labels.type(torch.int64)
    train_labels = train_labels.type(torch.int64)

    val_train_labels = torch.cat([val_labels, train_labels], dim=0)

    nval = len(val_labels)
    val_labels, train_labels = val_train_labels[:nval], val_train_labels[nval:]
    val_embeddings = np.stack(data["embedding"].apply(np.array)).astype(np.float32)
    val_embeddings = torch.tensor(val_embeddings)

    assert len(val_embeddings) > 0, "No validation embeddings given."

    results = {
        metric_name: metric(val_embeddings, val_labels, train_embeddings=train_embeddings, train_labels=train_labels)
        for metric_name, metric in metrics.items()
    }

    kfold_str = f"/fold-{kfold_k}/" if kfold_k is not None else "/"
    for metric_name, result in results.items():
        if isinstance(result, dict):
            for key, value in result.items():
                wandb.log({f"{embedding_name}{kfold_str}{metric_name}/{key}": value})
        else:
            wandb.log({f"{embedding_name}{kfold_str}{metric_name}": result})

    return results


def knn(
    val_embeddings: torch.Tensor,
    val_labels: torch.Tensor,
    k: int = 5,
    use_train_embeddings: bool = False,
    train_embeddings: Optional[torch.Tensor] = None,
    train_labels: Optional[torch.Tensor] = None,
) -> Dict[str, Any]:
    if use_train_embeddings and (train_embeddings is None or train_labels is None):
        raise ValueError("If use_train_embeddings is set to True, train_embeddings/train_labels must be provided.")

    # NOTE(rob2u): necessary for sanity checking dataloader and val only (problem when not range 0:n-1)
    le = LinearSequenceEncoder()
    val_labels_encoded = torch.tensor(le.encode_list(val_labels.tolist()))

    if use_train_embeddings:
        train_labels_encoded = torch.tensor(le.encode_list(train_labels.tolist()))  # type: ignore
        # print("Using train embeddings for knn")
        return knn_with_train(
            val_embeddings,
            val_labels_encoded,
            k=k,
            train_embeddings=train_embeddings,  # type: ignore
            train_labels=train_labels_encoded,
        )
    else:
        return knn_naive(val_embeddings, val_labels_encoded, k=k)


def knn_with_train(
    val_embeddings: torch.Tensor,
    val_labels: torch.Tensor,
    train_embeddings: torch.Tensor,
    train_labels: torch.Tensor,
    k: int = 5,
) -> Dict[str, Any]:
    """
    Algorithmic Description:
    1. Calculate the distance matrix between all embeddings (len(embeddings) x len(embeddings))
       Set the diagonal of the distance matrix to a large value so that the distance to itself is ignored
    2. For each embedding find the k closest [smallest distances] embeddings (len(embeddings) x k)
       First find the indexes, the map to the labels (numbers).
    3. Create classification matrix where every embedding has a row with the probability for each class in it's top k surroundings (len(embeddings) x num_classes)
    4. Select only the validation part of the classification matrix (len(val_embeddings) x num_classes)
    5. Calculate the accuracy, accuracy_top5, auroc and f1 score: Either choose highest probability as class as matched class or check if any of the top 5 classes matches.
    """
    # convert embeddings and labels to tensors
    val_embeddings = val_embeddings.clone().detach()
    val_labels = torch.tensor(val_labels.tolist())
    train_embeddings = train_embeddings.clone().detach()
    train_labels = torch.tensor(train_labels.tolist())

    combined_embeddings = torch.cat([train_embeddings, val_embeddings], dim=0)
    combined_labels = torch.cat([train_labels, val_labels], dim=0)

    num_classes: int = int(torch.max(combined_labels).item() + 1)
    assert num_classes == len(np.unique(combined_labels))
    if num_classes < k:
        k = num_classes

    distance_matrix = pairwise_euclidean_distance(combined_embeddings)

    distance_matrix.fill_diagonal_(float("inf"))

    _, closest_indices = torch.topk(
        distance_matrix,
        k,
        largest=False,
        sorted=True,
    )
    assert closest_indices.shape == (len(combined_embeddings), k)

    closest_labels = combined_labels[closest_indices]
    assert closest_labels.shape == closest_indices.shape

    classification_matrix = torch.zeros((len(combined_embeddings), num_classes))
    for i in range(num_classes):
        classification_matrix[:, i] = torch.sum(closest_labels == i, dim=1) / k
    assert classification_matrix.shape == (len(combined_embeddings), num_classes)

    # Select only the validation part of the classification matrix
    val_classification_matrix = classification_matrix[-len(val_embeddings) :]
    assert val_classification_matrix.shape == (len(val_embeddings), num_classes)

    accuracy = tm.functional.accuracy(
        val_classification_matrix, val_labels, task="multiclass", num_classes=num_classes, average="weighted"
    )
    assert accuracy is not None
    accuracy_top5 = tm.functional.accuracy(
        val_classification_matrix, val_labels, task="multiclass", num_classes=num_classes, top_k=5
    )
    assert accuracy_top5 is not None
    auroc = tm.functional.auroc(val_classification_matrix, val_labels, task="multiclass", num_classes=num_classes)
    assert auroc is not None
    f1 = tm.functional.f1_score(
        val_classification_matrix, val_labels, task="multiclass", num_classes=num_classes, average="weighted"
    )
    assert f1 is not None
    precision = tm.functional.precision(
        val_classification_matrix, val_labels, task="multiclass", num_classes=num_classes, average="weighted"
    )
    assert precision is not None

    return {
        "accuracy": accuracy.item(),
        "accuracy_top5": accuracy_top5.item(),
        "auroc": auroc.item(),
        "f1": f1.item(),
        "precision": precision.item(),
    }


def knn_naive(val_embeddings: torch.Tensor, val_labels: torch.Tensor, k: int = 5) -> Dict[str, Any]:
    num_classes = len(torch.unique(val_labels))
    if num_classes < k:
        print(f"Number of classes {num_classes} is smaller than k {k} -> setting k to {num_classes}")
        k = num_classes

    # convert embeddings and labels to tensors
    val_embeddings = val_embeddings.clone().detach()
    val_labels = torch.tensor(val_labels.tolist())

    distance_matrix = pairwise_euclidean_distance(val_embeddings)

    # Ensure distances on the diagonal are set to a large value so they are ignored
    distance_matrix.fill_diagonal_(float("inf"))

    # Find the indices of the closest embeddings for each embedding
    classification_matrix = torch.zeros((len(val_embeddings), k))

    _, closest_indices = torch.topk(distance_matrix, k, largest=False, sorted=True)
    assert closest_indices.shape == (len(val_embeddings), k)

    closest_labels = val_labels[closest_indices]
    assert closest_labels.shape == closest_indices.shape

    classification_matrix = torch.zeros((len(val_embeddings), num_classes))
    for i in range(num_classes):
        classification_matrix[:, i] = torch.sum(closest_labels == i, dim=1) / k
    assert classification_matrix.shape == (len(val_embeddings), num_classes)

    accuracy = tm.functional.accuracy(
        classification_matrix, val_labels, task="multiclass", num_classes=num_classes, average="weighted"
    )
    assert accuracy is not None
    accuracy_top5 = tm.functional.accuracy(
        classification_matrix, val_labels, task="multiclass", num_classes=num_classes, top_k=5
    )
    assert accuracy_top5 is not None
    auroc = tm.functional.auroc(classification_matrix, val_labels, task="multiclass", num_classes=num_classes)
    assert auroc is not None
    f1 = tm.functional.f1_score(
        classification_matrix, val_labels, task="multiclass", num_classes=num_classes, average="weighted"
    )
    assert f1 is not None
    precision = tm.functional.precision(
        classification_matrix, val_labels, task="multiclass", num_classes=num_classes, average="weighted"
    )
    assert precision is not None

    return {
        "accuracy": accuracy.item(),
        "accuracy_top5": accuracy_top5.item(),
        "auroc": auroc.item(),
        "f1": f1.item(),
        "precision": precision.item(),
    }


def pca(
    embeddings: torch.Tensor, labels: torch.Tensor, **kwargs: Any
) -> wandb.Image:  # generate a 2D plot of the embeddings
    num_classes = len(torch.unique(labels))
    embeddings = embeddings.numpy()
    labels = labels.numpy()

    pca = sklearn.decomposition.PCA(n_components=2)
    pca.fit(embeddings)
    embeddings = pca.transform(embeddings)
    # plot embeddings

    plt.figure()
    plot = sns.scatterplot(
        x=embeddings[:, 0], y=embeddings[:, 1], palette=sns.color_palette("hls", num_classes), hue=labels
    )
    # ignore outliers when calculating the axes limits
    x_min, x_max = np.percentile(embeddings[:, 0], [0.1, 99.9])
    y_min, y_max = np.percentile(embeddings[:, 1], [0.1, 99.9])
    plot.set_xlim(x_min, x_max)
    plot.set_ylim(y_min, y_max)
    plot.legend(bbox_to_anchor=(1, 1), loc=2, borderaxespad=0.0)
    # plot.figure.savefig("pca.png")
    plot = wandb.Image(plot.figure)
    # print("pca done")
    return plot


def tsne(
    embeddings: torch.Tensor, labels: torch.Tensor, with_pca: bool = False, count: int = 1000, **kwargs: Any
) -> Optional[wandb.Image]:  # generate a 2D plot of the embeddings
    num_classes = len(torch.unique(labels))
    embeddings = embeddings.numpy()
    labels = labels.numpy()

    indices = np.random.choice(len(embeddings), min(count, len(labels)), replace=False)
    embeddings = embeddings[indices]
    labels = labels[indices]
    if len(labels) < 50:
        return None
    if with_pca:
        embeddings = sklearn.decomposition.PCA(n_components=50).fit_transform(embeddings)

    # tsne = TSNE(n_components=2, method="exact")
    tsne = TSNE(n_components=2)
    embeddings = tsne.fit_transform(embeddings)

    plt.figure()
    plot = sns.scatterplot(
        x=embeddings[:, 0],
        y=embeddings[:, 1],
        palette=sns.color_palette("hls", num_classes),
        hue=labels,
    )
    # ignore outliers when calculating the axes limits
    x_min, x_max = np.percentile(embeddings[:, 0], [1, 99])
    y_min, y_max = np.percentile(embeddings[:, 1], [1, 99])
    plot.set_xlim(x_min, x_max)
    plot.set_ylim(y_min, y_max)
    # place the legend outside of the plot but readable
    plot.legend(bbox_to_anchor=(1, 1), loc=2, borderaxespad=0.0)
    # plot.figure.savefig("tnse.png")
    plot = wandb.Image(plot.figure)
    # print("tsne done")
    return plot


if __name__ == "__main__":
    # Test the EmbeddingAnalyzer and Accuracy metric
    run = wandb.init(entity="gorillas", project="MNIST-EfficientNetV2", name="test_embeddings2")
    data = load_embeddings_from_wandb("run_MNISTTest5-2023-11-11-15-17-17_epoch_10:v0", run)
    results = evaluate_embeddings(
        data=data,
        embedding_name="run_MNISTTest5-2023-11-11-15-17-17_epoch_10:v0",
        metrics={
            "pca": pca,
            "tsne": tsne,
            "knn": knn,
        },
    )
    print(results)<|MERGE_RESOLUTION|>--- conflicted
+++ resolved
@@ -50,15 +50,9 @@
         self.knn_with_train = knn_with_train
         self.run = wandb_run
         self.kfold_k = kfold_k if kfold_k is not None else None
-<<<<<<< HEAD
-        dm.setup("fit")
-        self.train_dataloader = dm.train_dataloader()
-        self.use_quantization_aware_training = use_quantization_aware_training
-=======
         if knn_with_train:
             dm.setup("fit")
             self.train_dataloader = dm.train_dataloader()
->>>>>>> 4652dfb7
 
     def _get_train_embeddings_for_knn(self, trainer: L.Trainer) -> Tuple[torch.Tensor, gtypes.MergedLabels]:
         assert trainer.model is not None, "Model must be initalized before validation phase."
