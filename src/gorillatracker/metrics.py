from functools import partial
from itertools import islice
from typing import Any, Dict, List, Literal, Optional, Tuple, Union

import lightning as L
import matplotlib.pyplot as plt
import numpy as np
import numpy.typing as npt
import pandas as pd
import PIL
import seaborn as sns
import sklearn
import torch
import torchmetrics as tm
import wandb
from pytorch_grad_cam import GradCAM
from pytorch_grad_cam.utils.image import show_cam_on_image
from sklearn.manifold import TSNE
from torchmetrics.functional import pairwise_euclidean_distance
from torchvision.transforms import ToPILImage

import gorillatracker.type_helper as gtypes
from gorillatracker.data.nlet import NletDataModule
from gorillatracker.utils.labelencoder import LinearSequenceEncoder

# TODO: What is the wandb run type?
Runner = Any


class LogEmbeddingsToWandbCallback(L.Callback):
    """
    A pytorch lightning callback that saves embeddings to wandb and logs them.

    Args:
        every_n_val_epochs: Save embeddings every n epochs as a wandb artifact (of validation set).
        log_share: Log embeddings to wandb every n epochs.
    """

    def __init__(
        self,
        every_n_val_epochs: int,
        knn_with_train: bool,
        wandb_run: Runner,
        dm: NletDataModule,
        use_ssl: bool = False,
        kfold_k: Optional[int] = None,
        use_quantization_aware_training: bool = False,
    ) -> None:
        super().__init__()
        self.embedding_artifacts: List[str] = []
        self.every_n_val_epochs = every_n_val_epochs
        self.knn_with_train = knn_with_train
        self.run = wandb_run
<<<<<<< HEAD
        self.dm = dm
=======
        self.use_quantization_aware_training = use_quantization_aware_training
>>>>>>> e94a9b68
        self.use_ssl = use_ssl
        self.kfold_k = kfold_k
        if knn_with_train:
            dm.setup("fit")
            self.train_dataloader = dm.train_dataloader()

    def _get_train_embeddings_for_knn(self, trainer: L.Trainer) -> Tuple[torch.Tensor, gtypes.MergedLabels]:
        assert trainer.model is not None, "Model must be initalized before validation phase."
        train_embedding_batches = []
        train_labels = torch.tensor([])
        for batch in self.train_dataloader:
            ids, images, labels = batch
            anchor_images = images[0].to(trainer.model.device)
            embeddings = trainer.model(anchor_images)
            train_embedding_batches.append(embeddings)
            anchor_labels = labels[0]
            train_labels = torch.cat([train_labels, anchor_labels], dim=0)
        train_embeddings = torch.cat(train_embedding_batches, dim=0)
        assert len(train_embeddings) == len(train_labels)
        return train_embeddings.cpu(), train_labels.cpu()

    def on_validation_epoch_end(self, trainer: L.Trainer, pl_module: L.LightningModule) -> None:
        embeddings_table_list = pl_module.embeddings_table_list
        current_step = trainer.global_step

        assert trainer.max_epochs is not None
        for dataloader_idx, embeddings_table in enumerate(embeddings_table_list):
            dataloader_name = self.dm.get_dataset_class_names()[dataloader_idx]
            table = wandb.Table(columns=embeddings_table.columns.to_list(), data=embeddings_table.values)  # type: ignore
            artifact = wandb.Artifact(
                name="run_{0}_step_{1}_dataloader_{2}".format(self.run.name, current_step, dataloader_name),
                type="embeddings",
                metadata={"step": current_step},
                description="Embeddings from step {}".format(current_step),
            )
            artifact.add(table, "embeddings_table_step_{}".format(current_step))
            self.run.log_artifact(artifact)
            self.embedding_artifacts.append(artifact.name)
            # TODO(V1nce1): Add back in when SSL Validation is working
            # if self.use_ssl and dataloader_idx == 0:
            #     continue

            train_embeddings, train_labels = (
                self._get_train_embeddings_for_knn(trainer) if self.knn_with_train else (None, None)
            )

            metrics = {
                "knn5": partial(knn, k=5),
                "knn": partial(knn, k=1),
                "knn5_macro": partial(knn, k=5, average="macro"),
                "knn_macro": partial(knn, k=1, average="macro"),
                "pca": pca,
                "tsne": tsne,
                # "fc_layer": fc_layer,
            }
            metrics |= (
                {
                    "knn5-with-train": partial(knn, k=5, use_train_embeddings=True),
                    "knn-with-train": partial(knn, k=1, use_train_embeddings=True),
                    "knn5-with-train_macro": partial(knn, k=5, use_train_embeddings=True, average="macro"),
                    "knn-with-train_macro": partial(knn, k=1, use_train_embeddings=True, average="macro"),
                }
                if self.knn_with_train
                else {}
            )
            # log to wandb
            evaluate_embeddings(
                data=embeddings_table,
                embedding_name="val/embeddings",
                metrics=metrics,
                train_embeddings=train_embeddings,  # type: ignore
                train_labels=train_labels,
                kfold_k=self.kfold_k,
                dataloader_name=dataloader_name,
            )
            # clear the table where the embeddings are stored
            # pl_module.embeddings_table = pd.DataFrame(columns=pl_module.embeddings_table_columns)  # reset embeddings table

    def on_train_epoch_start(self, trainer: L.Trainer, pl_module: L.LightningModule) -> None:
        log_train_images_to_wandb(self.run, trainer, n_samples=1)

    def on_train_epoch_end(self, trainer: L.Trainer, pl_module: L.LightningModule) -> None:
        if trainer.model.dtype == torch.float32 and not self.use_quantization_aware_training:  # type: ignore
            log_grad_cam_images_to_wandb(self.run, trainer)


# now add stuff to evaluate the embeddings / the model that created the embeddings
# 1. add a fully connected layer to the model that takes the embeddings as input and outputs the labels -> then train this model -> evaluate false positive, false negative, accuracy, ...)
# 2. use different kinds of clustering algorithms to cluster the embeddings -> evaluate (false positive, false negative, accuracy, ...)
# 3. use some kind of FLDA ({(m_1 - m_2)^2/(s_1^2 + s_2^2)} like metric to evaluate the quality of the embeddings
# 4. try kNN with different k values to evaluate the quality of the embeddings
# 5. enjoy
def load_embeddings_from_wandb(embedding_name: str, run: Runner) -> pd.DataFrame:
    """Load embeddings from wandb Artifact."""
    # Data is a pandas Dataframe with columns: label, embedding_0, embedding_1, ... loaded from wandb from the
    artifact = run.use_artifact(embedding_name, type="embeddings")
    data_table = artifact.get("embeddings_table_epoch_10")  # TODO
    data = pd.DataFrame(data=data_table.data, columns=data_table.columns)
    return data


def tensor_to_image(tensor: torch.Tensor) -> PIL.Image.Image:
    return ToPILImage()(tensor.cpu()).convert("RGB")


def get_n_samples_from_dataloader(
    dataloader: gtypes.BatchNletDataLoader, n_samples: int = 1
) -> List[Tuple[Tuple[torch.Tensor, ...], Tuple[Union[str, int], ...]]]:
    samples: List[Tuple[Tuple[torch.Tensor, ...], Tuple[Union[str, int], ...]]] = []
    for batch in dataloader:
        ids, images, labels = batch
        row_batch = zip(zip(*images), zip(*labels))
        take_max_n = n_samples - len(samples)
        samples.extend(list(islice(row_batch, take_max_n)))
        if len(samples) == n_samples:
            break
    return samples


def log_train_images_to_wandb(run: Runner, trainer: L.Trainer, n_samples: int = 1) -> None:
    """
    Log nlet images from the train dataloader to wandb.
    Visual sanity check to see if the dataloader works as expected.
    """
    # get first n_samples triplets from the train dataloader
    samples = get_n_samples_from_dataloader(trainer.train_dataloader, n_samples=n_samples)  # type: ignore
    for i, sample in enumerate(samples):
        # a row (nlet) can either be (ap, p, n) OR (ap, p, n, an)
        row_meaning = ("positive_anchor", "positive", "negative", "negative_anchor")
        row_images, row_labels = sample
        img_label_meaning = zip(row_images, row_labels, row_meaning)
        artifacts = [
            wandb.Image(tensor_to_image(img), caption=f"{meaning} label={label}")
            for img, label, meaning in img_label_meaning
        ]
        run.log({f"epoch_{trainer.current_epoch}_nlet_{1+i}": artifacts})


def log_grad_cam_images_to_wandb(run: Runner, trainer: L.Trainer) -> None:
    # NOTE(liamvdv): inverse grad cam support to model since we might not be using
    #                a model which grad cam does not support.
    # NOTE(liamvdv): Transform models may have different interpretations.
    assert trainer.model is not None, "Must only call log_grad_cam_images... after model was initialized."
    if not hasattr(trainer.model, "get_grad_cam_layer"):
        return
    target_layer = trainer.model.get_grad_cam_layer()
    get_reshape_transform = getattr(trainer.model, "get_grad_cam_reshape_transform", lambda: None)
    cam = GradCAM(model=trainer.model, target_layers=[target_layer], reshape_transform=get_reshape_transform())

    samples = get_n_samples_from_dataloader(trainer.train_dataloader, n_samples=1)  # type: ignore
    wandb_images: List[wandb.Image] = []
    for sample in samples:
        # a row (nlet) can either be (ap, p, n) OR (ap, p, n, an)
        row_images, row_labels = sample
        anchor, *rest = row_images
        grayscale_cam = cam(input_tensor=anchor.unsqueeze(0), targets=None)

        # Overlay heatmap on original image
        heatmap = grayscale_cam[0, :]
        image = np.array(ToPILImage()(anchor)).astype(np.float32) / 255.0  # NOTE(liamvdv): needs be normalized
        image_with_heatmap = show_cam_on_image(image, heatmap, use_rgb=True)
        wandb_images.append(wandb.Image(image_with_heatmap, caption=f"label={row_labels[0]}"))
    run.log({"Grad-CAM": wandb_images})


def evaluate_embeddings(
    data: pd.DataFrame,
    embedding_name: str,
    metrics: Dict[str, Any],
    train_embeddings: Optional[npt.NDArray[np.float_]] = None,
    train_labels: Optional[gtypes.MergedLabels] = None,
    kfold_k: Optional[int] = None,
    dataloader_name: str = "Unkonwn",
) -> Dict[str, Any]:  # data is DataFrame with columns: label and embedding
    assert (train_embeddings is not None and train_labels is not None) or (
        train_embeddings is None and train_labels is None
    )

    # Transform any type to numeric type labels
    val_labels = torch.tensor(data["label"])
    train_labels = train_labels.clone().detach() if train_labels is not None else torch.tensor([])  # type: ignore
    val_labels = val_labels.type(torch.int64)
    train_labels = train_labels.type(torch.int64)

    val_train_labels = torch.cat([val_labels, train_labels], dim=0)

    nval = len(val_labels)
    val_labels, train_labels = val_train_labels[:nval], val_train_labels[nval:]
    val_embeddings = np.stack(data["embedding"].apply(np.array)).astype(np.float32)
    val_embeddings = torch.tensor(val_embeddings)

    assert len(val_embeddings) > 0, "No validation embeddings given."

    results = {
        metric_name: metric(val_embeddings, val_labels, train_embeddings=train_embeddings, train_labels=train_labels)
        for metric_name, metric in metrics.items()
    }

<<<<<<< HEAD
    # TODO(memben): Fix to adhere naming schema
    kfold_str = f"/fold-{kfold_k}/" if kfold_k is not None else "/"
    for metric_name, result in results.items():
        if isinstance(result, dict):
            for key, value in result.items():
                wandb.log({f"{dataloader_name}/{embedding_name}{kfold_str}{metric_name}/{key}": value})
        else:
            wandb.log({f"{dataloader_name}/{embedding_name}{kfold_str}{metric_name}/": result})
=======
    kfold_str_prefix = f"fold-{kfold_k}/" if kfold_k is not None else ""
    for metric_name, result in results.items():
        if isinstance(result, dict):
            for key, value in result.items():
                wandb.log(
                    {f"{kfold_str_prefix}{embedding_name}/{metric_name}/dataloader_{dataloader_idx}/{key}": value}
                )
        else:
            wandb.log({f"{kfold_str_prefix}{embedding_name}/{metric_name}/dataloader_{dataloader_idx}": result})
>>>>>>> e94a9b68

    return results


def knn(
    val_embeddings: torch.Tensor,
    val_labels: torch.Tensor,
    k: int = 5,
    use_train_embeddings: bool = False,
    train_embeddings: Optional[torch.Tensor] = None,
    train_labels: Optional[torch.Tensor] = None,
    average: Literal["micro", "macro", "weighted", "none"] = "weighted",
) -> Dict[str, Any]:
    if use_train_embeddings and (train_embeddings is None or train_labels is None):
        raise ValueError("If use_train_embeddings is set to True, train_embeddings/train_labels must be provided.")

    # NOTE(rob2u): necessary for sanity checking dataloader and val only (problem when not range 0:n-1)
    le = LinearSequenceEncoder()
    val_labels_encoded = torch.tensor(le.encode_list(val_labels.tolist()))

    if use_train_embeddings:
        train_labels_encoded = torch.tensor(le.encode_list(train_labels.tolist()))  # type: ignore
        # print("Using train embeddings for knn")
        return knn_with_train(
            val_embeddings,
            val_labels_encoded,
            k=k,
            train_embeddings=train_embeddings,  # type: ignore
            train_labels=train_labels_encoded,
            average=average,
        )
    else:
        return knn_naive(val_embeddings, val_labels_encoded, k=k, average=average)


def knn_with_train(
    val_embeddings: torch.Tensor,
    val_labels: torch.Tensor,
    train_embeddings: torch.Tensor,
    train_labels: torch.Tensor,
    average: Literal["micro", "macro", "weighted", "none"],
    k: int = 5,
) -> Dict[str, Any]:
    """
    Algorithmic Description:
    1. Calculate the distance matrix between all embeddings (len(embeddings) x len(embeddings))
       Set the diagonal of the distance matrix to a large value so that the distance to itself is ignored
    2. For each embedding find the k closest [smallest distances] embeddings (len(embeddings) x k)
       First find the indexes, the map to the labels (numbers).
    3. Create classification matrix where every embedding has a row with the probability for each class in it's top k surroundings (len(embeddings) x num_classes)
    4. Select only the validation part of the classification matrix (len(val_embeddings) x num_classes)
    5. Calculate the accuracy, accuracy_top5, auroc and f1 score: Either choose highest probability as class as matched class or check if any of the top 5 classes matches.
    """
    # convert embeddings and labels to tensors
    val_embeddings = val_embeddings.clone().detach()
    val_labels = torch.tensor(val_labels.tolist())
    train_embeddings = train_embeddings.clone().detach()
    train_labels = torch.tensor(train_labels.tolist())

    combined_embeddings = torch.cat([train_embeddings, val_embeddings], dim=0)
    combined_labels = torch.cat([train_labels, val_labels], dim=0)

    num_classes: int = int(torch.max(combined_labels).item() + 1)
    assert num_classes == len(np.unique(combined_labels))
    if num_classes < k:
        k = num_classes

    distance_matrix = pairwise_euclidean_distance(combined_embeddings)

    distance_matrix.fill_diagonal_(float("inf"))

    _, closest_indices = torch.topk(
        distance_matrix,
        k,
        largest=False,
        sorted=True,
    )
    assert closest_indices.shape == (len(combined_embeddings), k)

    closest_labels = combined_labels[closest_indices]
    assert closest_labels.shape == closest_indices.shape

    classification_matrix = torch.zeros((len(combined_embeddings), num_classes))
    for i in range(num_classes):
        classification_matrix[:, i] = torch.sum(closest_labels == i, dim=1) / k
    assert classification_matrix.shape == (len(combined_embeddings), num_classes)

    # Select only the validation part of the classification matrix
    val_classification_matrix = classification_matrix[-len(val_embeddings) :]
    assert val_classification_matrix.shape == (len(val_embeddings), num_classes)

    accuracy = tm.functional.accuracy(
        val_classification_matrix, val_labels, task="multiclass", num_classes=num_classes, average=average
    )
    assert accuracy is not None
    accuracy_top5 = tm.functional.accuracy(
        val_classification_matrix,
        val_labels,
        task="multiclass",
        num_classes=num_classes,
        top_k=5 if num_classes >= 5 else num_classes,
    )
    assert accuracy_top5 is not None
    auroc = tm.functional.auroc(val_classification_matrix, val_labels, task="multiclass", num_classes=num_classes)
    assert auroc is not None
    f1 = tm.functional.f1_score(
        val_classification_matrix, val_labels, task="multiclass", num_classes=num_classes, average=average
    )
    assert f1 is not None
    precision = tm.functional.precision(
        val_classification_matrix, val_labels, task="multiclass", num_classes=num_classes, average=average
    )
    assert precision is not None

    return {
        "accuracy": accuracy.item(),
        "accuracy_top5": accuracy_top5.item(),
        "auroc": auroc.item(),
        "f1": f1.item(),
        "precision": precision.item(),
    }


def knn_naive(
    val_embeddings: torch.Tensor,
    val_labels: torch.Tensor,
    average: Literal["micro", "macro", "weighted", "none"],
    k: int = 5,
) -> Dict[str, Any]:
    num_classes = len(torch.unique(val_labels))
    if num_classes < k:
        print(f"Number of classes {num_classes} is smaller than k {k} -> setting k to {num_classes}")
        k = num_classes

    # convert embeddings and labels to tensors
    val_embeddings = val_embeddings.clone().detach()
    val_labels = torch.tensor(val_labels.tolist())

    distance_matrix = pairwise_euclidean_distance(val_embeddings)

    # Ensure distances on the diagonal are set to a large value so they are ignored
    distance_matrix.fill_diagonal_(float("inf"))

    # Find the indices of the closest embeddings for each embedding
    classification_matrix = torch.zeros((len(val_embeddings), k))

    _, closest_indices = torch.topk(distance_matrix, k, largest=False, sorted=True)
    assert closest_indices.shape == (len(val_embeddings), k)

    closest_labels = val_labels[closest_indices]
    assert closest_labels.shape == closest_indices.shape

    classification_matrix = torch.zeros((len(val_embeddings), num_classes))
    for i in range(num_classes):
        classification_matrix[:, i] = torch.sum(closest_labels == i, dim=1) / k
    assert classification_matrix.shape == (len(val_embeddings), num_classes)

    accuracy = tm.functional.accuracy(
        classification_matrix, val_labels, task="multiclass", num_classes=num_classes, average=average
    )
    assert accuracy is not None
    accuracy_top5 = tm.functional.accuracy(
        classification_matrix,
        val_labels,
        task="multiclass",
        num_classes=num_classes,
        top_k=5 if num_classes >= 5 else num_classes,
    )
    assert accuracy_top5 is not None
    auroc = tm.functional.auroc(classification_matrix, val_labels, task="multiclass", num_classes=num_classes)
    assert auroc is not None
    f1 = tm.functional.f1_score(
        classification_matrix, val_labels, task="multiclass", num_classes=num_classes, average=average
    )
    assert f1 is not None
    precision = tm.functional.precision(
        classification_matrix, val_labels, task="multiclass", num_classes=num_classes, average=average
    )
    assert precision is not None

    return {
        "accuracy": accuracy.item(),
        "accuracy_top5": accuracy_top5.item(),
        "auroc": auroc.item(),
        "f1": f1.item(),
        "precision": precision.item(),
    }


def pca(
    embeddings: torch.Tensor, labels: torch.Tensor, **kwargs: Any
) -> wandb.Image:  # generate a 2D plot of the embeddings
    num_classes = len(torch.unique(labels))
    embeddings = embeddings.numpy()
    labels = labels.numpy()

    pca = sklearn.decomposition.PCA(n_components=2)
    pca.fit(embeddings)
    embeddings = pca.transform(embeddings)
    # plot embeddings

    plt.figure()
    plot = sns.scatterplot(
        x=embeddings[:, 0], y=embeddings[:, 1], palette=sns.color_palette("hls", num_classes), hue=labels
    )
    # ignore outliers when calculating the axes limits
    x_min, x_max = np.percentile(embeddings[:, 0], [0.1, 99.9])
    y_min, y_max = np.percentile(embeddings[:, 1], [0.1, 99.9])
    plot.set_xlim(x_min, x_max)
    plot.set_ylim(y_min, y_max)
    plot.legend(bbox_to_anchor=(1, 1), loc=2, borderaxespad=0.0)
    # plot.figure.savefig("pca.png")
    plot = wandb.Image(plot.figure)
    # print("pca done")
    plt.close("all")
    return plot


def tsne(
    embeddings: torch.Tensor, labels: torch.Tensor, with_pca: bool = False, count: int = 1000, **kwargs: Any
) -> Optional[wandb.Image]:  # generate a 2D plot of the embeddings
    num_classes = len(torch.unique(labels))
    embeddings = embeddings.numpy()
    labels = labels.numpy()

    indices = np.random.choice(len(embeddings), min(count, len(labels)), replace=False)
    embeddings = embeddings[indices]
    labels = labels[indices]
    if len(labels) < 50:
        return None
    if with_pca:
        embeddings = sklearn.decomposition.PCA(n_components=50).fit_transform(embeddings)

    # tsne = TSNE(n_components=2, method="exact")
    tsne = TSNE(n_components=2)
    embeddings = tsne.fit_transform(embeddings)

    plt.figure()
    plot = sns.scatterplot(
        x=embeddings[:, 0],
        y=embeddings[:, 1],
        palette=sns.color_palette("hls", num_classes),
        hue=labels,
    )
    # ignore outliers when calculating the axes limits
    x_min, x_max = np.percentile(embeddings[:, 0], [1, 99])
    y_min, y_max = np.percentile(embeddings[:, 1], [1, 99])
    plot.set_xlim(x_min, x_max)
    plot.set_ylim(y_min, y_max)
    # place the legend outside of the plot but readable
    plot.legend(bbox_to_anchor=(1, 1), loc=2, borderaxespad=0.0)
    # plot.figure.savefig("tnse.png")
    plot = wandb.Image(plot.figure)
    # print("tsne done")
    plt.close("all")
    return plot


if __name__ == "__main__":
    # Test the EmbeddingAnalyzer and Accuracy metric
    run = wandb.init(entity="gorillas", project="MNIST-EfficientNetV2", name="test_embeddings2")
    data = load_embeddings_from_wandb("run_MNISTTest5-2023-11-11-15-17-17_epoch_10:v0", run)
    results = evaluate_embeddings(
        data=data,
        embedding_name="run_MNISTTest5-2023-11-11-15-17-17_epoch_10:v0",
        metrics={
            "pca": pca,
            "tsne": tsne,
            "knn": knn,
        },
    )
    print(results)<|MERGE_RESOLUTION|>--- conflicted
+++ resolved
@@ -51,11 +51,8 @@
         self.every_n_val_epochs = every_n_val_epochs
         self.knn_with_train = knn_with_train
         self.run = wandb_run
-<<<<<<< HEAD
         self.dm = dm
-=======
         self.use_quantization_aware_training = use_quantization_aware_training
->>>>>>> e94a9b68
         self.use_ssl = use_ssl
         self.kfold_k = kfold_k
         if knn_with_train:
@@ -254,27 +251,15 @@
         for metric_name, metric in metrics.items()
     }
 
-<<<<<<< HEAD
     # TODO(memben): Fix to adhere naming schema
-    kfold_str = f"/fold-{kfold_k}/" if kfold_k is not None else "/"
-    for metric_name, result in results.items():
-        if isinstance(result, dict):
-            for key, value in result.items():
-                wandb.log({f"{dataloader_name}/{embedding_name}{kfold_str}{metric_name}/{key}": value})
-        else:
-            wandb.log({f"{dataloader_name}/{embedding_name}{kfold_str}{metric_name}/": result})
-=======
     kfold_str_prefix = f"fold-{kfold_k}/" if kfold_k is not None else ""
     for metric_name, result in results.items():
         if isinstance(result, dict):
             for key, value in result.items():
-                wandb.log(
-                    {f"{kfold_str_prefix}{embedding_name}/{metric_name}/dataloader_{dataloader_idx}/{key}": value}
-                )
+                wandb.log({f"{dataloader_name}/{kfold_str_prefix}{embedding_name}{metric_name}/{key}": value})
         else:
-            wandb.log({f"{kfold_str_prefix}{embedding_name}/{metric_name}/dataloader_{dataloader_idx}": result})
->>>>>>> e94a9b68
-
+            wandb.log({f"{dataloader_name}/{kfold_str_prefix}{embedding_name}{metric_name}/": result})
+    
     return results
 
 
