from functools import partial
from itertools import islice
from typing import Any, Dict, List, Optional, Tuple, Union

import lightning as L
import matplotlib.pyplot as plt
import numpy as np
import numpy.typing as npt
import pandas as pd
import PIL
import seaborn as sns
import sklearn
import torch
import torchmetrics as tm
import wandb
from pytorch_grad_cam import GradCAM
from pytorch_grad_cam.utils.image import show_cam_on_image
from sklearn.manifold import TSNE
from torchmetrics.functional import pairwise_euclidean_distance
from torchvision.transforms import ToPILImage

import gorillatracker.type_helper as gtypes
from gorillatracker.utils.labelencoder import LinearSequenceEncoder

# TODO: What is the wandb run type?
Runner = Any


class LogEmbeddingsToWandbCallback(L.Callback):
    """
    A pytorch lightning callback that saves embeddings to wandb and logs them.

    Args:
        every_n_val_epochs: Save embeddings every n epochs as a wandb artifact (of validation set).
        log_share: Log embeddings to wandb every n epochs.
    """

    def __init__(
        self,
        every_n_val_epochs: int,
        knn_with_train: bool,
        wandb_run: Runner,
        dm: L.LightningDataModule,
        use_ssl: bool = False,
        kfold_k: Optional[int] = None,
        use_quantization_aware_training: bool = False,
    ) -> None:
        super().__init__()
        self.embedding_artifacts: List[str] = []
        self.every_n_val_epochs = every_n_val_epochs
        self.knn_with_train = knn_with_train
        self.run = wandb_run
<<<<<<< HEAD
        self.use_quantization_aware_training = use_quantization_aware_training
=======
        self.use_ssl = use_ssl
>>>>>>> b562bd91
        self.kfold_k = kfold_k if kfold_k is not None else None
        if knn_with_train:
            dm.setup("fit")
            self.train_dataloader = dm.train_dataloader()

    def _get_train_embeddings_for_knn(self, trainer: L.Trainer) -> Tuple[torch.Tensor, gtypes.MergedLabels]:
        assert trainer.model is not None, "Model must be initalized before validation phase."
        train_embedding_batches = []
        train_labels = torch.tensor([])
        for batch in self.train_dataloader:
            ids, images, labels = batch
            anchor_images = images[0].to(trainer.model.device)
            embeddings = trainer.model(anchor_images)
            train_embedding_batches.append(embeddings)
            anchor_labels = labels[0]
            train_labels = torch.cat([train_labels, anchor_labels], dim=0)
        train_embeddings = torch.cat(train_embedding_batches, dim=0)
        assert len(train_embeddings) == len(train_labels)
        return train_embeddings.cpu(), train_labels.cpu()

    def on_validation_epoch_end(self, trainer: L.Trainer, pl_module: L.LightningModule) -> None:
        embeddings_table_list = pl_module.embeddings_table_list
        current_step = trainer.global_step

        assert trainer.max_epochs is not None
        for dataloader_idx, embeddings_table in enumerate(embeddings_table_list):
            table = wandb.Table(columns=embeddings_table.columns.to_list(), data=embeddings_table.values)  # type: ignore
            artifact = wandb.Artifact(
                name="run_{0}_step_{1}_dataloader_{2}".format(self.run.name, current_step, dataloader_idx),
                type="embeddings",
                metadata={"step": current_step},
                description="Embeddings from step {}".format(current_step),
            )
            artifact.add(table, "embeddings_table_step_{}".format(current_step))
            self.run.log_artifact(artifact)
            self.embedding_artifacts.append(artifact.name)
            # TODO(V1nce1): Add back in when SSL Validation is working
            # if self.use_ssl and dataloader_idx == 0:
            #     continue

            train_embeddings, train_labels = (
                self._get_train_embeddings_for_knn(trainer) if self.knn_with_train else (None, None)
            )

            metrics = {
                "knn5": partial(knn, k=5),
                "knn": partial(knn, k=1),
                "pca": pca,
                "tsne": tsne,
                # "fc_layer": fc_layer,
            }
            metrics |= (
                {
                    "knn5-with-train": partial(knn, k=5, use_train_embeddings=True),
                    "knn-with-train": partial(knn, k=1, use_train_embeddings=True),
                }
                if self.knn_with_train
                else {}
            )
            # log to wandb
            evaluate_embeddings(
                data=embeddings_table,
                embedding_name="val/embeddings",
                metrics=metrics,
                train_embeddings=train_embeddings,  # type: ignore
                train_labels=train_labels,
                kfold_k=self.kfold_k,
                dataloader_idx=dataloader_idx,
            )
            # clear the table where the embeddings are stored
            # pl_module.embeddings_table = pd.DataFrame(columns=pl_module.embeddings_table_columns)  # reset embeddings table

    def on_train_epoch_start(self, trainer: L.Trainer, pl_module: L.LightningModule) -> None:
        log_train_images_to_wandb(self.run, trainer, n_samples=1)

    def on_train_epoch_end(self, trainer: L.Trainer, pl_module: L.LightningModule) -> None:
        if trainer.model.dtype == torch.float32 and not self.use_quantization_aware_training:  # type: ignore
            log_grad_cam_images_to_wandb(self.run, trainer)


# now add stuff to evaluate the embeddings / the model that created the embeddings
# 1. add a fully connected layer to the model that takes the embeddings as input and outputs the labels -> then train this model -> evaluate false positive, false negative, accuracy, ...)
# 2. use different kinds of clustering algorithms to cluster the embeddings -> evaluate (false positive, false negative, accuracy, ...)
# 3. use some kind of FLDA ({(m_1 - m_2)^2/(s_1^2 + s_2^2)} like metric to evaluate the quality of the embeddings
# 4. try kNN with different k values to evaluate the quality of the embeddings
# 5. enjoy
def load_embeddings_from_wandb(embedding_name: str, run: Runner) -> pd.DataFrame:
    """Load embeddings from wandb Artifact."""
    # Data is a pandas Dataframe with columns: label, embedding_0, embedding_1, ... loaded from wandb from the
    artifact = run.use_artifact(embedding_name, type="embeddings")
    data_table = artifact.get("embeddings_table_epoch_10")  # TODO
    data = pd.DataFrame(data=data_table.data, columns=data_table.columns)
    return data


def tensor_to_image(tensor: torch.Tensor) -> PIL.Image.Image:
    return ToPILImage()(tensor.cpu()).convert("RGB")


def get_n_samples_from_dataloader(
    dataloader: gtypes.BatchNletDataLoader, n_samples: int = 1
) -> List[Tuple[Tuple[torch.Tensor, ...], Tuple[Union[str, int], ...]]]:
    samples: List[Tuple[Tuple[torch.Tensor, ...], Tuple[Union[str, int], ...]]] = []
    for batch in dataloader:
        ids, images, labels = batch
        row_batch = zip(zip(*images), zip(*labels))
        take_max_n = n_samples - len(samples)
        samples.extend(list(islice(row_batch, take_max_n)))
        if len(samples) == n_samples:
            break
    return samples


def log_train_images_to_wandb(run: Runner, trainer: L.Trainer, n_samples: int = 1) -> None:
    """
    Log nlet images from the train dataloader to wandb.
    Visual sanity check to see if the dataloader works as expected.
    """
    # get first n_samples triplets from the train dataloader
    samples = get_n_samples_from_dataloader(trainer.train_dataloader, n_samples=n_samples)  # type: ignore
    for i, sample in enumerate(samples):
        # a row (nlet) can either be (ap, p, n) OR (ap, p, n, an)
        row_meaning = ("positive_anchor", "positive", "negative", "negative_anchor")
        row_images, row_labels = sample
        img_label_meaning = zip(row_images, row_labels, row_meaning)
        artifacts = [
            wandb.Image(tensor_to_image(img), caption=f"{meaning} label={label}")
            for img, label, meaning in img_label_meaning
        ]
        run.log({f"epoch_{trainer.current_epoch}_nlet_{1+i}": artifacts})


def log_grad_cam_images_to_wandb(run: Runner, trainer: L.Trainer) -> None:
    # NOTE(liamvdv): inverse grad cam support to model since we might not be using
    #                a model which grad cam does not support.
    # NOTE(liamvdv): Transform models may have different interpretations.
    assert trainer.model is not None, "Must only call log_grad_cam_images... after model was initialized."
    if not hasattr(trainer.model, "get_grad_cam_layer"):
        return
    target_layer = trainer.model.get_grad_cam_layer()
    get_reshape_transform = getattr(trainer.model, "get_grad_cam_reshape_transform", lambda: None)
    cam = GradCAM(model=trainer.model, target_layers=[target_layer], reshape_transform=get_reshape_transform())

    samples = get_n_samples_from_dataloader(trainer.train_dataloader, n_samples=1)  # type: ignore
    wandb_images: List[wandb.Image] = []
    for sample in samples:
        # a row (nlet) can either be (ap, p, n) OR (ap, p, n, an)
        row_images, row_labels = sample
        anchor, *rest = row_images
        grayscale_cam = cam(input_tensor=anchor.unsqueeze(0), targets=None)

        # Overlay heatmap on original image
        heatmap = grayscale_cam[0, :]
        image = np.array(ToPILImage()(anchor)).astype(np.float32) / 255.0  # NOTE(liamvdv): needs be normalized
        image_with_heatmap = show_cam_on_image(image, heatmap, use_rgb=True)
        wandb_images.append(wandb.Image(image_with_heatmap, caption=f"label={row_labels[0]}"))
    run.log({"Grad-CAM": wandb_images})


def evaluate_embeddings(
    data: pd.DataFrame,
    embedding_name: str,
    metrics: Dict[str, Any],
    train_embeddings: Optional[npt.NDArray[np.float_]] = None,
    train_labels: Optional[gtypes.MergedLabels] = None,
    kfold_k: Optional[int] = None,
    dataloader_idx: int = 0,
) -> Dict[str, Any]:  # data is DataFrame with columns: label and embedding
    assert (train_embeddings is not None and train_labels is not None) or (
        train_embeddings is None and train_labels is None
    )

    # Transform any type to numeric type labels
    val_labels = torch.tensor(data["label"])
    train_labels = train_labels.clone().detach() if train_labels is not None else torch.tensor([])  # type: ignore
    val_labels = val_labels.type(torch.int64)
    train_labels = train_labels.type(torch.int64)

    val_train_labels = torch.cat([val_labels, train_labels], dim=0)

    nval = len(val_labels)
    val_labels, train_labels = val_train_labels[:nval], val_train_labels[nval:]
    val_embeddings = np.stack(data["embedding"].apply(np.array)).astype(np.float32)
    val_embeddings = torch.tensor(val_embeddings)

    assert len(val_embeddings) > 0, "No validation embeddings given."

    results = {
        metric_name: metric(val_embeddings, val_labels, train_embeddings=train_embeddings, train_labels=train_labels)
        for metric_name, metric in metrics.items()
    }

    kfold_str = f"/fold-{kfold_k}/" if kfold_k is not None else "/"
    for metric_name, result in results.items():
        if isinstance(result, dict):
            for key, value in result.items():
                wandb.log({f"{embedding_name}{kfold_str}{metric_name}/dataloader_{dataloader_idx}/{key}": value})
        else:
            wandb.log({f"{embedding_name}{kfold_str}{metric_name}/dataloader_{dataloader_idx}/": result})

    return results


def knn(
    val_embeddings: torch.Tensor,
    val_labels: torch.Tensor,
    k: int = 5,
    use_train_embeddings: bool = False,
    train_embeddings: Optional[torch.Tensor] = None,
    train_labels: Optional[torch.Tensor] = None,
) -> Dict[str, Any]:
    if use_train_embeddings and (train_embeddings is None or train_labels is None):
        raise ValueError("If use_train_embeddings is set to True, train_embeddings/train_labels must be provided.")

    # NOTE(rob2u): necessary for sanity checking dataloader and val only (problem when not range 0:n-1)
    le = LinearSequenceEncoder()
    val_labels_encoded = torch.tensor(le.encode_list(val_labels.tolist()))

    if use_train_embeddings:
        train_labels_encoded = torch.tensor(le.encode_list(train_labels.tolist()))  # type: ignore
        # print("Using train embeddings for knn")
        return knn_with_train(
            val_embeddings,
            val_labels_encoded,
            k=k,
            train_embeddings=train_embeddings,  # type: ignore
            train_labels=train_labels_encoded,
        )
    else:
        return knn_naive(val_embeddings, val_labels_encoded, k=k)


def knn_with_train(
    val_embeddings: torch.Tensor,
    val_labels: torch.Tensor,
    train_embeddings: torch.Tensor,
    train_labels: torch.Tensor,
    k: int = 5,
) -> Dict[str, Any]:
    """
    Algorithmic Description:
    1. Calculate the distance matrix between all embeddings (len(embeddings) x len(embeddings))
       Set the diagonal of the distance matrix to a large value so that the distance to itself is ignored
    2. For each embedding find the k closest [smallest distances] embeddings (len(embeddings) x k)
       First find the indexes, the map to the labels (numbers).
    3. Create classification matrix where every embedding has a row with the probability for each class in it's top k surroundings (len(embeddings) x num_classes)
    4. Select only the validation part of the classification matrix (len(val_embeddings) x num_classes)
    5. Calculate the accuracy, accuracy_top5, auroc and f1 score: Either choose highest probability as class as matched class or check if any of the top 5 classes matches.
    """
    # convert embeddings and labels to tensors
    val_embeddings = val_embeddings.clone().detach()
    val_labels = torch.tensor(val_labels.tolist())
    train_embeddings = train_embeddings.clone().detach()
    train_labels = torch.tensor(train_labels.tolist())

    combined_embeddings = torch.cat([train_embeddings, val_embeddings], dim=0)
    combined_labels = torch.cat([train_labels, val_labels], dim=0)

    num_classes: int = int(torch.max(combined_labels).item() + 1)
    assert num_classes == len(np.unique(combined_labels))
    if num_classes < k:
        k = num_classes

    distance_matrix = pairwise_euclidean_distance(combined_embeddings)

    distance_matrix.fill_diagonal_(float("inf"))

    _, closest_indices = torch.topk(
        distance_matrix,
        k,
        largest=False,
        sorted=True,
    )
    assert closest_indices.shape == (len(combined_embeddings), k)

    closest_labels = combined_labels[closest_indices]
    assert closest_labels.shape == closest_indices.shape

    classification_matrix = torch.zeros((len(combined_embeddings), num_classes))
    for i in range(num_classes):
        classification_matrix[:, i] = torch.sum(closest_labels == i, dim=1) / k
    assert classification_matrix.shape == (len(combined_embeddings), num_classes)

    # Select only the validation part of the classification matrix
    val_classification_matrix = classification_matrix[-len(val_embeddings) :]
    assert val_classification_matrix.shape == (len(val_embeddings), num_classes)

    accuracy = tm.functional.accuracy(
        val_classification_matrix, val_labels, task="multiclass", num_classes=num_classes, average="weighted"
    )
    assert accuracy is not None
    accuracy_top5 = tm.functional.accuracy(
        val_classification_matrix, val_labels, task="multiclass", num_classes=num_classes, top_k=5
    )
    assert accuracy_top5 is not None
    auroc = tm.functional.auroc(val_classification_matrix, val_labels, task="multiclass", num_classes=num_classes)
    assert auroc is not None
    f1 = tm.functional.f1_score(
        val_classification_matrix, val_labels, task="multiclass", num_classes=num_classes, average="weighted"
    )
    assert f1 is not None
    precision = tm.functional.precision(
        val_classification_matrix, val_labels, task="multiclass", num_classes=num_classes, average="weighted"
    )
    assert precision is not None

    return {
        "accuracy": accuracy.item(),
        "accuracy_top5": accuracy_top5.item(),
        "auroc": auroc.item(),
        "f1": f1.item(),
        "precision": precision.item(),
    }


def knn_naive(val_embeddings: torch.Tensor, val_labels: torch.Tensor, k: int = 5) -> Dict[str, Any]:
    num_classes = len(torch.unique(val_labels))
    if num_classes < k:
        print(f"Number of classes {num_classes} is smaller than k {k} -> setting k to {num_classes}")
        k = num_classes

    # convert embeddings and labels to tensors
    val_embeddings = val_embeddings.clone().detach()
    val_labels = torch.tensor(val_labels.tolist())

    distance_matrix = pairwise_euclidean_distance(val_embeddings)

    # Ensure distances on the diagonal are set to a large value so they are ignored
    distance_matrix.fill_diagonal_(float("inf"))

    # Find the indices of the closest embeddings for each embedding
    classification_matrix = torch.zeros((len(val_embeddings), k))

    _, closest_indices = torch.topk(distance_matrix, k, largest=False, sorted=True)
    assert closest_indices.shape == (len(val_embeddings), k)

    closest_labels = val_labels[closest_indices]
    assert closest_labels.shape == closest_indices.shape

    classification_matrix = torch.zeros((len(val_embeddings), num_classes))
    for i in range(num_classes):
        classification_matrix[:, i] = torch.sum(closest_labels == i, dim=1) / k
    assert classification_matrix.shape == (len(val_embeddings), num_classes)

    accuracy = tm.functional.accuracy(
        classification_matrix, val_labels, task="multiclass", num_classes=num_classes, average="weighted"
    )
    assert accuracy is not None
    accuracy_top5 = tm.functional.accuracy(
        classification_matrix, val_labels, task="multiclass", num_classes=num_classes, top_k=5
    )
    assert accuracy_top5 is not None
    auroc = tm.functional.auroc(classification_matrix, val_labels, task="multiclass", num_classes=num_classes)
    assert auroc is not None
    f1 = tm.functional.f1_score(
        classification_matrix, val_labels, task="multiclass", num_classes=num_classes, average="weighted"
    )
    assert f1 is not None
    precision = tm.functional.precision(
        classification_matrix, val_labels, task="multiclass", num_classes=num_classes, average="weighted"
    )
    assert precision is not None

    return {
        "accuracy": accuracy.item(),
        "accuracy_top5": accuracy_top5.item(),
        "auroc": auroc.item(),
        "f1": f1.item(),
        "precision": precision.item(),
    }


def pca(
    embeddings: torch.Tensor, labels: torch.Tensor, **kwargs: Any
) -> wandb.Image:  # generate a 2D plot of the embeddings
    num_classes = len(torch.unique(labels))
    embeddings = embeddings.numpy()  # type: ignore
    labels = labels.numpy()  # type: ignore

    pca = sklearn.decomposition.PCA(n_components=2)
    pca.fit(embeddings)
    embeddings = pca.transform(embeddings)
    # plot embeddings

    plt.figure()
    plot = sns.scatterplot(
        x=embeddings[:, 0], y=embeddings[:, 1], palette=sns.color_palette("hls", num_classes), hue=labels
    )
    # ignore outliers when calculating the axes limits
    x_min, x_max = np.percentile(embeddings[:, 0], [0.1, 99.9])
    y_min, y_max = np.percentile(embeddings[:, 1], [0.1, 99.9])
    plot.set_xlim(x_min, x_max)
    plot.set_ylim(y_min, y_max)
    plot.legend(bbox_to_anchor=(1, 1), loc=2, borderaxespad=0.0)
    # plot.figure.savefig("pca.png")
    plot = wandb.Image(plot.figure)
    # print("pca done")
    plt.close("all")
    return plot


def tsne(
    embeddings: torch.Tensor, labels: torch.Tensor, with_pca: bool = False, count: int = 1000, **kwargs: Any
) -> Optional[wandb.Image]:  # generate a 2D plot of the embeddings
    num_classes = len(torch.unique(labels))
    embeddings = embeddings.numpy()  # type: ignore
    labels = labels.numpy()  # type: ignore

    indices = np.random.choice(len(embeddings), min(count, len(labels)), replace=False)
    embeddings = embeddings[indices]
    labels = labels[indices]
    if len(labels) < 50:
        return None
    if with_pca:
        embeddings = sklearn.decomposition.PCA(n_components=50).fit_transform(embeddings)

    # tsne = TSNE(n_components=2, method="exact")
    tsne = TSNE(n_components=2)
    embeddings = tsne.fit_transform(embeddings)

    plt.figure()
    plot = sns.scatterplot(
        x=embeddings[:, 0],
        y=embeddings[:, 1],
        palette=sns.color_palette("hls", num_classes),
        hue=labels,
    )
    # ignore outliers when calculating the axes limits
    x_min, x_max = np.percentile(embeddings[:, 0], [1, 99])
    y_min, y_max = np.percentile(embeddings[:, 1], [1, 99])
    plot.set_xlim(x_min, x_max)
    plot.set_ylim(y_min, y_max)
    # place the legend outside of the plot but readable
    plot.legend(bbox_to_anchor=(1, 1), loc=2, borderaxespad=0.0)
    # plot.figure.savefig("tnse.png")
    plot = wandb.Image(plot.figure)
    # print("tsne done")
    plt.close("all")
    return plot


if __name__ == "__main__":
    # Test the EmbeddingAnalyzer and Accuracy metric
    run = wandb.init(entity="gorillas", project="MNIST-EfficientNetV2", name="test_embeddings2")
    data = load_embeddings_from_wandb("run_MNISTTest5-2023-11-11-15-17-17_epoch_10:v0", run)
    results = evaluate_embeddings(
        data=data,
        embedding_name="run_MNISTTest5-2023-11-11-15-17-17_epoch_10:v0",
        metrics={
            "pca": pca,
            "tsne": tsne,
            "knn": knn,
        },
    )
    print(results)<|MERGE_RESOLUTION|>--- conflicted
+++ resolved
@@ -50,11 +50,8 @@
         self.every_n_val_epochs = every_n_val_epochs
         self.knn_with_train = knn_with_train
         self.run = wandb_run
-<<<<<<< HEAD
         self.use_quantization_aware_training = use_quantization_aware_training
-=======
         self.use_ssl = use_ssl
->>>>>>> b562bd91
         self.kfold_k = kfold_k if kfold_k is not None else None
         if knn_with_train:
             dm.setup("fit")
