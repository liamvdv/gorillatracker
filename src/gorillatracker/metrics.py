--- conflicted
+++ resolved
@@ -395,9 +395,6 @@
         val_classification_matrix, val_labels, task="multiclass", num_classes=num_classes, average="weighted"
     )
     assert f1 is not None
-<<<<<<< HEAD
-    return {"accuracy": accuracy.item(), "accuracy_top5": accuracy_top5.item(), "auroc": auroc.item(), "f1": f1.item()}
-=======
     precision = tm.functional.precision(
         val_classification_matrix, val_labels, task="multiclass", num_classes=num_classes, average="weighted"
     )
@@ -411,7 +408,6 @@
         "f1": f1.item(),
         "precision": precision.item(),
     }
->>>>>>> 0fd48de8
 
 
 def knn_naive(val_embeddings: torch.Tensor, val_labels: gtypes.MergedLabels, k: int = 5) -> Dict[str, Any]:
@@ -458,10 +454,6 @@
         classification_matrix, val_labels, task="multiclass", num_classes=num_classes, average="weighted"
     )
     assert f1 is not None
-<<<<<<< HEAD
-    # print("knn done")
-    return {"accuracy": accuracy.item(), "accuracy_top5": accuracy_top5.item(), "auroc": auroc.item(), "f1": f1.item()}
-=======
     precision = tm.functional.precision(
         classification_matrix, val_labels, task="multiclass", num_classes=num_classes, average="weighted"
     )
@@ -475,7 +467,6 @@
         "f1": f1.item(),
         "precision": precision.item(),
     }
->>>>>>> 0fd48de8
 
 
 def pca(
