from functools import partial
from itertools import islice
from typing import Any, Dict, List, Optional, Tuple, Union

import lightning as L
import matplotlib.pyplot as plt
import numpy as np
import numpy.typing as npt
import pandas as pd
import PIL
import seaborn as sns
import sklearn
import torch
import torchmetrics as tm
import wandb
from pytorch_grad_cam import GradCAM
from pytorch_grad_cam.utils.image import show_cam_on_image
from sklearn.manifold import TSNE
from sklearn.preprocessing import LabelEncoder
from torchmetrics.functional import pairwise_euclidean_distance
from torchvision.transforms import ToPILImage

import gorillatracker.type_helper as gtypes

# TODO: What is the wandb run type?
Runner = Any


def log_as_wandb_table(embeddings_table: pd.DataFrame, run: Runner) -> None:
    tmp = embeddings_table.apply(
        lambda row: pd.concat([pd.Series([row["label"]]), pd.Series(row["embedding"])]), axis=1
    )
    tmp.columns = ["label"] + [f"embedding_{i}" for i in range(len(embeddings_table["embedding"].iloc[0]))]
    run.log({"embeddings": wandb.Table(dataframe=tmp)})  # type: ignore


class LogEmbeddingsToWandbCallback(L.Callback):
    """
    A pytorch lightning callback that saves embeddings to wandb and logs them.

    Args:
        every_n_val_epochs: Save embeddings every n epochs as a wandb artifact (of validation set).
        log_share: Log embeddings to wandb every n epochs.
    """

    def __init__(
        self, every_n_val_epochs: int, knn_with_train: bool, wandb_run: Runner, dm: L.LightningDataModule
    ) -> None:
        super().__init__()
        self.embedding_artifacts: List[str] = []
        self.every_n_val_epochs = every_n_val_epochs
        self.knn_with_train = knn_with_train
        self.run = wandb_run
        dm.setup("fit")
        self.train_dataloader = dm.train_dataloader()

    def _get_train_embeddings_for_knn(self, trainer: L.Trainer) -> Tuple[torch.Tensor, gtypes.MergedLabels]:
        assert trainer.model is not None, "Model must be initalized before validation phase."
        train_embedding_batches = []
        train_labels = []
        for batch in self.train_dataloader:
<<<<<<< HEAD
            images, labels = batch
            anchor_images = images[0].to(trainer.model.device, dtype=trainer.model.dtype)
=======
            ids, images, labels = batch
            anchor_images = images[0].to(trainer.model.device)
>>>>>>> 40799af2
            embeddings = trainer.model(anchor_images)
            train_embedding_batches.append(embeddings)
            anchor_labels = labels[0]
            train_labels.extend(anchor_labels)
        train_embeddings = torch.cat(train_embedding_batches, dim=0)
        assert len(train_embeddings) == len(train_labels)
        return train_embeddings.cpu(), tuple(train_labels)

    def on_validation_epoch_end(self, trainer: L.Trainer, pl_module: L.LightningModule) -> None:
        embeddings_table = pl_module.embeddings_table
        current_step = trainer.global_step

        assert trainer.max_epochs is not None

        table = wandb.Table(columns=embeddings_table.columns.to_list(), data=embeddings_table.values)  # type: ignore
        artifact = wandb.Artifact(
            name="run_{0}_step_{1}".format(self.run.name, current_step),
            type="embeddings",
            metadata={"step": current_step},
            description="Embeddings from step {}".format(current_step),
        )
        artifact.add(table, "embeddings_table_step_{}".format(current_step))
        self.run.log_artifact(artifact)
        self.embedding_artifacts.append(artifact.name)

        train_embeddings, train_labels = (
            self._get_train_embeddings_for_knn(trainer) if self.knn_with_train else (None, None)
        )

        metrics = {
            "knn5": partial(knn, k=5),
            "knn": partial(knn, k=1),
            "pca": pca,
            "tsne": tsne,
            # "fc_layer": fc_layer,
        }
        metrics |= (
            {
                "knn5-with-train": partial(knn, k=5, use_train_embeddings=True),
                "knn-with-train": partial(knn, k=1, use_train_embeddings=True),
            }
            if self.knn_with_train
            else {}
        )
        # log to wandb
        evaluate_embeddings(
            data=embeddings_table,
            embedding_name="val/embeddings",
            metrics=metrics,
            train_embeddings=train_embeddings,  # type: ignore
            train_labels=train_labels,
        )
        # clear the table where the embeddings are stored
        # pl_module.embeddings_table = pd.DataFrame(columns=pl_module.embeddings_table_columns)  # rese t embeddings table

    def on_train_epoch_start(self, trainer: L.Trainer, pl_module: L.LightningModule) -> None:
        log_train_images_to_wandb(self.run, trainer, n_samples=1)

    def on_train_epoch_end(self, trainer: L.Trainer, pl_module: L.LightningModule) -> None:
        if trainer.model.dtype == torch.float32:
            log_grad_cam_images_to_wandb(self.run, trainer)


# now add stuff to evaluate the embeddings / the model that created the embeddings
# 1. add a fully connected layer to the model that takes the embeddings as input and outputs the labels -> then train this model -> evaluate false positive, false negative, accuracy, ...)
# 2. use different kinds of clustering algorithms to cluster the embeddings -> evaluate (false positive, false negative, accuracy, ...)
# 3. use some kind of FLDA ({(m_1 - m_2)^2/(s_1^2 + s_2^2)} like metric to evaluate the quality of the embeddings
# 4. try kNN with different k values to evaluate the quality of the embeddings
# 5. enjoy
def load_embeddings_from_wandb(embedding_name: str, run: Runner) -> pd.DataFrame:
    """Load embeddings from wandb Artifact."""
    # Data is a pandas Dataframe with columns: label, embedding_0, embedding_1, ... loaded from wandb from the
    artifact = run.use_artifact(embedding_name, type="embeddings")
    data_table = artifact.get("embeddings_table_epoch_10")  # TODO
    data = pd.DataFrame(data=data_table.data, columns=data_table.columns)
    return data


def tensor_to_image(tensor: torch.Tensor) -> PIL.Image.Image:
    return ToPILImage()(tensor.cpu()).convert("RGB")


def get_n_samples_from_dataloader(
    dataloader: gtypes.BatchNletDataLoader, n_samples: int = 1
) -> List[Tuple[Tuple[torch.Tensor, ...], Tuple[Union[str, int], ...]]]:
    samples: List[Tuple[Tuple[torch.Tensor, ...], Tuple[Union[str, int], ...]]] = []
    for batch in dataloader:
        ids, images, labels = batch
        row_batch = zip(zip(*images), zip(*labels))
        take_max_n = n_samples - len(samples)
        samples.extend(list(islice(row_batch, take_max_n)))
        if len(samples) == n_samples:
            break
    return samples


def log_train_images_to_wandb(run: Runner, trainer: L.Trainer, n_samples: int = 1) -> None:
    """
    Log nlet images from the train dataloader to wandb.
    Visual sanity check to see if the dataloader works as expected.
    """
    # get first n_samples triplets from the train dataloader
    samples = get_n_samples_from_dataloader(trainer.train_dataloader, n_samples=n_samples)  # type: ignore
    for i, sample in enumerate(samples):
        # a row (nlet) can either be (ap, p, n) OR (ap, p, n, an)
        row_meaning = ("positive_anchor", "positive", "negative", "negative_anchor")
        row_images, row_labels = sample
        img_label_meaning = zip(row_images, row_labels, row_meaning)
        artifacts = [
            wandb.Image(tensor_to_image(img), caption=f"{meaning} label={label}")
            for img, label, meaning in img_label_meaning
        ]
        run.log({f"epoch_{trainer.current_epoch}_nlet_{1+i}": artifacts})


def log_grad_cam_images_to_wandb(run: Runner, trainer: L.Trainer) -> None:
    # NOTE(liamvdv): inverse grad cam support to model since we might not be using
    #                a model which grad cam does not support.
    # NOTE(liamvdv): Transform models may have different interpretations.
    assert trainer.model is not None, "Must only call log_grad_cam_images... after model was initialized."
    if not hasattr(trainer.model, "get_grad_cam_layer"):
        return
    target_layer = trainer.model.get_grad_cam_layer()
    get_reshape_transform = getattr(trainer.model, "get_grad_cam_reshape_transform", lambda: None)
    cam = GradCAM(model=trainer.model, target_layers=[target_layer], reshape_transform=get_reshape_transform())

    samples = get_n_samples_from_dataloader(trainer.train_dataloader, n_samples=1)  # type: ignore
    wandb_images: List[wandb.Image] = []
    for sample in samples:
        # a row (nlet) can either be (ap, p, n) OR (ap, p, n, an)
        row_images, row_labels = sample
        anchor, *rest = row_images
        grayscale_cam = cam(input_tensor=anchor.unsqueeze(0), targets=None)

        # Overlay heatmap on original image
        heatmap = grayscale_cam[0, :]
        image = np.array(ToPILImage()(anchor)).astype(np.float32) / 255.0  # NOTE(liamvdv): needs be normalized
        image_with_heatmap = show_cam_on_image(image, heatmap, use_rgb=True)
        wandb_images.append(wandb.Image(image_with_heatmap, caption=f"label={row_labels[0]}"))
    run.log({"Grad-CAM": wandb_images})


def evaluate_embeddings(
    data: pd.DataFrame,
    embedding_name: str,
    metrics: Dict[str, Any],
    train_embeddings: Optional[npt.NDArray[np.float_]] = None,
    train_labels: Optional[gtypes.MergedLabels] = None,
) -> Dict[str, Any]:  # data is DataFrame with columns: label and embedding
    assert (train_embeddings is not None and train_labels is not None) or (
        train_embeddings is None and train_labels is None
    )

    # Transform any type to numeric type labels
    le = LabelEncoder()
    _val_train_labels = np.concatenate([data["label"], train_labels]) if train_labels is not None else data["label"]
    val_train_labels = le.fit_transform(_val_train_labels)
    nval = len(data["label"])
    val_labels, train_labels = val_train_labels[:nval], val_train_labels[nval:]
    val_embeddings = np.stack(data["embedding"].apply(np.array)).astype(np.float32)

    assert len(val_embeddings) > 0, "No validation embeddings given."

    results = {
        metric_name: metric(val_embeddings, val_labels, train_embeddings=train_embeddings, train_labels=train_labels)
        for metric_name, metric in metrics.items()
    }

    for metric_name, result in results.items():
        if isinstance(result, dict):
            for key, value in result.items():
                wandb.log({f"{embedding_name}/{metric_name}/{key}": value})
        else:
            wandb.log({f"{embedding_name}/{metric_name}": result})

    return results


def fc_layer(
    embeddings: torch.Tensor,
    labels: gtypes.MergedLabels,
    batch_size: int = 64,
    epochs: int = 300,
    seed: int = 42,
    **kwargs: Any,
) -> Dict[str, float]:
    num_classes = (
        int(np.max(labels)) + 1
    )  # NOTE(liamvdv): not len() because train_labels also gets intermediate ids assigned.
    model = torch.nn.Sequential(
        torch.nn.Linear(embeddings.shape[1], 100),
        torch.nn.Sigmoid(),
        torch.nn.Linear(100, num_classes),
    )
    for param in model.parameters():
        param.requires_grad_(True)

    optimizer = torch.optim.SGD(model.parameters(), lr=0.001, weight_decay=0.001)
    criterion = torch.nn.CrossEntropyLoss()
    # acitvate gradients
    with torch.set_grad_enabled(True):
        for epoch in range(epochs):
            loss_sum = 0.0
            embeddings_copy, labels_copy = sklearn.utils.shuffle(
                embeddings, labels, random_state=seed + epoch, n_samples=len(embeddings)
            )

            for i in range(0, len(embeddings_copy), batch_size):
                batch_embeddings = torch.tensor(embeddings_copy[i : i + batch_size])
                batch_labels = torch.tensor(labels_copy[i : i + batch_size], dtype=torch.long)

                assert batch_embeddings.shape[0] == batch_labels.shape[0]
                outputs = model(batch_embeddings)
                assert outputs.shape[0] == batch_embeddings.shape[0]
                loss = criterion(outputs, batch_labels)

                optimizer.zero_grad()
                loss.requires_grad_(True)
                loss.backward()
                # apply gradient clipping
                torch.nn.utils.clip_grad_norm_(model.parameters(), 1.0)
                optimizer.step()
                loss_sum += loss.item()

            # loss_mean = loss_sum / (len(embeddings_copy) / batch_size)
            loss_sum = 0.0
            # if epoch % 100 == 0:
            #     print(f"Loss: {loss_mean} in Epoch {epoch}")

    final_outputs = None
    embeddings = torch.tensor(embeddings)
    labels = torch.tensor(labels)
    with torch.no_grad():
        final_outputs = torch.nn.functional.softmax(model(embeddings), dim=1)

    accuracy = tm.functional.accuracy(
        final_outputs, labels, task="multiclass", num_classes=num_classes, average="weighted"
    )
    assert accuracy is not None
    accuracy_top5 = tm.functional.accuracy(final_outputs, labels, task="multiclass", num_classes=num_classes, top_k=5)
    assert accuracy_top5 is not None
    auroc = tm.functional.auroc(final_outputs, labels, task="multiclass", num_classes=num_classes)
    assert auroc is not None
    f1 = tm.functional.f1_score(final_outputs, labels, task="multiclass", num_classes=num_classes, average="weighted")
    assert f1 is not None
    return {"accuracy": accuracy.item(), "accuracy_top5": accuracy_top5.item(), "auroc": auroc.item(), "f1": f1.item()}


def knn(
    val_embeddings: torch.Tensor,
    val_labels: gtypes.MergedLabels,
    k: int = 5,
    use_train_embeddings: bool = False,
    train_embeddings: Optional[npt.NDArray[np.float_]] = None,
    train_labels: Optional[gtypes.MergedLabels] = None,
) -> Dict[str, Any]:
    if use_train_embeddings:
        # print("Using train embeddings for knn")
        return knn_with_train(
            val_embeddings,
            val_labels,
            k=k,
            train_embeddings=train_embeddings,
            train_labels=train_labels,
        )
    else:
        return knn_naive(val_embeddings, val_labels, k=k)


def knn_with_train(
    val_embeddings: torch.Tensor,
    val_labels: gtypes.MergedLabels,
    k: int = 5,
    train_embeddings: Optional[npt.NDArray[np.float_]] = None,
    train_labels: Optional[gtypes.MergedLabels] = None,
) -> Dict[str, Any]:
    """
    Algorithmic Description:
    1. Calculate the distance matrix between all embeddings (len(embeddings) x len(embeddings))
       Set the diagonal of the distance matrix to a large value so that the distance to itself is ignored
    2. For each embedding find the k closest [smallest distances] embeddings (len(embeddings) x k)
       First find the indexes, the map to the labels (numbers).
    3. Create classification matrix where every embedding has a row with the probability for each class in it's top k surroundings (len(embeddings) x num_classes)
    4. Select only the validation part of the classification matrix (len(val_embeddings) x num_classes)
    5. Calculate the accuracy, accuracy_top5, auroc and f1 score: Either choose highest probability as class as matched class or check if any of the top 5 classes matches.
    """
    # convert embeddings and labels to tensors
    val_embeddings = torch.tensor(val_embeddings)
    val_labels = torch.tensor(val_labels.tolist())  # type: ignore
    train_embeddings = train_embeddings.clone().detach()  # type: ignore
    train_labels = torch.tensor(train_labels.tolist())  # type: ignore

    combined_embeddings = torch.cat([train_embeddings, val_embeddings], dim=0)  # type: ignore
    combined_labels = torch.cat([train_labels, val_labels], dim=0)

    # num_classes = 117
    num_classes: int = torch.max(combined_labels).item() + 1  # type: ignore
    assert num_classes == len(np.unique(combined_labels))
    if num_classes < k:
        k = num_classes

    distance_matrix = pairwise_euclidean_distance(combined_embeddings)

    distance_matrix.fill_diagonal_(float("inf"))

    _, closest_indices = torch.topk(
        distance_matrix,
        k,
        largest=False,
        sorted=True,
    )
    assert closest_indices.shape == (len(combined_embeddings), k)

    closest_labels = combined_labels[closest_indices]
    assert closest_labels.shape == closest_indices.shape

    classification_matrix = torch.zeros((len(combined_embeddings), num_classes))
    for i in range(num_classes):
        classification_matrix[:, i] = torch.sum(closest_labels == i, dim=1) / k
    assert classification_matrix.shape == (len(combined_embeddings), num_classes)

    # Select only the validation part of the classification matrix
    val_classification_matrix = classification_matrix[-len(val_embeddings) :]
    assert val_classification_matrix.shape == (len(val_embeddings), num_classes)

    accuracy = tm.functional.accuracy(
        val_classification_matrix, val_labels, task="multiclass", num_classes=num_classes, average="weighted"
    )
    assert accuracy is not None
    accuracy_top5 = tm.functional.accuracy(
        val_classification_matrix, val_labels, task="multiclass", num_classes=num_classes, top_k=5
    )
    assert accuracy_top5 is not None
    auroc = tm.functional.auroc(val_classification_matrix, val_labels, task="multiclass", num_classes=num_classes)
    assert auroc is not None
    f1 = tm.functional.f1_score(
        val_classification_matrix, val_labels, task="multiclass", num_classes=num_classes, average="weighted"
    )
    assert f1 is not None
    precision = tm.functional.precision(
        val_classification_matrix, val_labels, task="multiclass", num_classes=num_classes, average="weighted"
    )
    assert precision is not None

    return {
        "accuracy": accuracy.item(),
        "accuracy_top5": accuracy_top5.item(),
        "auroc": auroc.item(),
        "f1": f1.item(),
        "precision": precision.item(),
    }


def knn_naive(val_embeddings: torch.Tensor, val_labels: gtypes.MergedLabels, k: int = 5) -> Dict[str, Any]:
    num_classes = np.max(val_labels).item() + 1
    if num_classes < k:
        print(f"Number of classes {num_classes} is smaller than k {k} -> setting k to {num_classes}")
        k = num_classes

    # convert embeddings and labels to tensors
    val_embeddings = torch.tensor(val_embeddings)
    val_labels = torch.tensor(val_labels.tolist())  # type: ignore

    distance_matrix = pairwise_euclidean_distance(val_embeddings)

    # Ensure distances on the diagonal are set to a large value so they are ignored
    distance_matrix.fill_diagonal_(float("inf"))

    # Find the indices of the closest embeddings for each embedding
    classification_matrix = torch.zeros((len(val_embeddings), k))

    _, closest_indices = torch.topk(distance_matrix, k, largest=False, sorted=True)
    assert closest_indices.shape == (len(val_embeddings), k)

    closest_labels = val_labels[closest_indices]
    assert closest_labels.shape == closest_indices.shape

    classification_matrix = torch.zeros((len(val_embeddings), num_classes))
    for i in range(num_classes):
        classification_matrix[:, i] = torch.sum(closest_labels == i, dim=1) / k
    assert classification_matrix.shape == (len(val_embeddings), num_classes)

    accuracy = tm.functional.accuracy(
        classification_matrix, val_labels, task="multiclass", num_classes=num_classes, average="weighted"
    )
    assert accuracy is not None
    accuracy_top5 = tm.functional.accuracy(
        classification_matrix, val_labels, task="multiclass", num_classes=num_classes, top_k=5
    )
    assert accuracy_top5 is not None
    auroc = tm.functional.auroc(classification_matrix, val_labels, task="multiclass", num_classes=num_classes)
    assert auroc is not None
    f1 = tm.functional.f1_score(
        classification_matrix, val_labels, task="multiclass", num_classes=num_classes, average="weighted"
    )
    assert f1 is not None
    precision = tm.functional.precision(
        classification_matrix, val_labels, task="multiclass", num_classes=num_classes, average="weighted"
    )
    assert precision is not None

    return {
        "accuracy": accuracy.item(),
        "accuracy_top5": accuracy_top5.item(),
        "auroc": auroc.item(),
        "f1": f1.item(),
        "precision": precision.item(),
    }


def pca(
    embeddings: torch.Tensor, labels: torch.Tensor, **kwargs: Any
) -> wandb.Image:  # generate a 2D plot of the embeddings
    num_classes = len(np.unique(labels))
    pca = sklearn.decomposition.PCA(n_components=2)
    pca.fit(embeddings)
    embeddings = pca.transform(embeddings)
    # plot embeddings

    plt.figure()
    plot = sns.scatterplot(
        x=embeddings[:, 0], y=embeddings[:, 1], palette=sns.color_palette("hls", num_classes), hue=labels
    )
    # ignore outliers when calculating the axes limits
    x_min, x_max = np.percentile(embeddings[:, 0], [0.1, 99.9])
    y_min, y_max = np.percentile(embeddings[:, 1], [0.1, 99.9])
    plot.set_xlim(x_min, x_max)
    plot.set_ylim(y_min, y_max)
    plot.legend(bbox_to_anchor=(1, 1), loc=2, borderaxespad=0.0)
    # plot.figure.savefig("pca.png")
    plot = wandb.Image(plot.figure)
    # print("pca done")
    return plot


def tsne(
    embeddings: torch.Tensor, labels: torch.Tensor, with_pca: bool = False, count: int = 1000, **kwargs: Any
) -> Optional[wandb.Image]:  # generate a 2D plot of the embeddings
    num_classes = len(np.unique(labels))
    # downsample the embeddings and also the labels to 1000 samples
    indices = np.random.choice(len(embeddings), min(count, len(labels)), replace=False)
    embeddings = embeddings[indices]
    labels = labels[indices]
    if len(labels) < 50:
        return None
    if with_pca:
        embeddings = sklearn.decomposition.PCA(n_components=50).fit_transform(embeddings)

    # tsne = TSNE(n_components=2, method="exact")
    tsne = TSNE(n_components=2)
    embeddings = tsne.fit_transform(embeddings)

    plt.figure()
    plot = sns.scatterplot(
        x=embeddings[:, 0],
        y=embeddings[:, 1],
        palette=sns.color_palette("hls", num_classes),
        hue=labels,
    )
    # ignore outliers when calculating the axes limits
    x_min, x_max = np.percentile(embeddings[:, 0], [1, 99])
    y_min, y_max = np.percentile(embeddings[:, 1], [1, 99])
    plot.set_xlim(x_min, x_max)
    plot.set_ylim(y_min, y_max)
    # place the legend outside of the plot but readable
    plot.legend(bbox_to_anchor=(1, 1), loc=2, borderaxespad=0.0)
    # plot.figure.savefig("tnse.png")
    plot = wandb.Image(plot.figure)
    # print("tsne done")
    return plot


def flda_metric(embeddings: torch.Tensor, labels: gtypes.MergedLabels, **kwargs: Any) -> float:  # TODO: test
    # num_classes = len(np.unique(labels))
    # (m_1 - m_2)^2/(s_1^2 + s_2^2)
    mean_var_map = {label: [0.0, 0.0] for label in np.unique(labels)}
    ratio_sum = 0.0

    for label in np.unique(labels):
        class_embeddings = embeddings[labels == label]
        mean = np.mean(class_embeddings, axis=0)
        variance = np.var(class_embeddings, axis=0)
        mean_var_map[label] = [mean, variance]

    for label in np.unique(labels):
        for label2 in np.unique(labels):
            if label == label2:
                continue
            mean1, var1 = mean_var_map[label]
            mean2, var2 = mean_var_map[label2]
            # mean and variance are vectors so use euclidean distance
            ratio = np.linalg.norm(mean1 - mean2) / (np.linalg.norm(var1) + np.linalg.norm(var2))
            # ratio = np.(mean1 - mean2) / (var1 + var2)
            ratio_sum += ratio  # type: ignore

    return ratio_sum / 2  # because we calculate the ratio twice for each pair


def kmeans(
    embeddings: torch.Tensor, num_clusters: int = 2, **kwargs: Any
) -> Tuple[Any, Any]:  # TODO: log some kind of normalized mutual information score
    k_means = sklearn.cluster.KMeans(n_clusters=num_clusters)
    outputs = k_means.fit_predict(embeddings)
    return k_means.cluster_centers_, outputs


if __name__ == "__main__":
    # Test the EmbeddingAnalyzer and Accuracy metric
    run = wandb.init(entity="gorillas", project="MNIST-EfficientNetV2", name="test_embeddings2")
    data = load_embeddings_from_wandb("run_MNISTTest5-2023-11-11-15-17-17_epoch_10:v0", run)
    results = evaluate_embeddings(
        data=data,
        embedding_name="run_MNISTTest5-2023-11-11-15-17-17_epoch_10:v0",
        metrics={
            "pca": pca,
            "tsne": tsne,
            "knn": knn,
            "flda": flda_metric,
            "fc_layer": fc_layer,
            # "kmeans": kmeans
        },
    )
    print(results)<|MERGE_RESOLUTION|>--- conflicted
+++ resolved
@@ -59,13 +59,8 @@
         train_embedding_batches = []
         train_labels = []
         for batch in self.train_dataloader:
-<<<<<<< HEAD
-            images, labels = batch
-            anchor_images = images[0].to(trainer.model.device, dtype=trainer.model.dtype)
-=======
             ids, images, labels = batch
             anchor_images = images[0].to(trainer.model.device)
->>>>>>> 40799af2
             embeddings = trainer.model(anchor_images)
             train_embedding_batches.append(embeddings)
             anchor_labels = labels[0]
