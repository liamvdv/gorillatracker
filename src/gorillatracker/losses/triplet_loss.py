--- conflicted
+++ resolved
@@ -1,18 +1,12 @@
 import logging
-from typing import Any, Callable, Dict, List, Literal
+from typing import Literal
 
 import torch
 import torch.nn.functional as F
 from torch import nn
 
 import gorillatracker.type_helper as gtypes
-<<<<<<< HEAD
-from gorillatracker.losses.arcface_loss import ArcFaceLoss
-=======
-import gorillatracker.utils.l2sp_regularisation as l2
-from gorillatracker.losses.arcface_loss import ArcFaceLoss, VariationalPrototypeLearning
-from gorillatracker.losses.offline_distillation_loss import OfflineResponseBasedLoss
->>>>>>> 63e45a24
+
 
 eps = 1e-16  # an arbitrary small value to be used for numerical stability tricks
 
@@ -198,13 +192,9 @@
         self.margin = margin
         self.mode = mode
 
-<<<<<<< HEAD
-    def forward(self, embeddings: torch.Tensor, labels: torch.Tensor, dist_calc=euclidean_distance_matrix) -> gtypes.LossPosNegDist:
-=======
     def forward(
-        self, embeddings: torch.Tensor, labels: torch.Tensor, images: torch.Tensor = torch.Tensor()
+        self, embeddings: torch.Tensor, labels: torch.Tensor, images: torch.Tensor = torch.Tensor(), dist_calc=euclidean_distance_matrix
     ) -> gtypes.LossPosNegDist:
->>>>>>> 63e45a24
         """computes loss value.
 
         Args:
@@ -351,97 +341,6 @@
         return self.loss(anchors, positives, negatives), NO_VALUE, NO_VALUE
 
 
-<<<<<<< HEAD
-=======
-class L2SPRegularization_Wrapper(nn.Module):
-    """Wrapper that adds L2SP regularization to any loss"""
-
-    def __init__(
-        self,
-        loss: nn.Module,
-        model: nn.Module,
-        path_to_pretrained_weights: str,
-        alpha: float,
-        beta: float,
-        log_func: Callable[[str, float], None] = lambda x, y: None,
-    ):
-        super().__init__()
-        assert path_to_pretrained_weights is not None, "Path to pretrained weights must be provided"
-        self.loss = loss
-        self.model = model
-        self.l2sp_loss = l2.L2_SP(model, path_to_pretrained_weights, alpha, beta)
-        self.log = log_func
-
-    def forward(self, *args: List[Any], **kwargs: Dict[str, Any]) -> gtypes.LossPosNegDist:
-        standard_loss, anchor_positive_dist_mean, anchor_negative_dist_mean = self.loss(*args, **kwargs)
-        l2sp_loss = self.l2sp_loss(self.model)
-        if type(l2sp_loss) == torch.Tensor:
-            self.log("l2_sp", l2sp_loss.item())
-        else:
-            self.log("l2_sp", l2sp_loss)
-        return standard_loss + l2sp_loss, anchor_positive_dist_mean, anchor_negative_dist_mean
-
-
-def get_loss(
-    loss_mode: str,
-    log_func: Callable[[str, float], None] = lambda x, y: None,
-    **kw_args: Any,
-) -> Callable[[torch.Tensor, gtypes.BatchLabel], gtypes.LossPosNegDist]:
-    l2sp = False
-    if "l2sp" in loss_mode:
-        loss_mode = loss_mode.replace("/l2sp", "")
-        l2sp = True
-
-    loss_module: Union[torch.nn.Module, None] = None
-
-    if loss_mode == "online/hard":
-        loss_module = TripletLossOnline(mode="hard", margin=kw_args["margin"])
-    elif loss_mode == "online/semi-hard":
-        loss_module = TripletLossOnline(mode="semi-hard", margin=kw_args["margin"])
-    elif loss_mode == "online/soft":
-        loss_module = TripletLossOnline(mode="soft", margin=kw_args["margin"])
-    elif loss_mode == "offline":
-        loss_module = TripletLossOffline(margin=kw_args["margin"])
-    elif loss_mode == "offline/native":
-        loss_module = TripletLossOfflineNative(margin=kw_args["margin"])
-    elif loss_mode == "softmax/arcface":
-        loss_module = ArcFaceLoss(
-            embedding_size=kw_args["embedding_size"],
-            num_classes=kw_args["num_classes"],
-            s=kw_args["s"],
-            margin=kw_args["margin"],
-            accelerator=kw_args["accelerator"],
-        )
-    elif loss_mode == "softmax/vpl":
-        loss_module = VariationalPrototypeLearning(
-            embedding_size=kw_args["embedding_size"],
-            num_classes=kw_args["num_classes"],
-            batch_size=kw_args["batch_size"],
-            s=kw_args["s"],
-            margin=kw_args["margin"],
-            delta_t=kw_args["delta_t"],
-            mem_bank_start_epoch=kw_args["mem_bank_start_epoch"],
-            accelerator=kw_args["accelerator"],
-        )
-    elif loss_mode == "distillation/offline/response-based":
-        loss_module = OfflineResponseBasedLoss(teacher_model_wandb_link=kw_args["teacher_model_wandb_link"])
-    else:
-        raise ValueError(f"Loss mode {loss_mode} not supported")
-
-    if l2sp:
-        return L2SPRegularization_Wrapper(
-            loss=loss_module,
-            model=kw_args["model"],
-            path_to_pretrained_weights=kw_args["path_to_pretrained_weights"],
-            alpha=kw_args["l2_alpha"],
-            beta=kw_args["l2_beta"],
-            log_func=log_func,
-        )
-
-    return loss_module
-
-
->>>>>>> 63e45a24
 if __name__ == "__main__":
     # Test TripletLossOnline with example
     batch_size = 4
