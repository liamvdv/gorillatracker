import logging
import random
from abc import ABC, abstractmethod
from collections import defaultdict
from dataclasses import dataclass
from pathlib import Path
from typing import Iterator

from PIL import Image

import gorillatracker.type_helper as gtypes
from gorillatracker.ssl_pipeline.data_structures import IndexedCliqueGraph
from gorillatracker.type_helper import Id, Label

logger = logging.getLogger(__name__)


@dataclass(frozen=True, order=True, slots=True)  # type: ignore
class ContrastiveImage:
    id: Id
    image_path: Path
    class_label: Label

    @property
    def image(self) -> Image.Image:
        return Image.open(self.image_path)


def group_contrastive_images(
    contrastive_images: list[ContrastiveImage],
) -> defaultdict[gtypes.Label, list[ContrastiveImage]]:
    classes: defaultdict[gtypes.Label, list[ContrastiveImage]] = defaultdict(list)
    for image in contrastive_images:
        classes[image.class_label].append(image)
    return classes


class ContrastiveSampler(ABC):
    @abstractmethod
    def __getitem__(self, idx: int) -> ContrastiveImage:
        pass

    @abstractmethod
    def __len__(self) -> int:
        pass

    def __iter__(self) -> Iterator[ContrastiveImage]:
        """Provides an iterator over the dataset."""
        for idx in range(len(self)):
            yield self[idx]

    @property
    @abstractmethod
    def class_labels(self) -> list[gtypes.Label]:
        pass

    @abstractmethod
    def positive(self, sample: ContrastiveImage) -> ContrastiveImage:
        """Return a different positive sample from the same class."""
        pass

    @abstractmethod
    def negative(self, sample: ContrastiveImage) -> ContrastiveImage:
        """Return a negative sample from a different class."""
        pass

    @abstractmethod
    def negative_classes(self, sample: ContrastiveImage) -> list[Label]:
        """Return all possible negative labels for a sample"""
        pass

    # HACK(memben): ...
    def find_any_image(self, label: Label) -> ContrastiveImage:
        for image in self:
            if image.class_label == label:
                return image
        raise ValueError(f"No image found for label {label}")


class ContrastiveClassSampler(ContrastiveSampler):
    """ContrastiveSampler that samples from a set of classes. Negatives are drawn from a uniformly sampled negative class"""

    def __init__(self, classes: dict[gtypes.Label, list[ContrastiveImage]]) -> None:
        self.classes = classes
        self.samples = [sample for samples in classes.values() for sample in samples]
        self.sample_to_class = {sample: label for label, samples in classes.items() for sample in samples}

        # assert all([len(samples) > 1 for samples in classes.values()]), "Classes must have at least two samples" # TODO(memben)
        for label, samples in classes.items():
            if len(samples) < 2:
                logger.warning(f"Class {label} has less than two samples (samples: {len(samples)}).")

        assert len(self.samples) == len(set(self.samples)), "Samples must be unique"

    def __getitem__(self, idx: int) -> ContrastiveImage:
        return self.samples[idx]

    def __len__(self) -> int:
        return len(self.samples)

    @property
    def class_labels(self) -> list[gtypes.Label]:
        return list(self.classes.keys())

    def positive(self, sample: ContrastiveImage) -> ContrastiveImage:
        positive_class = self.sample_to_class[sample]
        if len(self.classes[positive_class]) == 1:
            # logger.warning(f"Only one sample in class {positive_class}. Returning same sample as positive.")
            return sample
        positives = [s for s in self.classes[positive_class] if s != sample]
        return random.choice(positives)

    # NOTE(memben): First samples a negative class to ensure a more balanced distribution of negatives,
    # independent of the number of samples per class
    def negative(self, sample: ContrastiveImage) -> ContrastiveImage:
        """Different class is sampled uniformly at random and a random sample from that class is returned"""
        negative_class = random.choice(self.negative_classes(sample))
        negatives = self.classes[negative_class]
        return random.choice(negatives)

    def negative_classes(self, sample: ContrastiveImage) -> list[Label]:
        positive_class = self.sample_to_class[sample]
        negative_classes = [c for c in self.class_labels if c != positive_class]
        return negative_classes


class SupervisedCrossEncounterSampler(ContrastiveClassSampler):
    def __init__(self, classes: dict[gtypes.Label, list[ContrastiveImage]]) -> None:
        super().__init__(classes)

        self.class_to_individual_video_id = defaultdict(set)
        for label, samples in classes.items():
            for sample in samples:
<<<<<<< HEAD
                individual_video_id = "".join(str(Path(sample.id).name).split("_")[:3])
=======
                individual_video_id = get_individual_video_id(sample.id)
>>>>>>> 688e5a52
                self.class_to_individual_video_id[label].add(individual_video_id)

    def positive(self, sample: ContrastiveImage) -> ContrastiveImage:
        positive_class = self.sample_to_class[sample]
        if len(self.classes[positive_class]) == 1:
            return sample

        if len(self.class_to_individual_video_id[positive_class]) == 1:
            positives = [s for s in self.classes[positive_class] if s != sample]
        else:
<<<<<<< HEAD
            sample_individual_video_id = "".join(str(Path(sample.id).name).split("_")[:3]).upper()
            positives = [s for s in self.classes[positive_class] if s != sample]
            positives = [
                s for s in positives if "".join(str(Path(s.id).name).split("_")[:3]) != sample_individual_video_id
            ]
=======
            positives = [s for s in self.classes[positive_class] if s != sample]
            positives = [s for s in positives if get_individual_video_id(s.id) != get_individual_video_id(sample.id)]
>>>>>>> 688e5a52
        return random.choice(positives)


class SupervisedHardCrossEncounterSampler(ContrastiveClassSampler):
    def __init__(self, classes: dict[gtypes.Label, list[ContrastiveImage]]) -> None:
        super().__init__(classes)

        self.class_to_individual_video_id = defaultdict(set)
        for label, samples in classes.items():
            for sample in samples:
<<<<<<< HEAD
                individual_video_id = "".join(str(Path(sample.id).name).split("_")[:3])
                self.class_to_individual_video_id[label].add(individual_video_id)
=======
                self.class_to_individual_video_id[label].add(get_individual_video_id(sample.id))
>>>>>>> 688e5a52

        # NOTE: we overwrite sample, sample_to_class, and classes to only include samples with more than one individual video id
        self.classes = {
            label: samples
            for label, samples in self.classes.items()
            if len(self.class_to_individual_video_id[label]) > 1
        }
        self.samples = [sample for samples in self.classes.values() for sample in samples]
        self.sample_to_class = {sample: label for label, samples in self.classes.items() for sample in samples}

        logger.info(f"Number of classes: {len(self.classes)}")
        logger.info(f"Number of samples: {len(self.samples)}")

    def positive(self, sample: ContrastiveImage) -> ContrastiveImage:
        positive_class = self.sample_to_class[sample]
        if len(self.classes[positive_class]) == 1:
            return sample

<<<<<<< HEAD
        if len(self.class_to_individual_video_id[positive_class]) == 1:
            positives = [s for s in self.classes[positive_class] if s != sample]
        else:
            sample_individual_video_id = "".join(str(Path(sample.id).name).split("_")[:3]).upper()
            positives = [s for s in self.classes[positive_class] if s != sample]
            positives = [
                s for s in positives if "".join(str(Path(s.id).name).split("_")[:3]) != sample_individual_video_id
            ]
=======
        assert (
            len(self.class_to_individual_video_id[positive_class]) > 1
        ), "Positive class must have more than one individual video id"

        positives = [s for s in self.classes[positive_class] if s != sample]
        positives = [s for s in positives if get_individual_video_id(s.id) != get_individual_video_id(sample.id)]
>>>>>>> 688e5a52
        return random.choice(positives)


class CliqueGraphSampler(ContrastiveSampler):
    def __init__(self, graph: IndexedCliqueGraph[ContrastiveImage]):
        self.graph = graph

    def __getitem__(self, idx: int) -> ContrastiveImage:
        return self.graph[idx]

    def __len__(self) -> int:
        return len(self.graph)

    @property
    def class_labels(self) -> list[gtypes.Label]:
        raise NotImplementedError("No logic yet implemented")

    def positive(self, sample: ContrastiveImage) -> ContrastiveImage:
        return self.graph.get_random_clique_member(sample, exclude=[sample])

    def negative(self, sample: ContrastiveImage) -> ContrastiveImage:
        random_adjacent_clique = self.graph.get_random_adjacent_clique(sample)
        return self.graph.get_random_clique_member(random_adjacent_clique)

    # TODO(memben): if this becomes a bottleneck, consider only retrieving the roots
    def negative_classes(self, sample: ContrastiveImage) -> list[Label]:
        adjacent_cliques = self.graph.get_adjacent_cliques(sample)
        return [root.class_label for root in adjacent_cliques.keys()]


def get_individual(id: gtypes.Id) -> str:
    file_name = Path(id).name
    return file_name.split("_")[0].upper()


def get_individual_video_id(id: gtypes.Id) -> str:
    file_name = Path(id).stem
    return "".join(file_name.upper().split("_")[:3])  # <ID><CAMERA><DATE><|MERGE_RESOLUTION|>--- conflicted
+++ resolved
@@ -131,11 +131,7 @@
         self.class_to_individual_video_id = defaultdict(set)
         for label, samples in classes.items():
             for sample in samples:
-<<<<<<< HEAD
-                individual_video_id = "".join(str(Path(sample.id).name).split("_")[:3])
-=======
                 individual_video_id = get_individual_video_id(sample.id)
->>>>>>> 688e5a52
                 self.class_to_individual_video_id[label].add(individual_video_id)
 
     def positive(self, sample: ContrastiveImage) -> ContrastiveImage:
@@ -146,16 +142,8 @@
         if len(self.class_to_individual_video_id[positive_class]) == 1:
             positives = [s for s in self.classes[positive_class] if s != sample]
         else:
-<<<<<<< HEAD
-            sample_individual_video_id = "".join(str(Path(sample.id).name).split("_")[:3]).upper()
-            positives = [s for s in self.classes[positive_class] if s != sample]
-            positives = [
-                s for s in positives if "".join(str(Path(s.id).name).split("_")[:3]) != sample_individual_video_id
-            ]
-=======
             positives = [s for s in self.classes[positive_class] if s != sample]
             positives = [s for s in positives if get_individual_video_id(s.id) != get_individual_video_id(sample.id)]
->>>>>>> 688e5a52
         return random.choice(positives)
 
 
@@ -166,12 +154,7 @@
         self.class_to_individual_video_id = defaultdict(set)
         for label, samples in classes.items():
             for sample in samples:
-<<<<<<< HEAD
-                individual_video_id = "".join(str(Path(sample.id).name).split("_")[:3])
-                self.class_to_individual_video_id[label].add(individual_video_id)
-=======
                 self.class_to_individual_video_id[label].add(get_individual_video_id(sample.id))
->>>>>>> 688e5a52
 
         # NOTE: we overwrite sample, sample_to_class, and classes to only include samples with more than one individual video id
         self.classes = {
@@ -190,23 +173,12 @@
         if len(self.classes[positive_class]) == 1:
             return sample
 
-<<<<<<< HEAD
-        if len(self.class_to_individual_video_id[positive_class]) == 1:
-            positives = [s for s in self.classes[positive_class] if s != sample]
-        else:
-            sample_individual_video_id = "".join(str(Path(sample.id).name).split("_")[:3]).upper()
-            positives = [s for s in self.classes[positive_class] if s != sample]
-            positives = [
-                s for s in positives if "".join(str(Path(s.id).name).split("_")[:3]) != sample_individual_video_id
-            ]
-=======
         assert (
             len(self.class_to_individual_video_id[positive_class]) > 1
         ), "Positive class must have more than one individual video id"
 
         positives = [s for s in self.classes[positive_class] if s != sample]
         positives = [s for s in positives if get_individual_video_id(s.id) != get_individual_video_id(sample.id)]
->>>>>>> 688e5a52
         return random.choice(positives)
 
 
