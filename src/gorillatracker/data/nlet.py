from __future__ import annotations

import logging
import os
from abc import ABC, abstractmethod
from collections import defaultdict
from functools import lru_cache
from pathlib import Path
from typing import Any, Callable, Literal, Protocol, Type

import lightning as L
import torch
from PIL.Image import Image
from torch.utils.data import DataLoader, Dataset
from torchvision import transforms

import gorillatracker.type_helper as gtypes
from gorillatracker.data.contrastive_sampler import (
    ContrastiveClassSampler,
    ContrastiveImage,
    ContrastiveSampler,
    SupervisedCrossEncounterSampler,
    SupervisedHardCrossEncounterSampler,
    group_contrastive_images,
)
from gorillatracker.transform_utils import SquarePad
from gorillatracker.type_helper import Label, Nlet
from gorillatracker.utils.labelencoder import LabelEncoder

FlatNlet = tuple[ContrastiveImage, ...]


class FlatNletBuilder(Protocol):
    def __call__(self, idx: int, contrastive_sampler: ContrastiveSampler) -> FlatNlet: ...


# logging.basicConfig(level=logging.INFO)
logger = logging.getLogger(__name__)


class NletDataModule(L.LightningDataModule):
    def __init__(
        self,
        data_dir: Path,
        dataset_class: Type[NletDataset],
        nlet_builder: FlatNletBuilder,
        batch_size: int,
        workers: int,
        model_transforms: gtypes.TensorTransform,
        training_transforms: gtypes.TensorTransform,
        eval_datasets: list[Type[NletDataset]] = [],
        eval_data_dirs: list[Path] = [],
        dataset_names: list[str] = [],
        **kwargs: Any,  # SSLConfig, etc.
    ) -> None:
        """
        The `eval_datasets` are used for evaluation purposes and are additional to the primary `dataset_class`.
        """
        super().__init__()
        assert len(eval_datasets) == len(eval_data_dirs), "eval_datasets and eval_data_dirs must have the same length"
        assert (
            len(eval_datasets) == len(dataset_names) - 1
        ), "eval_datasets and eval_dataset_names must have the same length"
        assert (
            dataset_class not in eval_datasets
        ), "dataset_class should not be in eval_datasets, as it will be added automatically"

        self.data_dir = data_dir
        self.dataset_class = dataset_class
        self.nlet_builder = nlet_builder
        self.batch_size = batch_size
        self.workers = workers
        self.model_transforms = model_transforms
        self.training_transforms = training_transforms
        self.eval_datasets = [dataset_class] + eval_datasets
        self.eval_data_dirs = [data_dir] + eval_data_dirs
        self.dataset_names = dataset_names
        self.kwargs = kwargs

    def setup(self, stage: str) -> None:
        assert stage in {"fit", "validate", "test", "predict"}
        if stage == "fit":
            self.train = self.dataset_class(
                self.data_dir,
                nlet_builder=self.nlet_builder,
                partition="train",
                transform=transforms.Compose([self.training_transforms, self.model_transforms]),
                **self.kwargs,
            )

        if stage == "fit" or stage == "validate":
            self.val = [
                dataset_class(
                    data_dir,
                    nlet_builder=self.nlet_builder,
                    partition="val",
                    transform=self.model_transforms,
                    **self.kwargs,
                )
                for dataset_class, data_dir in zip(self.eval_datasets, self.eval_data_dirs)
            ]

        if stage == "test":
            self.test = [
                dataset_class(
                    data_dir,
                    nlet_builder=self.nlet_builder,
                    partition="test",
                    transform=self.model_transforms,
                    **self.kwargs,
                )
                for dataset_class, data_dir in zip(self.eval_datasets, self.eval_data_dirs)
            ]

        if stage == "predict":
            raise NotImplementedError("Predict not implemented")

    # NOTE(memben): The dataloader batches like:
    # batched_ids = ((ap1, ap2, ap3), (p1, p2, p3), ...)
    # batched_values = torch.Tensor((ap1, ap2, ap3), (p1, p2, p3), ...)
    # batched_labels = torch.Tensor((ap1, ap2, ap3), (p1, p2, p3), ...)
    def train_dataloader(self) -> DataLoader[gtypes.Nlet]:
<<<<<<< HEAD
        if not hasattr(self, "train"):  # HACK HACK HACK
            self.setup("fit")
        return DataLoader(
            self.train, batch_size=self.batch_size, shuffle=True, collate_fn=self.collate_fn, num_workers=self.workers
        )
=======
        return DataLoader(self.train, batch_size=self.batch_size, shuffle=True, num_workers=self.workers)
>>>>>>> 791dde15

    def val_dataloader(self) -> list[DataLoader[gtypes.Nlet]]:
        return [
            DataLoader(val, batch_size=self.batch_size, shuffle=False, num_workers=self.workers) for val in self.val
        ]

    def test_dataloader(self) -> list[DataLoader[gtypes.Nlet]]:
        return [
            DataLoader(test, batch_size=self.batch_size, shuffle=False, num_workers=self.workers) for test in self.test
        ]

    def predict_dataloader(self) -> list[DataLoader[gtypes.Nlet]]:  # TODO(memben)
        raise NotImplementedError

    def get_dataset_class_names(self) -> list[str]:
        return self.dataset_names

    # TODO(memben): we probably want tuple[int, list[int], list[int]]
    def get_num_classes(self, partition: Literal["train", "val", "test"]) -> int:
        if partition == "train":
            return self.train.num_classes
        elif partition == "val":
            return self.val[0].num_classes
        elif partition == "test":
            return self.test[0].num_classes
        else:
            raise ValueError(f"unknown partition '{partition}'")

    # TODO(memben): we probably want to return a list of dicts
    def get_class_distribution(self, partition: Literal["train", "val", "test"]) -> dict[gtypes.Label, int]:
        if partition == "train":
            return self.train.class_distribution
        elif partition == "val":
            return self.val[0].class_distribution
        elif partition == "test":
            return self.test[0].class_distribution


class NletDataset(Dataset[Nlet], ABC):
    def __init__(
        self,
        base_dir: Path,
        nlet_builder: Callable[[int, ContrastiveSampler], FlatNlet],
        partition: Literal["train", "val", "test"],
        transform: gtypes.TensorTransform,
        **kwargs: Any,
    ):
        self.partition = partition
        self.contrastive_sampler = self.create_contrastive_sampler(base_dir)
        self.nlet_builder = nlet_builder
        self.transform: Callable[[Image], torch.Tensor] = transforms.Compose([self.get_transforms(), transform])

    def __len__(self) -> int:
        return len(self.contrastive_sampler)

    def __getitem__(self, idx: int) -> Nlet:
        # NOTE(memben): We want to cache the nlets for the validation and test sets
        if self.partition in {"val", "test"}:
            return self._get_cached_item(idx)
        else:
            return self._get_item(idx)

    @property
    @abstractmethod
    def num_classes(self) -> int:
        pass

    @property
    @abstractmethod
    def class_distribution(self) -> dict[gtypes.Label, int]:
        pass

    @abstractmethod
    def create_contrastive_sampler(self, base_dir: Path) -> ContrastiveSampler:
        pass

    @lru_cache(maxsize=None)
    def _get_cached_item(self, idx: int) -> Nlet:
        return self._get_item(idx)

    def _get_item(self, idx: int) -> Nlet:
        flat_nlet = self.nlet_builder(idx, self.contrastive_sampler)
        return self._stack_flat_nlet(flat_nlet)

    def _stack_flat_nlet(self, flat_nlet: FlatNlet) -> Nlet:
        ids = tuple(str(img.image_path) for img in flat_nlet)
        labels = tuple(img.class_label for img in flat_nlet)
        values = tuple(self.transform(img.image) for img in flat_nlet)
        return ids, values, labels

    @classmethod
    def get_transforms(cls) -> gtypes.Transform:
        return transforms.Compose(
            [
                SquarePad(),
                transforms.ToTensor(),
            ]
        )


class KFoldNletDataset(NletDataset):
    def __init__(
        self,
        data_dir: Path,
        nlet_builder: Callable[[int, ContrastiveSampler], FlatNlet],
        partition: Literal["train", "val", "test"],
        val_i: int,
        k: int,
        transform: gtypes.TensorTransform,
        **kwargs: Any,
    ):
        assert val_i < k, "val_i must be less than k"
        self.k = k
        self.val_i = val_i
        super().__init__(data_dir, nlet_builder, partition, transform)


def group_images_by_label(dirpath: Path) -> defaultdict[Label, list[ContrastiveImage]]:
    """
    Assumed directory structure:
        dirpath/
            <label>_<...>.png
            or
            <label>_<...>.jpg
    """
    assert os.path.exists(dirpath), f"Directory {dirpath} does not exist"

    samples = []
    image_paths = list(dirpath.glob("*.jpg"))
    image_paths = image_paths + list(dirpath.glob("*.png"))
    for image_path in image_paths:
        if "_" in image_path.name:
            label = image_path.name.split("_")[0]
        else:
            label = image_path.name.split("-")[0]
        samples.append(ContrastiveImage(str(image_path), image_path, LabelEncoder.encode(label)))
    return group_contrastive_images(samples)


class SupervisedDataset(NletDataset):
    """
    A dataset that assumes the following directory structure:
        data_dir/
            train/
                ...
            val/
                ...
            test/
                ...
    Each file is prefixed with the class label, e.g. "label1_1.jpg"
    """

    @property
    def num_classes(self) -> int:
        return len(self.contrastive_sampler.class_labels)

    @property
    def class_distribution(self) -> dict[Label, int]:
        return {label: len(samples) for label, samples in self.classes.items()}

    def create_contrastive_sampler(
        self, base_dir: Path, sampler_class: type = ContrastiveClassSampler
    ) -> ContrastiveClassSampler:
        """
        Assumes directory structure:
            data_dir/
                train/
                    ...
                val/
                    ...
                test/
                    ...
        """
        dirpath = base_dir / Path(self.partition) if os.path.exists(base_dir / Path(self.partition)) else base_dir
        assert os.path.exists(dirpath), f"Directory {dirpath} does not exist"
        self.classes = group_images_by_label(dirpath)
        return sampler_class(self.classes)


class SupervisedKFoldDataset(KFoldNletDataset):
    @property
    def num_classes(self) -> int:
        return len(self.contrastive_sampler.class_labels)

    @property
    def class_distribution(self) -> dict[Label, int]:
        return {label: len(samples) for label, samples in self.classes.items()}

    def create_contrastive_sampler(
        self, base_dir: Path, sampler_class: type = ContrastiveClassSampler
    ) -> ContrastiveClassSampler:
        """
        Assumes directory structure:
            data_dir/
                fold-0/
                    ...
                fold-(k-1)/
                    ...
                test/
                    ...
        """
        if self.partition == "train":
            self.classes: defaultdict[Label, list[ContrastiveImage]] = defaultdict(list)
            for i in range(self.k):
                if i == self.val_i:
                    continue
                dirpath = base_dir / Path(f"fold-{i}")
                new_classes = group_images_by_label(dirpath)
                for label, samples in new_classes.items():
                    # NOTE(memben): NO deduplication here (feel free to add it)
                    self.classes[label].extend(samples)
        elif self.partition == "test":
            dirpath = base_dir / Path(self.partition)
            self.classes = group_images_by_label(dirpath)
        elif self.partition == "val":
            dirpath = base_dir / Path(f"fold-{self.val_i}")
            self.classes = group_images_by_label(dirpath)
        else:
            raise ValueError(f"Invalid partition: {self.partition}")
        return sampler_class(self.classes)


class CrossEncounterSupervisedDataset(SupervisedDataset):
    def __init__(self, data_dir: Path, *args: Any, **kwargs: Any):
        super().__init__(data_dir=data_dir, *args, **kwargs)
        self.contrastive_sampler = self.create_contrastive_sampler(
            data_dir, sampler_class=SupervisedCrossEncounterSampler
        )


class CrossEncounterSupervisedKFoldDataset(SupervisedKFoldDataset):
    def __init__(self, data_dir: Path, *args: Any, **kwargs: Any):
        super().__init__(data_dir=data_dir, *args, **kwargs)  # type: ignore
        self.contrastive_sampler = self.create_contrastive_sampler(
            data_dir, sampler_class=SupervisedCrossEncounterSampler
        )


class HardCrossEncounterSupervisedKFoldDataset(SupervisedKFoldDataset):
    def __init__(self, data_dir: Path, *args: Any, **kwargs: Any):
        super().__init__(data_dir=data_dir, *args, **kwargs)  # type: ignore
        self.contrastive_sampler = self.create_contrastive_sampler(
            data_dir, sampler_class=SupervisedHardCrossEncounterSampler
        )  # TODO


class HardCrossEncounterSupervisedDataset(SupervisedDataset):
    def __init__(self, data_dir: Path, *args: Any, **kwargs: Any):
        super().__init__(data_dir=data_dir, *args, **kwargs)
        self.contrastive_sampler = self.create_contrastive_sampler(
            data_dir, sampler_class=SupervisedHardCrossEncounterSampler
        )


def build_onelet(idx: int, contrastive_sampler: ContrastiveSampler) -> tuple[ContrastiveImage]:
    return (contrastive_sampler[idx],)


def build_triplet(
    idx: int, contrastive_sampler: ContrastiveSampler
) -> tuple[ContrastiveImage, ContrastiveImage, ContrastiveImage]:
    anchor_positive = contrastive_sampler[idx]
    positive = contrastive_sampler.positive(anchor_positive)
    negative = contrastive_sampler.negative(anchor_positive)
    return anchor_positive, positive, negative


def build_quadlet(
    idx: int, contrastive_sampler: ContrastiveSampler
) -> tuple[ContrastiveImage, ContrastiveImage, ContrastiveImage, ContrastiveImage]:
    anchor_positive = contrastive_sampler[idx]
    positive = contrastive_sampler.positive(anchor_positive)
    anchor_negative = contrastive_sampler.negative(anchor_positive)
    negative = contrastive_sampler.positive(anchor_negative)
    return anchor_positive, positive, anchor_negative, negative<|MERGE_RESOLUTION|>--- conflicted
+++ resolved
@@ -120,15 +120,11 @@
     # batched_values = torch.Tensor((ap1, ap2, ap3), (p1, p2, p3), ...)
     # batched_labels = torch.Tensor((ap1, ap2, ap3), (p1, p2, p3), ...)
     def train_dataloader(self) -> DataLoader[gtypes.Nlet]:
-<<<<<<< HEAD
         if not hasattr(self, "train"):  # HACK HACK HACK
             self.setup("fit")
         return DataLoader(
-            self.train, batch_size=self.batch_size, shuffle=True, collate_fn=self.collate_fn, num_workers=self.workers
+            self.train, batch_size=self.batch_size, shuffle=True, num_workers=self.workers
         )
-=======
-        return DataLoader(self.train, batch_size=self.batch_size, shuffle=True, num_workers=self.workers)
->>>>>>> 791dde15
 
     def val_dataloader(self) -> list[DataLoader[gtypes.Nlet]]:
         return [
