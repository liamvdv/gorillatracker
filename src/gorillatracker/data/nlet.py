from __future__ import annotations

import logging
import os
from abc import ABC, abstractmethod
from collections import defaultdict
from functools import lru_cache
from pathlib import Path
from typing import Any, Callable, Literal, Protocol, Type

import lightning as L
import torch
from PIL.Image import Image
from torch.utils.data import DataLoader, Dataset
from torchvision import transforms

import gorillatracker.type_helper as gtypes
from gorillatracker.data.contrastive_sampler import (
    ContrastiveClassSampler,
    ContrastiveImage,
    ContrastiveSampler,
    SupervisedCrossEncounterSampler,
    SupervisedHardCrossEncounterSampler,
<<<<<<< HEAD
=======
    get_individual,
>>>>>>> 688e5a52
    group_contrastive_images,
)
from gorillatracker.transform_utils import SquarePad
from gorillatracker.type_helper import Label, Nlet
from gorillatracker.utils.labelencoder import LabelEncoder

FlatNlet = tuple[ContrastiveImage, ...]


class FlatNletBuilder(Protocol):
    def __call__(self, idx: int, contrastive_sampler: ContrastiveSampler) -> FlatNlet: ...


# logging.basicConfig(level=logging.INFO)
logger = logging.getLogger(__name__)


class NletDataModule(L.LightningDataModule):
    def __init__(
        self,
        data_dir: Path,
        dataset_class: Type[NletDataset],
        nlet_builder: FlatNletBuilder,
        batch_size: int,
        workers: int,
        model_transforms: gtypes.TensorTransform,
        training_transforms: gtypes.TensorTransform,
        eval_datasets: list[Type[NletDataset]] = [],
        eval_data_dirs: list[Path] = [],
        dataset_names: list[str] = [],
        **kwargs: Any,  # SSLConfig, etc.
    ) -> None:
        """
        The `eval_datasets` are used for evaluation purposes and are additional to the primary `dataset_class`.
        """
        super().__init__()
        assert len(eval_datasets) == len(eval_data_dirs), "eval_datasets and eval_data_dirs must have the same length"
        assert (
            len(eval_datasets) == len(dataset_names) - 1
        ), "eval_datasets and eval_dataset_names must have the same length"
        # assert (
        #     dataset_class not in eval_datasets
        # ), "dataset_class should not be in eval_datasets, as it will be added automatically"

        self.data_dir = data_dir
        self.dataset_class = dataset_class
        self.nlet_builder = nlet_builder
        self.batch_size = batch_size
        self.workers = workers
        self.model_transforms = model_transforms
        self.training_transforms = training_transforms
        self.eval_datasets = [dataset_class] + eval_datasets
        self.eval_data_dirs = [data_dir] + eval_data_dirs
        self.dataset_names = dataset_names
        self.kwargs = kwargs

    def setup(self, stage: str) -> None:
        assert stage in {"fit", "validate", "test", "predict"}
        if stage == "fit":
            self.train = self.dataset_class(
                self.data_dir,
                nlet_builder=self.nlet_builder,
                partition="train",
                transform=transforms.Compose([self.training_transforms, self.model_transforms]),
                **self.kwargs,
            )

        if stage == "fit" or stage == "validate":
            self.val = [
                dataset_class(
                    data_dir,
                    nlet_builder=self.nlet_builder,
                    partition="val",
                    transform=self.model_transforms,
                    **self.kwargs,
                )
                for dataset_class, data_dir in zip(self.eval_datasets, self.eval_data_dirs)
            ]

        if stage == "test":
            self.test = [
                dataset_class(
                    data_dir,
                    nlet_builder=self.nlet_builder,
                    partition="test",
                    transform=self.model_transforms,
                    **self.kwargs,
                )
                for dataset_class, data_dir in zip(self.eval_datasets, self.eval_data_dirs)
            ]

        if stage == "predict":
            raise NotImplementedError("Predict not implemented")

    # NOTE(memben): The dataloader batches like:
    # batched_ids = ((ap1, ap2, ap3), (p1, p2, p3), ...)
    # batched_values = torch.Tensor((ap1, ap2, ap3), (p1, p2, p3), ...)
    # batched_labels = torch.Tensor((ap1, ap2, ap3), (p1, p2, p3), ...)
    def train_dataloader(self) -> DataLoader[gtypes.Nlet]:
<<<<<<< HEAD
        if not hasattr(self, "train"):  # HACK HACK HACK
            self.setup("fit")
        return DataLoader(
            self.train, batch_size=self.batch_size, shuffle=True, collate_fn=self.collate_fn, num_workers=self.workers
        )
=======
        if not hasattr(
            self, "train"
        ):  # HACK(rob2u): we enforce setup to be called (somehow it's not always called, problem in val_before_training)
            self.setup("fit")
        return DataLoader(self.train, batch_size=self.batch_size, shuffle=True, num_workers=self.workers)
>>>>>>> 688e5a52

    def val_dataloader(self) -> list[DataLoader[gtypes.Nlet]]:
        return [
            DataLoader(val, batch_size=self.batch_size, shuffle=False, num_workers=self.workers) for val in self.val
        ]

    def test_dataloader(self) -> list[DataLoader[gtypes.Nlet]]:
        return [
            DataLoader(test, batch_size=self.batch_size, shuffle=False, num_workers=self.workers) for test in self.test
        ]

    def predict_dataloader(self) -> list[DataLoader[gtypes.Nlet]]:  # TODO(memben)
        raise NotImplementedError

    def get_dataset_class_names(self) -> list[str]:
        return self.dataset_names

    # TODO(memben): we probably want tuple[int, list[int], list[int]]
    def get_num_classes(self, partition: Literal["train", "val", "test"]) -> int:
        if partition == "train":
            return self.train.num_classes
        elif partition == "val":
            return self.val[0].num_classes
        elif partition == "test":
            return self.test[0].num_classes
        else:
            raise ValueError(f"unknown partition '{partition}'")

    # TODO(memben): we probably want to return a list of dicts
    def get_class_distribution(self, partition: Literal["train", "val", "test"]) -> dict[gtypes.Label, int]:
        if partition == "train":
            return self.train.class_distribution
        elif partition == "val":
            return self.val[0].class_distribution
        elif partition == "test":
            return self.test[0].class_distribution


class NletDataset(Dataset[Nlet], ABC):
    def __init__(
        self,
        base_dir: Path,
        nlet_builder: Callable[[int, ContrastiveSampler], FlatNlet],
        partition: Literal["train", "val", "test"],
        transform: gtypes.TensorTransform,
        **kwargs: Any,
    ):
        self.partition = partition
        self.contrastive_sampler = self.create_contrastive_sampler(base_dir)
        self.nlet_builder = nlet_builder
        self.transform: Callable[[Image], torch.Tensor] = transforms.Compose([self.get_transforms(), transform])

    def __len__(self) -> int:
        return len(self.contrastive_sampler)

    def __getitem__(self, idx: int) -> Nlet:
        # NOTE(memben): We want to cache the nlets for the validation and test sets
        if self.partition in {"val", "test"}:
            return self._get_cached_item(idx)
        else:
            return self._get_item(idx)

    @property
    @abstractmethod
    def num_classes(self) -> int:
        pass

    @property
    @abstractmethod
    def class_distribution(self) -> dict[gtypes.Label, int]:
        pass

    @abstractmethod
    def create_contrastive_sampler(self, base_dir: Path) -> ContrastiveSampler:
        pass

    @lru_cache(maxsize=None)
    def _get_cached_item(self, idx: int) -> Nlet:
        return self._get_item(idx)

    def _get_item(self, idx: int) -> Nlet:
        flat_nlet = self.nlet_builder(idx, self.contrastive_sampler)
        return self._stack_flat_nlet(flat_nlet)

    def _stack_flat_nlet(self, flat_nlet: FlatNlet) -> Nlet:
        ids = tuple(str(img.image_path) for img in flat_nlet)
        labels = tuple(img.class_label for img in flat_nlet)
        values = tuple(self.transform(img.image) for img in flat_nlet)
        return ids, values, labels

    @classmethod
    def get_transforms(cls) -> gtypes.Transform:
        return transforms.Compose(
            [
                SquarePad(),
                transforms.ToTensor(),
            ]
        )


class KFoldNletDataset(NletDataset):
    def __init__(
        self,
        data_dir: Path,
        nlet_builder: Callable[[int, ContrastiveSampler], FlatNlet],
        partition: Literal["train", "val", "test"],
        val_i: int,
        k: int,
        transform: gtypes.TensorTransform,
        **kwargs: Any,
    ):
        assert val_i < k, "val_i must be less than k"
        self.k = k
        self.val_i = val_i
        super().__init__(data_dir, nlet_builder, partition, transform)


def group_images_by_label(dirpath: Path) -> defaultdict[Label, list[ContrastiveImage]]:
    """
    Assumed directory structure:
        dirpath/
            <label>_<...>.png
            or
            <label>_<...>.jpg
    """
    assert os.path.exists(dirpath), f"Directory {dirpath} does not exist"

    samples = []
    image_paths = list(dirpath.glob("*.jpg"))
    image_paths = image_paths + list(dirpath.glob("*.png"))
    for image_path in image_paths:
        if "_" in image_path.name:
            label = get_individual(image_path)  # type: ignore
        else:
            label = image_path.name.split("-")[0]
        samples.append(ContrastiveImage(str(image_path), image_path, LabelEncoder.encode(label)))
    return group_contrastive_images(samples)


class SupervisedDataset(NletDataset):
    """
    A dataset that assumes the following directory structure:
        data_dir/
            train/
                ...
            val/
                ...
            test/
                ...
    Each file is prefixed with the class label, e.g. "label1_1.jpg"
    """

    @property
    def num_classes(self) -> int:
        return len(self.contrastive_sampler.class_labels)

    @property
    def class_distribution(self) -> dict[Label, int]:
        return {label: len(samples) for label, samples in self.classes.items()}

    def create_contrastive_sampler(
        self, base_dir: Path, sampler_class: type = ContrastiveClassSampler
    ) -> ContrastiveClassSampler:
        """
        Assumes directory structure:
            data_dir/
                train/
                    ...
                val/
                    ...
                test/
                    ...
        """
        dirpath = base_dir / Path(self.partition) if os.path.exists(base_dir / Path(self.partition)) else base_dir
        assert os.path.exists(dirpath), f"Directory {dirpath} does not exist"
        self.classes = group_images_by_label(dirpath)
        return sampler_class(self.classes)


class SupervisedKFoldDataset(KFoldNletDataset):
    @property
    def num_classes(self) -> int:
        return len(self.contrastive_sampler.class_labels)

    @property
    def class_distribution(self) -> dict[Label, int]:
        return {label: len(samples) for label, samples in self.classes.items()}

    def create_contrastive_sampler(
        self, base_dir: Path, sampler_class: type = ContrastiveClassSampler
    ) -> ContrastiveClassSampler:
        """
        Assumes directory structure:
            data_dir/
                fold-0/
                    ...
                fold-(k-1)/
                    ...
                test/
                    ...
        """
        if self.partition == "train":
            self.classes: defaultdict[Label, list[ContrastiveImage]] = defaultdict(list)
            for i in range(self.k):
                if i == self.val_i:
                    continue
                dirpath = base_dir / Path(f"fold-{i}")
                new_classes = group_images_by_label(dirpath)
                for label, samples in new_classes.items():
                    # NOTE(memben): NO deduplication here (feel free to add it)
                    self.classes[label].extend(samples)
        elif self.partition == "test":
            dirpath = base_dir / Path(self.partition)
            self.classes = group_images_by_label(dirpath)
        elif self.partition == "val":
            dirpath = base_dir / Path(f"fold-{self.val_i}")
            self.classes = group_images_by_label(dirpath)
        else:
            raise ValueError(f"Invalid partition: {self.partition}")
        return sampler_class(self.classes)


class CrossEncounterSupervisedDataset(SupervisedDataset):
<<<<<<< HEAD
=======
    """Ensure that the positive sample is always from a different video except there is only one video present in the dataset."""

>>>>>>> 688e5a52
    def __init__(self, data_dir: Path, *args: Any, **kwargs: Any):
        super().__init__(data_dir=data_dir, *args, **kwargs)
        self.contrastive_sampler = self.create_contrastive_sampler(
            data_dir, sampler_class=SupervisedCrossEncounterSampler
        )


class CrossEncounterSupervisedKFoldDataset(SupervisedKFoldDataset):
<<<<<<< HEAD
=======
    """Ensure that the positive sample is always from a different video except there is only one video present in the dataset."""

>>>>>>> 688e5a52
    def __init__(self, data_dir: Path, *args: Any, **kwargs: Any):
        super().__init__(data_dir=data_dir, *args, **kwargs)  # type: ignore
        self.contrastive_sampler = self.create_contrastive_sampler(
            data_dir, sampler_class=SupervisedCrossEncounterSampler
        )


class HardCrossEncounterSupervisedKFoldDataset(SupervisedKFoldDataset):
<<<<<<< HEAD
=======
    """Ensure that the positive sample is always from a different video and discard samples where only one video is present."""

>>>>>>> 688e5a52
    def __init__(self, data_dir: Path, *args: Any, **kwargs: Any):
        super().__init__(data_dir=data_dir, *args, **kwargs)  # type: ignore
        self.contrastive_sampler = self.create_contrastive_sampler(
            data_dir, sampler_class=SupervisedHardCrossEncounterSampler
        )  # TODO


class HardCrossEncounterSupervisedDataset(SupervisedDataset):
<<<<<<< HEAD
=======
    """Ensure that the positive sample is always from a different video and discard samples where only one video is present."""

>>>>>>> 688e5a52
    def __init__(self, data_dir: Path, *args: Any, **kwargs: Any):
        super().__init__(data_dir=data_dir, *args, **kwargs)
        self.contrastive_sampler = self.create_contrastive_sampler(
            data_dir, sampler_class=SupervisedHardCrossEncounterSampler
        )


def build_onelet(idx: int, contrastive_sampler: ContrastiveSampler) -> tuple[ContrastiveImage]:
    return (contrastive_sampler[idx],)


def build_triplet(
    idx: int, contrastive_sampler: ContrastiveSampler
) -> tuple[ContrastiveImage, ContrastiveImage, ContrastiveImage]:
    anchor_positive = contrastive_sampler[idx]
    positive = contrastive_sampler.positive(anchor_positive)
    negative = contrastive_sampler.negative(anchor_positive)
    return anchor_positive, positive, negative


def build_quadlet(
    idx: int, contrastive_sampler: ContrastiveSampler
) -> tuple[ContrastiveImage, ContrastiveImage, ContrastiveImage, ContrastiveImage]:
    anchor_positive = contrastive_sampler[idx]
    positive = contrastive_sampler.positive(anchor_positive)
    anchor_negative = contrastive_sampler.negative(anchor_positive)
    negative = contrastive_sampler.positive(anchor_negative)
    return anchor_positive, positive, anchor_negative, negative<|MERGE_RESOLUTION|>--- conflicted
+++ resolved
@@ -21,10 +21,7 @@
     ContrastiveSampler,
     SupervisedCrossEncounterSampler,
     SupervisedHardCrossEncounterSampler,
-<<<<<<< HEAD
-=======
     get_individual,
->>>>>>> 688e5a52
     group_contrastive_images,
 )
 from gorillatracker.transform_utils import SquarePad
@@ -124,19 +121,11 @@
     # batched_values = torch.Tensor((ap1, ap2, ap3), (p1, p2, p3), ...)
     # batched_labels = torch.Tensor((ap1, ap2, ap3), (p1, p2, p3), ...)
     def train_dataloader(self) -> DataLoader[gtypes.Nlet]:
-<<<<<<< HEAD
-        if not hasattr(self, "train"):  # HACK HACK HACK
-            self.setup("fit")
-        return DataLoader(
-            self.train, batch_size=self.batch_size, shuffle=True, collate_fn=self.collate_fn, num_workers=self.workers
-        )
-=======
         if not hasattr(
             self, "train"
         ):  # HACK(rob2u): we enforce setup to be called (somehow it's not always called, problem in val_before_training)
             self.setup("fit")
         return DataLoader(self.train, batch_size=self.batch_size, shuffle=True, num_workers=self.workers)
->>>>>>> 688e5a52
 
     def val_dataloader(self) -> list[DataLoader[gtypes.Nlet]]:
         return [
@@ -360,11 +349,8 @@
 
 
 class CrossEncounterSupervisedDataset(SupervisedDataset):
-<<<<<<< HEAD
-=======
     """Ensure that the positive sample is always from a different video except there is only one video present in the dataset."""
 
->>>>>>> 688e5a52
     def __init__(self, data_dir: Path, *args: Any, **kwargs: Any):
         super().__init__(data_dir=data_dir, *args, **kwargs)
         self.contrastive_sampler = self.create_contrastive_sampler(
@@ -373,11 +359,8 @@
 
 
 class CrossEncounterSupervisedKFoldDataset(SupervisedKFoldDataset):
-<<<<<<< HEAD
-=======
     """Ensure that the positive sample is always from a different video except there is only one video present in the dataset."""
 
->>>>>>> 688e5a52
     def __init__(self, data_dir: Path, *args: Any, **kwargs: Any):
         super().__init__(data_dir=data_dir, *args, **kwargs)  # type: ignore
         self.contrastive_sampler = self.create_contrastive_sampler(
@@ -386,11 +369,8 @@
 
 
 class HardCrossEncounterSupervisedKFoldDataset(SupervisedKFoldDataset):
-<<<<<<< HEAD
-=======
     """Ensure that the positive sample is always from a different video and discard samples where only one video is present."""
 
->>>>>>> 688e5a52
     def __init__(self, data_dir: Path, *args: Any, **kwargs: Any):
         super().__init__(data_dir=data_dir, *args, **kwargs)  # type: ignore
         self.contrastive_sampler = self.create_contrastive_sampler(
@@ -399,11 +379,8 @@
 
 
 class HardCrossEncounterSupervisedDataset(SupervisedDataset):
-<<<<<<< HEAD
-=======
     """Ensure that the positive sample is always from a different video and discard samples where only one video is present."""
 
->>>>>>> 688e5a52
     def __init__(self, data_dir: Path, *args: Any, **kwargs: Any):
         super().__init__(data_dir=data_dir, *args, **kwargs)
         self.contrastive_sampler = self.create_contrastive_sampler(
