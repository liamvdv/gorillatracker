--- conflicted
+++ resolved
@@ -82,11 +82,8 @@
         return transforms.Compose(
             [
                 SquarePad(),
-<<<<<<< HEAD
-=======
                 # Uniform input, you may choose higher/lower sizes.
                 transforms.Resize(224),
->>>>>>> 3801df1a
                 transforms.ToTensor(),
             ]
         )
