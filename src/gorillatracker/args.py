--- conflicted
+++ resolved
@@ -98,16 +98,12 @@
     dataset_class: str = field(default="gorillatracker.datasets.mnist.MNISTDataset")
     data_dir: Path = field(default=Path("./mnist"))
     data_resize_transform: Union[int, None] = field(default=None)
-<<<<<<< HEAD
 
     # SSL Config
     ssl: bool = field(default=False)
 
-=======
-    video_data: bool = field(default=False)
 
     pretrained_weights_file: Union[str, None] = field(default=None)
->>>>>>> 40799af2
     # Add any additional fields as needed.
 
     def __post_init__(self) -> None:
