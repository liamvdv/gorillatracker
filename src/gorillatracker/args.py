--- conflicted
+++ resolved
@@ -96,14 +96,11 @@
         "online/semi-hard/l2sp",
         "softmax/arcface/l2sp",
         "softmax/vpl/l2sp",
-<<<<<<< HEAD
         "softmax/adaface/l2sp",
         "softmax/elasticface/l2sp",
         "softmax/elasticface",
         "softmax/vpl",
-=======
         "distillation/offline/response-based",
->>>>>>> 63e45a24
     ] = field(default="offline")
     teacher_model_wandb_link: str = field(default="")
     kfold: bool = field(default=False)
