import logging
from typing import Any, Callable, List, Literal, Optional, Type

import lightning as L
import torchvision.transforms as transforms
from torch.utils.data import Dataset

import gorillatracker.type_helper as gtypes
from gorillatracker.data_loaders import QuadletDataLoader, SimpleDataLoader, TripletDataLoader

# logging.basicConfig(level=logging.INFO)
logger = logging.getLogger(__name__)


class NletDataModule(L.LightningDataModule):
    """
    Base class for triplet/quadlet data modules, implementing shared functionality.
    """

    def __init__(
        self,
        data_dir: str,
        batch_size: int = 32,
        dataset_class: Optional[Type[Dataset[Any]]] = None,
        transforms: Optional[gtypes.Transform] = None,
        training_transforms: Optional[gtypes.Transform] = None,
    ) -> None:
        super().__init__()
        self.transforms = transforms
        self.training_transforms = training_transforms
        self.dataset_class = dataset_class
        self.data_dir = data_dir
        self.batch_size = batch_size

    def get_dataloader(self) -> Any:
        raise Exception("logic error, ask liamvdv")

    def setup(self, stage: str) -> None:
        assert self.dataset_class is not None, "dataset_class must be set before calling setup"
        logger.info(
            f"setup {stage} for Dataset {self.dataset_class.__name__} via Dataload {self.get_dataloader().__name__}"
        )

        if stage == "fit":
            self.train = self.dataset_class(self.data_dir, partition="train", transform=transforms.Compose([self.transforms, self.training_transforms]))  # type: ignore
            self.val = self.dataset_class(self.data_dir, partition="val", transform=self.transforms)  # type: ignore
        elif stage == "test":
            self.test = self.dataset_class(self.data_dir, partition="test", transform=self.transforms)  # type: ignore
        elif stage == "validate":
            self.val = self.dataset_class(self.data_dir, partition="val", transform=self.transforms)  # type: ignore
        elif stage == "predict":
            # TODO(liamvdv): delay until we know how things should look.
            # self.predict = None
            raise ValueError("stage predict not yet supported by data module.")
        else:
            raise ValueError(f"unknown stage '{stage}'")

    def train_dataloader(self) -> gtypes.BatchNletDataLoader:
        self.setup("fit")
        return self.get_dataloader()(self.train, batch_size=self.batch_size, shuffle=True)

    def val_dataloader(self) -> List[gtypes.BatchNletDataLoader]:
        self.setup("validate")
        return [self.get_dataloader()(self.val, batch_size=self.batch_size, shuffle=False)]

    def test_dataloader(self) -> gtypes.BatchNletDataLoader:
        self.setup("test")
        return self.get_dataloader()(self.test, batch_size=self.batch_size, shuffle=False)

    def predict_dataloader(self) -> gtypes.BatchNletDataLoader:
        self.setup("predict")
        # return self.get_dataloader()(self.predict, batch_size=self.batch_size, shuffle=False)
        raise NotImplementedError("predict_dataloader not implemented")

    def teardown(self, stage: str) -> None:
        # NOTE(liamvdv): used to clean-up when the run is finished
        pass

    def get_num_classes(self, mode: Literal["train", "val", "test"]) -> int:  # HACK
        if mode == "train":
            train = self.dataset_class(self.data_dir, partition="train", transform=transforms.Compose([self.transforms, self.training_transforms]))  # type: ignore
            return train.get_num_classes()  # type: ignore
        elif mode == "val":
            val = self.dataset_class(self.data_dir, partition="val", transform=self.transforms)  # type: ignore
            return val.get_num_classes()  # type: ignore
        elif mode == "test":
            test = self.dataset_class(self.data_dir, partition="test", transform=self.transforms)  # type: ignore
            return test.get_num_classes()  # type: ignore
        else:
            raise ValueError(f"unknown mode '{mode}'")


class TripletDataModule(NletDataModule):
    def get_dataloader(self) -> Callable[[Dataset[Any], int, bool], gtypes.BatchTripletDataLoader]:
        return TripletDataLoader


# TODO(V1nce1): deprecated?
# class VideoTripletDataModule(TripletDataModule):
#     def train_dataloader(self) -> BatchNletDataLoader:
#         return VideoTripletDataLoader(
#             self.train, batch_size=self.batch_size, shuffle=True, data_dir=self.data_dir + "/train"
#         )


class QuadletDataModule(NletDataModule):
    def get_dataloader(self) -> Callable[[Dataset[Any], int, bool], gtypes.BatchQuadletDataLoader]:
        return QuadletDataLoader


class SimpleDataModule(NletDataModule):
    def get_dataloader(self) -> Callable[[Dataset[Any], int, bool], gtypes.BatchSimpleDataLoader]:
        return SimpleDataLoader


<<<<<<< HEAD
class NletBristolValDataModule(NletDataModule):
    def __init__(
        self,
        data_dir: str,
        data_dir_bristol: str,
        batch_size: int = 32,
        dataset_class: Optional[Type[Dataset[Any]]] = None,
        bristol_class: Optional[Type[Dataset[Any]]] = None,
        transforms: Optional[gtypes.Transform] = None,
        training_transforms: Optional[gtypes.Transform] = None,
    ) -> None:
        super().__init__(data_dir, batch_size, dataset_class, transforms, training_transforms)
        self.bristol_class = bristol_class
        self.data_dir_bristol = data_dir_bristol

    def val_dataloader(self) -> List[gtypes.BatchNletDataLoader]:
        self.setup("validate")

        val_bristol = self.bristol_class(self.data_dir_bristol, "val", self.transforms)  # type: ignore

        return [
            self.get_dataloader()(self.val, batch_size=self.batch_size, shuffle=False),
            self.get_dataloader()(val_bristol, batch_size=self.batch_size, shuffle=False),
        ]


class TripletBristolValDataModule(NletBristolValDataModule):
=======
class NLetKFoldDataModule(NletDataModule):
    def __init__(
        self,
        data_dir: str,
        batch_size: int = 32,
        dataset_class: Optional[Type[Dataset[Any]]] = None,
        transforms: Optional[gtypes.Transform] = None,
        training_transforms: Optional[gtypes.Transform] = None,
        val_fold: int = 0,
        k: int = 5,
    ) -> None:
        super().__init__(data_dir, batch_size, dataset_class, transforms, training_transforms)
        self.val_fold = val_fold
        self.k = k

    def setup(self, stage: str) -> None:
        assert self.dataset_class is not None, "dataset_class must be set before calling setup"
        logger.info(
            f"setup {stage} for Dataset {self.dataset_class.__name__} via Dataload {self.get_dataloader().__name__}"
        )

        if stage == "fit":
            self.train = self.dataset_class(self.data_dir, partition="train", val_i=self.val_fold, k=self.k, transform=transforms.Compose([self.transforms, self.training_transforms]))  # type: ignore
            self.val = self.dataset_class(self.data_dir, partition="val", val_i=self.val_fold, k=self.k, transform=self.transforms)  # type: ignore
        elif stage == "test":
            self.test = self.dataset_class(self.data_dir, partition="test", val_i=self.val_fold, k=self.k, transform=self.transforms)  # type: ignore
        elif stage == "validate":
            self.val = self.dataset_class(self.data_dir, partition="val", val_i=self.val_fold, k=self.k, transform=self.transforms)  # type: ignore
        elif stage == "predict":
            # TODO(liamvdv): delay until we know how things should look.
            # self.predict = None
            raise ValueError("stage predict not yet supported by data module.")
        else:
            raise ValueError(f"unknown stage '{stage}'")

    def get_num_classes(self, mode: Literal["train", "val", "test"]) -> int:  # HACK
        if mode == "train":
            train = self.dataset_class(self.data_dir, partition="train", val_i=self.val_fold, k=self.k, transform=transforms.Compose([self.transforms, self.training_transforms]))  # type: ignore
            return train.get_num_classes()  # type: ignore
        elif mode == "val":
            val = self.dataset_class(self.data_dir, partition="val", val_i=self.val_fold, k=self.k, transform=self.transforms)  # type: ignore
            return val.get_num_classes()  # type: ignore
        elif mode == "test":
            test = self.dataset_class(self.data_dir, partition="test", val_i=self.val_fold, k=self.k, transform=self.transforms)  # type: ignore
            return test.get_num_classes()  # type: ignore
        else:
            raise ValueError(f"unknown mode '{mode}'")


class TripletKFoldDataModule(NLetKFoldDataModule):
>>>>>>> 9a93b581
    def get_dataloader(self) -> Callable[[Dataset[Any], int, bool], gtypes.BatchTripletDataLoader]:
        return TripletDataLoader


<<<<<<< HEAD
class QuadletBristolValDataModule(NletBristolValDataModule):
=======
class QuadletKFoldDataModule(NLetKFoldDataModule):
>>>>>>> 9a93b581
    def get_dataloader(self) -> Callable[[Dataset[Any], int, bool], gtypes.BatchQuadletDataLoader]:
        return QuadletDataLoader


<<<<<<< HEAD
class SimpleBristolValDataModule(NletBristolValDataModule):
=======
class SimpleKFoldDataModule(NLetKFoldDataModule):
>>>>>>> 9a93b581
    def get_dataloader(self) -> Callable[[Dataset[Any], int, bool], gtypes.BatchSimpleDataLoader]:
        return SimpleDataLoader<|MERGE_RESOLUTION|>--- conflicted
+++ resolved
@@ -113,7 +113,70 @@
         return SimpleDataLoader
 
 
-<<<<<<< HEAD
+class NLetKFoldDataModule(NletDataModule):
+    def __init__(
+        self,
+        data_dir: str,
+        batch_size: int = 32,
+        dataset_class: Optional[Type[Dataset[Any]]] = None,
+        transforms: Optional[gtypes.Transform] = None,
+        training_transforms: Optional[gtypes.Transform] = None,
+        val_fold: int = 0,
+        k: int = 5,
+    ) -> None:
+        super().__init__(data_dir, batch_size, dataset_class, transforms, training_transforms)
+        self.val_fold = val_fold
+        self.k = k
+
+    def setup(self, stage: str) -> None:
+        assert self.dataset_class is not None, "dataset_class must be set before calling setup"
+        logger.info(
+            f"setup {stage} for Dataset {self.dataset_class.__name__} via Dataload {self.get_dataloader().__name__}"
+        )
+
+        if stage == "fit":
+            self.train = self.dataset_class(self.data_dir, partition="train", val_i=self.val_fold, k=self.k, transform=transforms.Compose([self.transforms, self.training_transforms]))  # type: ignore
+            self.val = self.dataset_class(self.data_dir, partition="val", val_i=self.val_fold, k=self.k, transform=self.transforms)  # type: ignore
+        elif stage == "test":
+            self.test = self.dataset_class(self.data_dir, partition="test", val_i=self.val_fold, k=self.k, transform=self.transforms)  # type: ignore
+        elif stage == "validate":
+            self.val = self.dataset_class(self.data_dir, partition="val", val_i=self.val_fold, k=self.k, transform=self.transforms)  # type: ignore
+        elif stage == "predict":
+            # TODO(liamvdv): delay until we know how things should look.
+            # self.predict = None
+            raise ValueError("stage predict not yet supported by data module.")
+        else:
+            raise ValueError(f"unknown stage '{stage}'")
+
+    def get_num_classes(self, mode: Literal["train", "val", "test"]) -> int:  # HACK
+        if mode == "train":
+            train = self.dataset_class(self.data_dir, partition="train", val_i=self.val_fold, k=self.k, transform=transforms.Compose([self.transforms, self.training_transforms]))  # type: ignore
+            return train.get_num_classes()  # type: ignore
+        elif mode == "val":
+            val = self.dataset_class(self.data_dir, partition="val", val_i=self.val_fold, k=self.k, transform=self.transforms)  # type: ignore
+            return val.get_num_classes()  # type: ignore
+        elif mode == "test":
+            test = self.dataset_class(self.data_dir, partition="test", val_i=self.val_fold, k=self.k, transform=self.transforms)  # type: ignore
+            return test.get_num_classes()  # type: ignore
+        else:
+            raise ValueError(f"unknown mode '{mode}'")
+
+
+class TripletKFoldDataModule(NLetKFoldDataModule):
+    def get_dataloader(self) -> Callable[[Dataset[Any], int, bool], gtypes.BatchTripletDataLoader]:
+        return TripletDataLoader
+
+
+class QuadletKFoldDataModule(NLetKFoldDataModule):
+    def get_dataloader(self) -> Callable[[Dataset[Any], int, bool], gtypes.BatchQuadletDataLoader]:
+        return QuadletDataLoader
+
+
+class SimpleKFoldDataModule(NLetKFoldDataModule):
+    def get_dataloader(self) -> Callable[[Dataset[Any], int, bool], gtypes.BatchSimpleDataLoader]:
+        return SimpleDataLoader
+
+
 class NletBristolValDataModule(NletDataModule):
     def __init__(
         self,
@@ -141,75 +204,15 @@
 
 
 class TripletBristolValDataModule(NletBristolValDataModule):
-=======
-class NLetKFoldDataModule(NletDataModule):
-    def __init__(
-        self,
-        data_dir: str,
-        batch_size: int = 32,
-        dataset_class: Optional[Type[Dataset[Any]]] = None,
-        transforms: Optional[gtypes.Transform] = None,
-        training_transforms: Optional[gtypes.Transform] = None,
-        val_fold: int = 0,
-        k: int = 5,
-    ) -> None:
-        super().__init__(data_dir, batch_size, dataset_class, transforms, training_transforms)
-        self.val_fold = val_fold
-        self.k = k
-
-    def setup(self, stage: str) -> None:
-        assert self.dataset_class is not None, "dataset_class must be set before calling setup"
-        logger.info(
-            f"setup {stage} for Dataset {self.dataset_class.__name__} via Dataload {self.get_dataloader().__name__}"
-        )
-
-        if stage == "fit":
-            self.train = self.dataset_class(self.data_dir, partition="train", val_i=self.val_fold, k=self.k, transform=transforms.Compose([self.transforms, self.training_transforms]))  # type: ignore
-            self.val = self.dataset_class(self.data_dir, partition="val", val_i=self.val_fold, k=self.k, transform=self.transforms)  # type: ignore
-        elif stage == "test":
-            self.test = self.dataset_class(self.data_dir, partition="test", val_i=self.val_fold, k=self.k, transform=self.transforms)  # type: ignore
-        elif stage == "validate":
-            self.val = self.dataset_class(self.data_dir, partition="val", val_i=self.val_fold, k=self.k, transform=self.transforms)  # type: ignore
-        elif stage == "predict":
-            # TODO(liamvdv): delay until we know how things should look.
-            # self.predict = None
-            raise ValueError("stage predict not yet supported by data module.")
-        else:
-            raise ValueError(f"unknown stage '{stage}'")
-
-    def get_num_classes(self, mode: Literal["train", "val", "test"]) -> int:  # HACK
-        if mode == "train":
-            train = self.dataset_class(self.data_dir, partition="train", val_i=self.val_fold, k=self.k, transform=transforms.Compose([self.transforms, self.training_transforms]))  # type: ignore
-            return train.get_num_classes()  # type: ignore
-        elif mode == "val":
-            val = self.dataset_class(self.data_dir, partition="val", val_i=self.val_fold, k=self.k, transform=self.transforms)  # type: ignore
-            return val.get_num_classes()  # type: ignore
-        elif mode == "test":
-            test = self.dataset_class(self.data_dir, partition="test", val_i=self.val_fold, k=self.k, transform=self.transforms)  # type: ignore
-            return test.get_num_classes()  # type: ignore
-        else:
-            raise ValueError(f"unknown mode '{mode}'")
-
-
-class TripletKFoldDataModule(NLetKFoldDataModule):
->>>>>>> 9a93b581
     def get_dataloader(self) -> Callable[[Dataset[Any], int, bool], gtypes.BatchTripletDataLoader]:
         return TripletDataLoader
 
 
-<<<<<<< HEAD
 class QuadletBristolValDataModule(NletBristolValDataModule):
-=======
-class QuadletKFoldDataModule(NLetKFoldDataModule):
->>>>>>> 9a93b581
     def get_dataloader(self) -> Callable[[Dataset[Any], int, bool], gtypes.BatchQuadletDataLoader]:
         return QuadletDataLoader
 
 
-<<<<<<< HEAD
 class SimpleBristolValDataModule(NletBristolValDataModule):
-=======
-class SimpleKFoldDataModule(NLetKFoldDataModule):
->>>>>>> 9a93b581
     def get_dataloader(self) -> Callable[[Dataset[Any], int, bool], gtypes.BatchSimpleDataLoader]:
         return SimpleDataLoader