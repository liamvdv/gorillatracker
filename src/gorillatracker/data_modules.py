import logging
<<<<<<< HEAD
from typing import Any, Callable, Dict, Literal, Optional, Type, Tuple
=======
from typing import Any, Callable, List, Literal, Optional, Type
>>>>>>> 63e45a24

import lightning as L
import torchvision.transforms as transforms
from torch.utils.data import Dataset

import gorillatracker.type_helper as gtypes
from gorillatracker.data_loaders import QuadletDataLoader, SimpleDataLoader, TripletDataLoader

# logging.basicConfig(level=logging.INFO)
logger = logging.getLogger(__name__)


class NletDataModule(L.LightningDataModule):
    """
    Base class for triplet/quadlet data modules, implementing shared functionality.
    """

    def __init__(
        self,
        data_dir: str,
        batch_size: int = 32,
        dataset_class: Optional[Type[Dataset[Any]]] = None,
        workers: int = 4,
        transforms: Optional[gtypes.Transform] = None,
        training_transforms: Optional[gtypes.Transform] = None,
        additional_dataset_classes: Optional[List[Type[Dataset[Any]]]] = None,
        additional_data_dirs: Optional[List[str]] = None,
        additional_transforms: Optional[List[gtypes.Transform]] = None,
    ) -> None:
        super().__init__()
        self.transforms = transforms
        self.training_transforms = training_transforms
        self.dataset_class = dataset_class
        self.data_dir = data_dir
        self.batch_size = batch_size
<<<<<<< HEAD
        self.workers = workers
=======
        self.additional_dataset_classes = additional_dataset_classes
        self.additional_data_dirs = additional_data_dirs
        self.additional_transforms = additional_transforms

        assert (additional_dataset_classes is None and additional_data_dirs is None) or len(
            additional_dataset_classes  # type: ignore
        ) == len(
            additional_data_dirs  # type: ignore
        ), "additional_dataset_classes and additional_data_dirs must have the same length"
>>>>>>> 63e45a24

    def get_dataloader(self) -> Any:
        raise Exception("logic error, ask liamvdv")

    def setup(self, stage: str) -> None:
        assert self.dataset_class is not None, "dataset_class must be set before calling setup"
        logger.info(
            f"setup {stage} for Dataset {self.dataset_class.__name__} via Dataload {self.get_dataloader().__name__}"
        )

        if stage == "fit":
            self.train = self.dataset_class(
                self.data_dir,
                partition="train",
                transform=transforms.Compose([self.transforms, self.training_transforms]),
            )  # type: ignore
            self.val = self.dataset_class(self.data_dir, partition="val", transform=self.transforms)  # type: ignore
            if self.additional_dataset_classes is not None:
                self.val_list = [self.val]
                for data_dir, dataset_class, transform in zip(
                    self.additional_data_dirs, self.additional_dataset_classes, self.additional_transforms  # type: ignore
                ):
                    self.val_list.append(dataset_class(data_dir, partition="val", transform=transform))  # type: ignore
        elif stage == "test":
            self.test = self.dataset_class(self.data_dir, partition="test", transform=self.transforms)  # type: ignore
        elif stage == "validate":
            self.val = self.dataset_class(self.data_dir, partition="val", transform=self.transforms)  # type: ignore
            if self.additional_dataset_classes is not None:
                self.val_list = [self.val]
                for data_dir, dataset_class, transform in zip(
                    self.additional_data_dirs, self.additional_dataset_classes, self.additional_transforms  # type: ignore
                ):
                    self.val_list.append(dataset_class(data_dir, partition="val", transform=transform))  # type: ignore
        elif stage == "predict":
            # TODO(liamvdv): delay until we know how things should look.
            # self.predict = None
            raise ValueError("stage predict not yet supported by data module.")
        else:
            raise ValueError(f"unknown stage '{stage}'")

    def train_dataloader(self) -> gtypes.BatchNletDataLoader:
        self.setup("fit")
        return self.get_dataloader()(self.train, batch_size=self.batch_size, shuffle=True, num_workers=self.workers)

    def val_dataloader(self) -> List[gtypes.BatchNletDataLoader]:
        self.setup("validate")
<<<<<<< HEAD
        return self.get_dataloader()(self.val, batch_size=self.batch_size, shuffle=False, num_workers=self.workers)
=======
        dataloaders = [self.get_dataloader()(self.val, batch_size=self.batch_size, shuffle=False)]
        if self.additional_dataset_classes is not None:
            dataloaders.extend(
                [self.get_dataloader()(val, batch_size=self.batch_size, shuffle=False) for val in self.val_list[1:]]
            )
        return dataloaders
>>>>>>> 63e45a24

    def test_dataloader(self) -> gtypes.BatchNletDataLoader:
        self.setup("test")
        return self.get_dataloader()(self.test, batch_size=self.batch_size, shuffle=False, num_workers=self.workers)

    def predict_dataloader(self) -> gtypes.BatchNletDataLoader:
        self.setup("predict")
        # return self.get_dataloader()(self.predict, batch_size=self.batch_size, shuffle=False)
        raise NotImplementedError("predict_dataloader not implemented")

    def teardown(self, stage: str) -> None:
        # NOTE(liamvdv): used to clean-up when the run is finished
        pass

    def get_ds_stats(self, mode: Literal["train", "val", "test"]) -> Tuple[int, Dict[int, int]]:
        if mode == "train":
<<<<<<< HEAD
            train = self.dataset_class(self.data_dir, partition="train", transform=transforms.Compose([self.transforms, self.training_transforms]))  # type: ignore
            return train.get_num_classes(), train.get_class_distribution()  # type: ignore
        elif mode == "val":
            val = self.dataset_class(self.data_dir, partition="val", transform=self.transforms)  # type: ignore
            return val.get_num_classes(), val.get_class_distribution()  # type: ignore
=======
            train = self.dataset_class(
                self.data_dir,
                partition="train",
                transform=transforms.Compose([self.transforms, self.training_transforms]),
            )  # type: ignore
            return train.get_num_classes()  # type: ignore
        elif mode == "val":
            val_list = [self.dataset_class(self.data_dir, partition="val", transform=self.transforms)]  # type: ignore
            if self.additional_dataset_classes is not None:
                for data_dir, dataset_class, transform in zip(
                    self.additional_data_dirs, self.additional_dataset_classes, self.additional_transforms  # type: ignore
                ):
                    val_list.append(dataset_class(data_dir, partition="val", transform=transform))  # type: ignore
            return sum(val.get_num_classes() for val in val_list)  # type: ignore
>>>>>>> 63e45a24
        elif mode == "test":
            test = self.dataset_class(self.data_dir, partition="test", transform=self.transforms)  # type: ignore
            return test.get_num_classes(), test.get_class_distribution()  # type: ignore
        else:
            raise ValueError(f"unknown mode '{mode}'")


class TripletDataModule(NletDataModule):
    def get_dataloader(self) -> Callable[[Dataset[Any], int, bool], gtypes.BatchTripletDataLoader]:
        return TripletDataLoader


class QuadletDataModule(NletDataModule):
    def get_dataloader(self) -> Callable[[Dataset[Any], int, bool], gtypes.BatchQuadletDataLoader]:
        return QuadletDataLoader


class SimpleDataModule(NletDataModule):
    def get_dataloader(self) -> Callable[[Dataset[Any], int, bool], gtypes.BatchSimpleDataLoader]:
        return SimpleDataLoader


class NLetKFoldDataModule(NletDataModule):
    def __init__(
        self,
        data_dir: str,
        batch_size: int = 32,
        dataset_class: Optional[Type[Dataset[Any]]] = None,
        transforms: Optional[gtypes.Transform] = None,
        training_transforms: Optional[gtypes.Transform] = None,
        val_fold: int = 0,
        k: int = 5,
        **kwargs: Any,
    ) -> None:
        super().__init__(data_dir, batch_size, dataset_class, transforms, training_transforms, **kwargs)
        self.val_fold = val_fold
        self.k = k

    def setup(self, stage: str) -> None:
        assert self.dataset_class is not None, "dataset_class must be set before calling setup"
        logger.info(
            f"setup {stage} for Dataset {self.dataset_class.__name__} via Dataload {self.get_dataloader().__name__}"
        )

        if stage == "fit":
            self.train = self.dataset_class(
                self.data_dir,
                partition="train",
                val_i=self.val_fold,
                k=self.k,
                transform=transforms.Compose([self.transforms, self.training_transforms]),
            )  # type: ignore
            self.val = self.dataset_class(
                self.data_dir, partition="val", val_i=self.val_fold, k=self.k, transform=self.transforms
            )  # type: ignore

            if self.additional_dataset_classes is not None:
                self.val_list = [self.val]
                for data_dir, dataset_class, transform in zip(
                    self.additional_data_dirs, self.additional_dataset_classes, self.additional_transforms  # type: ignore
                ):
                    self.val_list.append(dataset_class(data_dir, partition="val", transform=transform))  # type: ignore
        elif stage == "test":
            self.test = self.dataset_class(
                self.data_dir, partition="test", val_i=self.val_fold, k=self.k, transform=self.transforms
            )  # type: ignore
        elif stage == "validate":
            self.val = self.dataset_class(
                self.data_dir, partition="val", val_i=self.val_fold, k=self.k, transform=self.transforms
            )  # type: ignore
            if self.additional_dataset_classes is not None:
                self.val_list = [self.val]
                for data_dir, dataset_class, transform in zip(
                    self.additional_data_dirs, self.additional_dataset_classes, self.additional_transforms  # type: ignore
                ):
                    self.val_list.append(dataset_class(data_dir, partition="val", transform=transform))  # type: ignore

        elif stage == "predict":
            # TODO(liamvdv): delay until we know how things should look.
            # self.predict = None
            raise ValueError("stage predict not yet supported by data module.")
        else:
            raise ValueError(f"unknown stage '{stage}'")

    def get_ds_stats(self, mode: Literal["train", "val", "test"]) -> int:  # HACK
        if mode == "train":
            train = self.dataset_class(
                self.data_dir,
                partition="train",
                val_i=self.val_fold,
                k=self.k,
                transform=transforms.Compose([self.transforms, self.training_transforms]),
            )  # type: ignore
            return train.get_num_classes()  # type: ignore
        elif mode == "val":
            val_list = [self.dataset_class(self.data_dir, partition="val", val_i=self.val_fold, k=self.k, transform=self.transforms)]  # type: ignore
            if self.additional_dataset_classes is not None:
                for data_dir, dataset_class, transform in zip(
                    self.additional_data_dirs, self.additional_dataset_classes, self.additional_transforms  # type: ignore
                ):
                    val_list.append(dataset_class(data_dir, partition="val", transform=transform))  # type: ignore
            return sum(val.get_num_classes() for val in val_list)  # type: ignore
        elif mode == "test":
            test = self.dataset_class(
                self.data_dir, partition="test", val_i=self.val_fold, k=self.k, transform=self.transforms
            )  # type: ignore
            return test.get_num_classes()  # type: ignore
        else:
            raise ValueError(f"unknown mode '{mode}'")


class TripletKFoldDataModule(NLetKFoldDataModule):
    def get_dataloader(self) -> Callable[[Dataset[Any], int, bool], gtypes.BatchTripletDataLoader]:
        return TripletDataLoader


class QuadletKFoldDataModule(NLetKFoldDataModule):
    def get_dataloader(self) -> Callable[[Dataset[Any], int, bool], gtypes.BatchQuadletDataLoader]:
        return QuadletDataLoader


class SimpleKFoldDataModule(NLetKFoldDataModule):
    def get_dataloader(self) -> Callable[[Dataset[Any], int, bool], gtypes.BatchSimpleDataLoader]:
        return SimpleDataLoader<|MERGE_RESOLUTION|>--- conflicted
+++ resolved
@@ -1,9 +1,5 @@
 import logging
-<<<<<<< HEAD
-from typing import Any, Callable, Dict, Literal, Optional, Type, Tuple
-=======
-from typing import Any, Callable, List, Literal, Optional, Type
->>>>>>> 63e45a24
+from typing import Any, Callable, List, Dict, Literal, Optional, Type, Tuple
 
 import lightning as L
 import torchvision.transforms as transforms
@@ -39,9 +35,7 @@
         self.dataset_class = dataset_class
         self.data_dir = data_dir
         self.batch_size = batch_size
-<<<<<<< HEAD
         self.workers = workers
-=======
         self.additional_dataset_classes = additional_dataset_classes
         self.additional_data_dirs = additional_data_dirs
         self.additional_transforms = additional_transforms
@@ -51,7 +45,6 @@
         ) == len(
             additional_data_dirs  # type: ignore
         ), "additional_dataset_classes and additional_data_dirs must have the same length"
->>>>>>> 63e45a24
 
     def get_dataloader(self) -> Any:
         raise Exception("logic error, ask liamvdv")
@@ -98,16 +91,12 @@
 
     def val_dataloader(self) -> List[gtypes.BatchNletDataLoader]:
         self.setup("validate")
-<<<<<<< HEAD
-        return self.get_dataloader()(self.val, batch_size=self.batch_size, shuffle=False, num_workers=self.workers)
-=======
-        dataloaders = [self.get_dataloader()(self.val, batch_size=self.batch_size, shuffle=False)]
+        dataloaders = [self.get_dataloader()(self.val, batch_size=self.batch_size, shuffle=False, num_workers=self.workers)]
         if self.additional_dataset_classes is not None:
             dataloaders.extend(
-                [self.get_dataloader()(val, batch_size=self.batch_size, shuffle=False) for val in self.val_list[1:]]
+                [self.get_dataloader()(val, batch_size=self.batch_size, shuffle=False, num_workers=self.workers) for val in self.val_list[1:]]
             )
         return dataloaders
->>>>>>> 63e45a24
 
     def test_dataloader(self) -> gtypes.BatchNletDataLoader:
         self.setup("test")
@@ -124,19 +113,11 @@
 
     def get_ds_stats(self, mode: Literal["train", "val", "test"]) -> Tuple[int, Dict[int, int]]:
         if mode == "train":
-<<<<<<< HEAD
             train = self.dataset_class(self.data_dir, partition="train", transform=transforms.Compose([self.transforms, self.training_transforms]))  # type: ignore
             return train.get_num_classes(), train.get_class_distribution()  # type: ignore
         elif mode == "val":
             val = self.dataset_class(self.data_dir, partition="val", transform=self.transforms)  # type: ignore
             return val.get_num_classes(), val.get_class_distribution()  # type: ignore
-=======
-            train = self.dataset_class(
-                self.data_dir,
-                partition="train",
-                transform=transforms.Compose([self.transforms, self.training_transforms]),
-            )  # type: ignore
-            return train.get_num_classes()  # type: ignore
         elif mode == "val":
             val_list = [self.dataset_class(self.data_dir, partition="val", transform=self.transforms)]  # type: ignore
             if self.additional_dataset_classes is not None:
@@ -144,8 +125,7 @@
                     self.additional_data_dirs, self.additional_dataset_classes, self.additional_transforms  # type: ignore
                 ):
                     val_list.append(dataset_class(data_dir, partition="val", transform=transform))  # type: ignore
-            return sum(val.get_num_classes() for val in val_list)  # type: ignore
->>>>>>> 63e45a24
+            return sum(val.get_num_classes() for val in val_list), sum([val_ds.get_class_distribution() for val_ds in val_list], [])  # type: ignore
         elif mode == "test":
             test = self.dataset_class(self.data_dir, partition="test", transform=self.transforms)  # type: ignore
             return test.get_num_classes(), test.get_class_distribution()  # type: ignore
