import argparse
import os
from typing import Any, Dict, Union

import pandas as pd
import torch
import yaml
from print_on_steroids import print_on_steroids
from torch.fx import GraphModule

import gorillatracker.quantization.quantization_functions as quantization_functions
from gorillatracker.data.cxl import CXLDataset
from gorillatracker.model import BaseModule
from gorillatracker.quantization.export_model import convert_model_to_tflite
from gorillatracker.quantization.performance_evaluation import evaluate_model
from gorillatracker.quantization.utils import get_model_input, log_model_to_file
<<<<<<< HEAD
from gorillatracker.utils.embedding_generator import get_run, get_model_from_run
=======
from gorillatracker.utils.wandb_loader import get_model_for_run_url
>>>>>>> f8bb4ba2


def parse_args() -> argparse.Namespace:
    parser = argparse.ArgumentParser(description="Configuration for model training and evaluation")

    parser.add_argument("--name", type=str, help="Run name")
    parser.add_argument("--base_dir", type=str, default="runs/", help="Base directory for saving runs")
    parser.add_argument("--save_quantized_model", action="store_true", help="Flag to save the quantized model")
    parser.add_argument("--load_quantized_model", action="store_true", help="Flag to load the quantized model")
    parser.add_argument("--save_model_architecture", action="store_true", help="Flag to save the model architecture")
    parser.add_argument("--number_of_calibration_images", type=int, default=100, help="Number of calibration images")
    parser.add_argument(
        "--dataset_path",
        type=str,
        help="Path to the dataset",
        default="/workspaces/gorillatracker/data/splits/ground_truth-cxl-face_images-openset-reid-val-0-test-0-mintraincount-3-seed-42-train-50-val-25-test-25",
    )
    parser.add_argument("--model_wandb_url", type=str, help="WandB URL for the model")
    parser.add_argument("--config_path", type=str, help="Path to the configuration file", default="configs/config.yaml")

    args = parser.parse_args()

    if args.config_path:
        opt = yaml.load(open(args.config_path), Loader=yaml.FullLoader)
        args_list = opt
        for key in args_list:
            setattr(args, key, args_list[key])

    return args


def main(args) -> None:  # type: ignore
    base_dir = args.base_dir + "/" + args.name
    # 1. Quantization
    calibration_input_embeddings, _ = get_model_input(
        CXLDataset, dataset_path=args.dataset_path, partion="train", amount_of_tensors=args.number_of_calibration_images
    )

<<<<<<< HEAD
    run = get_run(model_wandb_url)
    model: Union[GraphModule, BaseModule] = get_model_from_run(run)
    if load_quantized_model:
=======
    model: BaseModule = get_model_for_run_url(args.model_wandb_url)
    if args.load_quantized_model:
>>>>>>> f8bb4ba2
        quantized_model_state_dict = torch.load("quantized_model_weights.pth")
        quantized_model: Union[GraphModule, BaseModule] = model
        quantized_model.load_state_dict(quantized_model_state_dict)
        quantized_model.eval()
    else:
        quantized_model, quantizer = quantization_functions.pt2e_quantization(model, calibration_input_embeddings)

    if args.save_quantized_model:
        exported_model = torch.export.export(quantized_model, (calibration_input_embeddings[0].unsqueeze(0),))
        torch.save(exported_model, os.path.join(base_dir, "quantized_model_weights.pth"))

    if args.save_model_architecture:
        log_model_to_file(quantized_model, os.path.join(base_dir, "quantized_model.txt"))
        log_model_to_file(model, os.path.join(base_dir, "fp32_model.txt"))

    print_on_steroids("Quantization done", level="success")

    # 2. Performance evaluation
    validations_input_embeddings, validation_labels = get_model_input(
        CXLDataset, dataset_path=args.dataset_path, partion="val", amount_of_tensors=-1
    )

    results: Dict[str, Any] = dict()

    evaluate_model(model, "fp32", results, validations_input_embeddings, validation_labels)
    evaluate_model(quantized_model, "quantized", results, validations_input_embeddings, validation_labels)

    print_on_steroids("Model evaluation done", level="success")

    # 3. Export to TF Lite
    tf_model = convert_model_to_tflite(
        quantized_model, calibration_input_embeddings[0], os.path.join(base_dir, "quantized_model.tflite")
    )

    evaluate_model(tf_model, "tflite", results, validations_input_embeddings, validation_labels)

    pd.DataFrame(results).to_json(os.path.join(base_dir, "results.json"))
    print(results)


if __name__ == "__main__":
    args = parse_args()
    main(args)<|MERGE_RESOLUTION|>--- conflicted
+++ resolved
@@ -9,16 +9,12 @@
 from torch.fx import GraphModule
 
 import gorillatracker.quantization.quantization_functions as quantization_functions
-from gorillatracker.data.cxl import CXLDataset
+from gorillatracker.datasets.cxl import CXLDataset
 from gorillatracker.model import BaseModule
 from gorillatracker.quantization.export_model import convert_model_to_tflite
 from gorillatracker.quantization.performance_evaluation import evaluate_model
 from gorillatracker.quantization.utils import get_model_input, log_model_to_file
-<<<<<<< HEAD
-from gorillatracker.utils.embedding_generator import get_run, get_model_from_run
-=======
 from gorillatracker.utils.wandb_loader import get_model_for_run_url
->>>>>>> f8bb4ba2
 
 
 def parse_args() -> argparse.Namespace:
@@ -57,14 +53,8 @@
         CXLDataset, dataset_path=args.dataset_path, partion="train", amount_of_tensors=args.number_of_calibration_images
     )
 
-<<<<<<< HEAD
-    run = get_run(model_wandb_url)
-    model: Union[GraphModule, BaseModule] = get_model_from_run(run)
-    if load_quantized_model:
-=======
     model: BaseModule = get_model_for_run_url(args.model_wandb_url)
     if args.load_quantized_model:
->>>>>>> f8bb4ba2
         quantized_model_state_dict = torch.load("quantized_model_weights.pth")
         quantized_model: Union[GraphModule, BaseModule] = model
         quantized_model.load_state_dict(quantized_model_state_dict)
