--- conflicted
+++ resolved
@@ -14,20 +14,7 @@
 from tqdm import tqdm
 
 from gorillatracker.ssl_pipeline.data_structures import IndexedCliqueGraph
-from gorillatracker.ssl_pipeline.dataset import GorillaDatasetKISZ
-<<<<<<< HEAD
-from gorillatracker.ssl_pipeline.models import TrackingFrameFeature, Video
-from gorillatracker.ssl_pipeline.queries import (
-    associated_filter,
-    cached_filter,
-    confidence_filter,
-    feature_type_filter,
-    video_filter,
-)
-from gorillatracker.ssl_pipeline.sampler import EquidistantSampler, RandomSampler
-=======
 from gorillatracker.ssl_pipeline.models import TrackingFrameFeature
->>>>>>> 4652dfb7
 
 
 @dataclass(frozen=True, order=True)
@@ -125,54 +112,24 @@
 
 
 # TODO(memben): This is only for demonstration purposes. We will need to replace this with a more general solution
-<<<<<<< HEAD
-def get_random_ssl_sampler(
-    base_path: str,
-    tff_selection: str,
-    n_videos: int,
-    n_samples: int,
-    min_n_images_per_tracking: int,
-    feature_types: list[str],
-    min_confidence: float,
-) -> ContrastiveClassSampler:
-    engine = create_engine(GorillaDatasetKISZ.DB_URI)
-    query_builder = partial(
-        sampling_strategy,
-        feature_types=feature_types,
-        min_confidence=min_confidence,
-    )
-    sampler = (
-        EquidistantSampler(query_builder, n_samples=n_samples)
-        if tff_selection == "equidistant"
-        else RandomSampler(query_builder, n_samples=n_samples)
-    )
-    with Session(engine) as session:
-        video_ids = session.execute(select(Video.video_id)).scalars().all()
-        tracked_features = []
-        for video_id in tqdm(video_ids[:n_videos], unit="video", desc="Selecting TFFs"):
-            for tracked_feature in sampler.sample(video_id, session):
-                tracked_features.append(tracked_feature)
-=======
 def get_random_ssl_sampler(base_path: str) -> ContrastiveClassSampler:
-    engine = create_engine(GorillaDatasetKISZ.DB_URI)
+    WHATEVER_PWD = "DEV_PWD_139u02riowenfgiw4y589wthfn"
+    PUBLIC_DB_URI = f"postgresql+psycopg2://postgres:{WHATEVER_PWD}@postgres:5432/postgres"
+    engine = create_engine(PUBLIC_DB_URI)
     with Session(engine) as session:
         tracked_features = list(
             session.execute(
                 select(TrackingFrameFeature)
                 .where(
-                    TrackingFrameFeature.tracking_frame_feature_id < 1000000,
                     TrackingFrameFeature.cached,
                     TrackingFrameFeature.tracking_id.isnot(None),
                     TrackingFrameFeature.feature_type == "body",
-                    TrackingFrameFeature.bbox_width > 100,
-                    TrackingFrameFeature.bbox_height > 100,
                 )
                 .order_by(TrackingFrameFeature.tracking_id)
             )
             .scalars()
             .all()
         )
->>>>>>> 4652dfb7
         contrastive_images = [
             ContrastiveImage(str(f.tracking_frame_feature_id), f.cache_path(Path(base_path)), f.tracking_id)  # type: ignore
             for f in tracked_features
@@ -184,19 +141,13 @@
             samples = list(sample_iter)
             if len(samples) > 1:
                 classes[class_label] = samples
-<<<<<<< HEAD
         return ContrastiveClassSampler(classes)
 
 
 if __name__ == "__main__":
-    version = "2024-04-18"
-    sampler = get_random_ssl_sampler(
-        f"/workspaces/gorillatracker/video_data/cropped-images/{version}", "equidistant", 20, 15, 15, ["body"], 0.5
-    )
+    version = "2024-04-09"
+    sampler = get_random_ssl_sampler(f"/workspaces/gorillatracker/cropped_images/{version}")
     print(len(sampler))
     sample = sampler[0]
     print(sample)
-    print(sampler.positive)
-=======
-        return ContrastiveClassSampler(classes)
->>>>>>> 4652dfb7
+    print(sampler.positive)