--- conflicted
+++ resolved
@@ -107,21 +107,12 @@
             session.execute(
                 select(TrackingFrameFeature)
                 .where(
-<<<<<<< HEAD
-                    TrackingFrameFeature.tracking_frame_feature_id < 10000000,
-                    TrackingFrameFeature.cached,
-                    TrackingFrameFeature.tracking_id.isnot(None),
-                    TrackingFrameFeature.feature_type == "face_90",
-                    TrackingFrameFeature.bbox_width > 65,
-                    TrackingFrameFeature.bbox_height > 65,
-=======
                     TrackingFrameFeature.tracking_frame_feature_id < 1000000,
                     TrackingFrameFeature.cached,
                     TrackingFrameFeature.tracking_id.isnot(None),
                     TrackingFrameFeature.feature_type == "body",
                     TrackingFrameFeature.bbox_width > 100,
                     TrackingFrameFeature.bbox_height > 100,
->>>>>>> 4652dfb7
                 )
                 .order_by(TrackingFrameFeature.tracking_id)
             )
