--- conflicted
+++ resolved
@@ -292,15 +292,9 @@
         query = multiple_videos_filter(video_ids[:200])
         query = associated_filter(query)
         query = confidence_filter(query, 0.5)
-<<<<<<< HEAD
         query = bbox_filter(query, 10, 100, 10, 100)
         query = min_count_filter(query, 10)
         tffs = session.execute(query).scalars().all()
         # print out some bbox widths and heights
         for tff in tffs:
-            print(tff.bbox_width, tff.bbox_height)
-=======
-        query = min_count_filter(query, 3)
-        features = session.execute(query).scalars().all()
-        print(len(features))
->>>>>>> 83c6ca72
+            print(tff.bbox_width, tff.bbox_height)