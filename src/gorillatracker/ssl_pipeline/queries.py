--- conflicted
+++ resolved
@@ -9,7 +9,6 @@
 from sqlalchemy import ColumnElement, Select, alias, func, select
 from sqlalchemy.orm import Session, aliased
 
-<<<<<<< HEAD
 from gorillatracker.ssl_pipeline.models import (
     Camera,
     ProcessedVideoFrameFeature,
@@ -18,9 +17,6 @@
     Video,
     VideoFeature,
 )
-=======
-from gorillatracker.ssl_pipeline.models import Camera, ProcessedVideoFrameFeature, Tracking, TrackingFrameFeature, Video
->>>>>>> 0fd48de8
 
 """
 The helper function `group_by_tracking_id` is not used perse, but it is included here for completeness.
