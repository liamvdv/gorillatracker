--- conflicted
+++ resolved
@@ -397,25 +397,10 @@
     from sqlalchemy.orm import sessionmaker
     import os
 
-<<<<<<< HEAD
     engine = create_engine(os.environ.get("POSTGRESQL_URI") or "sqlite:///:memory:")
-=======
-    DB_URI = os.environ.get("POSTGRESQL_URI") or "sqlite:///:memory:"
-    engine = create_engine(DB_URI)
->>>>>>> b562bd91
 
     session_cls = sessionmaker(bind=engine)
 
     with session_cls() as session:
-<<<<<<< HEAD
         overlapping_trackings = find_overlapping_trackings(session)
-        print(overlapping_trackings[:10])
-=======
-        query = multiple_videos_filter(list(range(200)))
-        query = cached_filter(query)
-        query = feature_type_filter(query, ["body"])
-        query = confidence_filter(query, 0.5)
-        query = min_count_filter(query, 10)
-        tffs = session.execute(query).scalars().all()
-        print("Success!")
->>>>>>> b562bd91
+        print(overlapping_trackings[:10])