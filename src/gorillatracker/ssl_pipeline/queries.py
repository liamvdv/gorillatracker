"""
This module contains pre-defined database queries.
"""

<<<<<<< HEAD
import datetime as dt
=======
from datetime import datetime
>>>>>>> 27d5bd53
from pathlib import Path
from typing import Iterator, Optional, Sequence

<<<<<<< HEAD
from sqlalchemy import Select, alias, func, or_, select
from sqlalchemy.orm import Session, aliased

from gorillatracker.ssl_pipeline.models import Camera, Task, TaskStatus, TaskType, Tracking, TrackingFrameFeature, Video
=======
from sqlalchemy import ColumnElement, Select, alias, func, select
from sqlalchemy.orm import Session, aliased

from gorillatracker.ssl_pipeline.models import (
    Camera,
    ProcessedVideoFrameFeature,
    Tracking,
    TrackingFrameFeature,
    Video,
    VideoFeature,
)
>>>>>>> 27d5bd53

"""
The helper function `group_by_tracking_id` is not used perse, but it is included here for completeness.

```python
def group_by_tracking_id(frame_features: list[TrackingFrameFeature]) -> dict[int, list[TrackingFrameFeature]]:
    frame_features.sort(key=lambda x: x.tracking.tracking_id)
    return {
        tracking_id: list(features)
        for tracking_id, features in groupby(frame_features, key=lambda x: x.tracking.tracking_id)
    }
```

"""


def video_filter(video_id: int) -> Select[tuple[TrackingFrameFeature]]:
    """
    Filters the query to include only TrackingFrameFeature instances from the specified video.

    Equivalent to python:
    ```python
    def filter(self, video_id: int) -> Iterator[TrackingFrameFeature]:
        return filter(lambda x: x.tracking.video_id == video_id, frame_features)
    ```
    """
    return select(TrackingFrameFeature).where(TrackingFrameFeature.video_id == video_id)


def associated_filter(query: Select[tuple[TrackingFrameFeature]]) -> Select[tuple[TrackingFrameFeature]]:
    """
    Filters the query to include only TrackingFrameFeature instances that are associated with a tracking.
    """
    return query.where(TrackingFrameFeature.tracking_id.isnot(None))


def min_count_filter(
    query: Select[tuple[TrackingFrameFeature]], min_feature_count: int, feature_type: Optional[str] = None
) -> Select[tuple[TrackingFrameFeature]]:
    """
    Filters the query to include only TrackingFrameFeature instances that belong to trackings with at least `min_feature_count` features of the specified `feature_type`.
    If `feature_type` is None, considers all feature types.

    Equivalent to python:
    ```python
    def filter(self, frame_features: Iterator[TrackingFrameFeature]) -> Iterator[TrackingFrameFeature]:
        tracking_id_grouped = group_by_tracking_id(list(frame_features))
        predicate = (
            lambda features: len([x for x in features if x.feature_type == self.feature_type]) >= self.min_feature_count
            if self.feature_type is not None
            else len(features) >= self.min_feature_count
        )
        return chain.from_iterable(
            features for features in tracking_id_grouped.values() if predicate(features)
        )

    ```
    """
    subquery = (
        select(TrackingFrameFeature.tracking_id)
        .group_by(TrackingFrameFeature.tracking_id)
        .having(func.count(TrackingFrameFeature.tracking_id) >= min_feature_count)
    )

    if feature_type is not None:
        subquery = subquery.where(TrackingFrameFeature.feature_type == feature_type)

    query = query.where(TrackingFrameFeature.tracking_id.in_(subquery))

    return query


def feature_type_filter(
    query: Select[tuple[TrackingFrameFeature]], feature_types: list[str]
) -> Select[tuple[TrackingFrameFeature]]:
    """
    Filters the query to include only TrackingFrameFeature instances with the specified `feature_types`.

    Equivalent to python:
    ```python
    def filter(self, frame_features: Iterator[TrackingFrameFeature]) -> Iterator[TrackingFrameFeature]:
        return filter(lambda x: x.feature_type in self.feature_types, frame_features)
    ```
    """
    return query.where(TrackingFrameFeature.feature_type.in_(feature_types))


def confidence_filter(
    query: Select[tuple[TrackingFrameFeature]], min_confidence: float
) -> Select[tuple[TrackingFrameFeature]]:
    """
    Filters the query to include only TrackingFrameFeature instances with a confidence greater than or equal to `min_confidence`.

    Equivalent to python:
    ```python
    def filter(self, frame_features: Iterator[TrackingFrameFeature]) -> Iterator[TrackingFrameFeature]:
        return filter(lambda x: x.confidence >= self.min_confidence, frame_features)
    ```
    """
    query = query.where(TrackingFrameFeature.confidence >= min_confidence)
    return query


def load_features(session: Session, video_id: int, feature_types: list[str]) -> Sequence[TrackingFrameFeature]:
    stmt = feature_type_filter(video_filter(video_id), feature_types)
    return session.execute(stmt).scalars().all()


def load_tracked_features(session: Session, video_id: int, feature_types: list[str]) -> Sequence[TrackingFrameFeature]:
    stmt = feature_type_filter(associated_filter(video_filter(video_id)), feature_types)
    return session.execute(stmt).scalars().all()


def load_video(session: Session, video_path: Path, version: str) -> Video:
    return session.execute(
        select(Video).where(Video.absolute_path == str(video_path), Video.version == version)
    ).scalar_one()


def load_videos(session: Session, video_paths: list[Path], version: str) -> Sequence[Video]:
    return (
        session.execute(
            select(Video).where(
                Video.absolute_path.in_([str(video_path) for video_path in video_paths]), Video.version == version
            )
        )
        .scalars()
        .all()
    )


def load_preprocessed_videos(session: Session, version: str) -> Sequence[Video]:
    stmt = select(Video).where(Video.version == version)
    return session.execute(stmt).scalars().all()


def get_or_create_camera(session: Session, camera_name: str) -> Camera:
    camera = session.execute(select(Camera).where(Camera.name == camera_name)).scalar_one_or_none()
    if camera is None:
        camera = Camera(name=camera_name)
        session.add(camera)
        session.commit()
    return camera


def find_overlapping_trackings(session: Session) -> Sequence[tuple[Tracking, Tracking]]:
    subquery = (
        select(
            TrackingFrameFeature.tracking_id,
            func.min(TrackingFrameFeature.frame_nr).label("min_frame_nr"),
            func.max(TrackingFrameFeature.frame_nr).label("max_frame_nr"),
            TrackingFrameFeature.video_id,
        )
        .where(TrackingFrameFeature.tracking_id.isnot(None))
        .group_by(TrackingFrameFeature.tracking_id)
    ).subquery()

    left_subquery = alias(subquery)
    right_subquery = alias(subquery)

    left_tracking = aliased(Tracking)
    right_tracking = aliased(Tracking)

    stmt = (
        select(left_tracking, right_tracking)
        .join(left_subquery, left_tracking.tracking_id == left_subquery.c.tracking_id)
        .join(right_subquery, right_tracking.tracking_id == right_subquery.c.tracking_id)
        .where(
            (left_subquery.c.min_frame_nr <= right_subquery.c.max_frame_nr)
            & (right_subquery.c.min_frame_nr <= left_subquery.c.max_frame_nr)
            & (left_subquery.c.video_id == right_subquery.c.video_id)
            & (left_subquery.c.tracking_id < right_subquery.c.tracking_id)
        )
    )

    overlapping_trackings = session.execute(stmt).fetchall()
    return [(row[0], row[1]) for row in overlapping_trackings]


<<<<<<< HEAD
def get_next_task(
    session: Session,
    task_type: TaskType,
    max_retries: int = 0,
    task_timeout: dt.timedelta = dt.timedelta(days=1),
    task_subtype: str = "",
) -> Iterator[Task]:
    """Yields and handles task in a transactional manner. Useable in a multiprocessing context.
    Each session is committed after a successful task completion, and rolled back if an exception is raised by this function.
    Do **not** commit any changes that should be rolled back on exception.

    Args:
        session (Session): The database session.
        task_type (str): The type of the task.
        max_retries (int): The maximum number of retries, for failed or timed out tasks. Defaults to 0.
        task_timeout (dt.timedelta): The maximum time a task can be in processing state before being considered timed out. Defaults to one day.
    """
    while True:
        timeout_threshold = dt.datetime.now(dt.timezone.utc) - task_timeout
        pending_condition = Task.status == TaskStatus.PENDING
        processing_condition = (
            (Task.status == TaskStatus.PROCESSING)
            & (Task.updated_at < timeout_threshold)
            & (Task.retries < max_retries)
        )
        failed_condition = (Task.status == TaskStatus.FAILED) & (Task.retries < max_retries)

        stmt = (
            select(Task)
            .where(
                Task.task_type == task_type,
                Task.task_subtype == task_subtype,
                or_(pending_condition, processing_condition, failed_condition),
            )
            .with_for_update(skip_locked=True)
        )

        task = session.execute(stmt).scalars().first()
        if task is None:
            break

        if task.status != TaskStatus.PENDING:
            task.retries += 1
        task.status = TaskStatus.PROCESSING
        session.commit()

        try:
            yield task
        except Exception:
            session.rollback()
            task.status = TaskStatus.FAILED
            session.commit()
            raise
        else:
            task.status = TaskStatus.COMPLETED
            session.commit()
=======
def great_circle_distance(
    left_latitude: ColumnElement[float],
    left_longitude: ColumnElement[float],
    right_latitude: ColumnElement[float],
    right_longitude: ColumnElement[float],
) -> ColumnElement[float]:
    return 6371 * func.acos(
        func.cos(func.radians(left_latitude))
        * func.cos(func.radians(right_latitude))
        * func.cos(func.radians(right_longitude) - func.radians(left_longitude))
        + func.sin(func.radians(left_latitude)) * func.sin(func.radians(right_latitude))
    )


def time_diff(left_datetime: ColumnElement[datetime], right_datetime: ColumnElement[datetime]) -> ColumnElement[float]:
    return func.abs(func.julianday(left_datetime) - func.julianday(right_datetime)) * 24


def travel_time(
    left_latitude: ColumnElement[float],
    left_longitude: ColumnElement[float],
    right_latitude: ColumnElement[float],
    right_longitude: ColumnElement[float],
    travel_speed: float,
) -> ColumnElement[float]:
    return great_circle_distance(left_latitude, left_longitude, right_latitude, right_longitude) / travel_speed


def travel_distance_negatives(session: Session, version: str, travel_speed: float) -> Sequence[tuple[Video, Video]]:
    # join video table with camera table and select video_id, camera_id, latitude, and longitude
    subquery = (
        select(Video.video_id, Video.camera_id, Camera.latitude, Camera.longitude, Video.start_time)
        .join(Camera, Video.camera_id == Camera.camera_id)
        .where(Video.version == version)
    ).subquery()

    left_subquery = alias(subquery)
    right_subquery = alias(subquery)

    left_video = aliased(Video)
    right_video = aliased(Video)

    stmt = (
        select(left_video, right_video)
        .join(left_subquery, left_video.video_id == left_subquery.c.video_id)
        .join(right_subquery, right_video.video_id == right_subquery.c.video_id)
        .where(
            left_subquery.c.camera_id != right_subquery.c.camera_id,
            travel_time(
                left_subquery.c.latitude,
                left_subquery.c.longitude,
                right_subquery.c.latitude,
                right_subquery.c.longitude,
                travel_speed,
            )
            > time_diff(left_subquery.c.start_time, right_subquery.c.start_time),
            left_subquery.c.video_id < right_subquery.c.video_id,
        )
    )

    result = session.execute(stmt).all()
    negative_tuples = [(row[0], row[1]) for row in result]
    return negative_tuples


def social_group_negatives(session: Session, version: str) -> Sequence[tuple[Video, Video]]:
    subquery = (
        select(Video.video_id, VideoFeature.value)
        .join(VideoFeature, Video.video_id == VideoFeature.video_id)
        .where(Video.version == version, VideoFeature.type == "Social Group")
        # Note: string can change
    ).subquery()

    left_subquery = alias(subquery)
    right_subquery = alias(subquery)

    left_video = aliased(Video)
    right_video = aliased(Video)

    stmt = (
        select(left_video, right_video)
        .join(left_subquery, left_video.video_id == left_subquery.c.video_id)
        .join(right_subquery, right_video.video_id == right_subquery.c.video_id)
        .where(left_subquery.c.value != right_subquery.c.value, left_subquery.c.video_id < right_subquery.c.video_id)
    )
    result = session.execute(stmt).all()
    negative_tuples = [(row[0], row[1]) for row in result]
    return negative_tuples
>>>>>>> 27d5bd53


if __name__ == "__main__":
    from sqlalchemy import create_engine
    from sqlalchemy.orm import sessionmaker

    engine = create_engine("sqlite:///test.db")

    session_cls = sessionmaker(bind=engine)
    version = "2024-04-09"

    with session_cls() as session:
        video_negatives = social_group_negatives(session, version)
        print(video_negatives[:10])
        social_groups = session.execute(select(VideoFeature).where(VideoFeature.type == "Social Group")).all()
        print(social_groups)
        video_negatives = travel_distance_negatives(session, version, 10)
        print(video_negatives[:10])<|MERGE_RESOLUTION|>--- conflicted
+++ resolved
@@ -2,32 +2,23 @@
 This module contains pre-defined database queries.
 """
 
-<<<<<<< HEAD
 import datetime as dt
-=======
-from datetime import datetime
->>>>>>> 27d5bd53
 from pathlib import Path
 from typing import Iterator, Optional, Sequence
 
-<<<<<<< HEAD
-from sqlalchemy import Select, alias, func, or_, select
-from sqlalchemy.orm import Session, aliased
-
-from gorillatracker.ssl_pipeline.models import Camera, Task, TaskStatus, TaskType, Tracking, TrackingFrameFeature, Video
-=======
-from sqlalchemy import ColumnElement, Select, alias, func, select
+from sqlalchemy import ColumnElement, Select, alias, func, or_, select
 from sqlalchemy.orm import Session, aliased
 
 from gorillatracker.ssl_pipeline.models import (
     Camera,
-    ProcessedVideoFrameFeature,
+    Task,
+    TaskStatus,
+    TaskType,
     Tracking,
     TrackingFrameFeature,
     Video,
     VideoFeature,
 )
->>>>>>> 27d5bd53
 
 """
 The helper function `group_by_tracking_id` is not used perse, but it is included here for completeness.
@@ -207,7 +198,6 @@
     return [(row[0], row[1]) for row in overlapping_trackings]
 
 
-<<<<<<< HEAD
 def get_next_task(
     session: Session,
     task_type: TaskType,
@@ -264,7 +254,8 @@
         else:
             task.status = TaskStatus.COMPLETED
             session.commit()
-=======
+
+
 def great_circle_distance(
     left_latitude: ColumnElement[float],
     left_longitude: ColumnElement[float],
@@ -279,7 +270,9 @@
     )
 
 
-def time_diff(left_datetime: ColumnElement[datetime], right_datetime: ColumnElement[datetime]) -> ColumnElement[float]:
+def time_diff(
+    left_datetime: ColumnElement[dt.datetime], right_datetime: ColumnElement[dt.datetime]
+) -> ColumnElement[float]:
     return func.abs(func.julianday(left_datetime) - func.julianday(right_datetime)) * 24
 
 
@@ -334,7 +327,7 @@
     subquery = (
         select(Video.video_id, VideoFeature.value)
         .join(VideoFeature, Video.video_id == VideoFeature.video_id)
-        .where(Video.version == version, VideoFeature.type == "Social Group")
+        .where(Video.version == version, VideoFeature.feature_type == "Social Group")
         # Note: string can change
     ).subquery()
 
@@ -353,7 +346,6 @@
     result = session.execute(stmt).all()
     negative_tuples = [(row[0], row[1]) for row in result]
     return negative_tuples
->>>>>>> 27d5bd53
 
 
 if __name__ == "__main__":
@@ -368,7 +360,7 @@
     with session_cls() as session:
         video_negatives = social_group_negatives(session, version)
         print(video_negatives[:10])
-        social_groups = session.execute(select(VideoFeature).where(VideoFeature.type == "Social Group")).all()
+        social_groups = session.execute(select(VideoFeature).where(VideoFeature.feature_type == "Social Group")).all()
         print(social_groups)
         video_negatives = travel_distance_negatives(session, version, 10)
         print(video_negatives[:10])