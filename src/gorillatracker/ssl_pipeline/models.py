from __future__ import annotations

import datetime as dt
import enum
from pathlib import Path
from typing import Any, Optional, Type, TypeVar

import sqlalchemy.types as types
from sqlalchemy import CheckConstraint, Dialect, ForeignKey, String, UniqueConstraint, event
from sqlalchemy.engine.base import Connection
from sqlalchemy.orm import DeclarativeBase, Mapped, mapped_column, relationship, validates
from sqlalchemy.orm.mapper import Mapper


# WARNING(memben): Changing the class may affect the database
# The values of the enum are stored in the database.
class VideoRelationshipType(enum.Enum):
    NEGATIVE = "negative"  # Implies that all Trackings in the left video are not in the right video and vice versa
    POSITIVE = "positive"  # Implies that one or more Trackings could be in both videos


# WARNING(memben): Changing the class may affect the database
# The values of the enum are stored in the database.
class TrackingRelationshipType(enum.Enum):
    NEGATIVE = "negative"  # Implies that the Trackings are not the same
    POSITIVE = "positive"  # Implies that the Trackings are the same (animal)


# WARNING(memben): Changing the class may affect the database
# The values of the enum are stored in the database.
class TaskStatus(enum.Enum):
    PENDING = "pending"
    PROCESSING = "processing"
    COMPLETED = "completed"
    FAILED = "failed"


class TaskType(enum.Enum):
    TRACK = "track"
    PREDICT = "predict"
    CORRELATE = "correlate"
    VISUALIZE = "visualize"


T = TypeVar("T", bound=enum.Enum)


class ExtensibleEnum(types.TypeDecorator[T]):
    """Stores values as strings, converts them to and from enums."""

    impl = types.String(255)
    cache_ok = True

    def __init__(self, enum_cls: Type[T]) -> None:
        super().__init__()
        self.enum_cls = enum_cls

    def process_bind_param(self, value: Optional[T], dialect: Dialect) -> Optional[str]:
        if value is None:
            return None
        assert isinstance(value.value, str), f"{value} not serializable to string"
        return value.value

    def process_result_value(self, value: Optional[str], dialect: Dialect) -> Optional[T]:
        if value is None:
            return None
        return self.enum_cls(value)


class Base(DeclarativeBase):
    pass


class Camera(Base):
    __tablename__ = "camera"

    camera_id: Mapped[int] = mapped_column(primary_key=True, autoincrement=True)
    name: Mapped[str] = mapped_column(String(255), unique=True)
    latitude: Mapped[Optional[float]]
    longitude: Mapped[Optional[float]]

    videos: Mapped[list[Video]] = relationship(back_populates="camera", cascade="all, delete-orphan")

    @validates("latitude")
    def validate_latitude(self, key: str, value: float) -> float:
        if not -90 <= value <= 90:
            raise ValueError(f"{key} must be between -90 and 90, is {value}")
        return value

    @validates("longitude")
    def validate_longitude(self, key: str, value: float) -> float:
        if not -180 <= value <= 180:
            raise ValueError(f"{key} must be between -180 and 180, is {value}")
        return value

    def __repr__(self) -> str:
        return f"camera(id={self.camera_id}, name={self.name}, latitude={self.latitude}, longitude={self.longitude})"


class Video(Base):
    __tablename__ = "video"

    video_id: Mapped[int] = mapped_column(primary_key=True, autoincrement=True)
    version: Mapped[str]
    absolute_path: Mapped[str]
    camera_id: Mapped[int] = mapped_column(ForeignKey("camera.camera_id"))
    start_time: Mapped[Optional[dt.datetime]]
    width: Mapped[int]
    height: Mapped[int]
    fps: Mapped[float]  # of the original video
    target_output_fps: Mapped[int]  # of the tracked video
    frames: Mapped[int]

    camera: Mapped[Camera] = relationship(back_populates="videos")
    features: Mapped[list[VideoFeature]] = relationship(back_populates="video", cascade="all, delete-orphan")
    tasks: Mapped[list[Task]] = relationship(back_populates="video", cascade="all, delete-orphan")

    trackings: Mapped[list[Tracking]] = relationship(back_populates="video", cascade="all, delete-orphan")
    tracking_frame_features: Mapped[list[TrackingFrameFeature]] = relationship(
        back_populates="video", cascade="all, delete-orphan"
    )

    __table_args__ = (
<<<<<<< HEAD
        CheckConstraint("fps % sampled_fps = 0", name="fps_mod_sampled_fps"),
        UniqueConstraint("absolute_path", "version"),
=======
        CheckConstraint("fps > target_output_fps", name="fps_gt_target_output_fps"),
        UniqueConstraint("path", "version"),
>>>>>>> 27d5bd53
    )

    @validates("version")
    def validate_version(self, key: str, value: str) -> str:
        try:
            dt.datetime.strptime(value, "%Y-%m-%d")
        except ValueError:
            raise ValueError(f"{key} must be in the format 'YYYY-MM-DD', is {value}")
        return value

    @validates("absolute_path")
    def validate_path(self, key: str, value: str) -> str:
        if not value.startswith("/"):
            raise ValueError(f"{key} must be an absolute path, is {value}")
        if not (value.lower().endswith(".mp4") or value.lower().endswith(".avi")):
            raise ValueError(f"{key} must end with '.mp4', '.avi', '.MP4' or '.AVI', is {value}")
        return value

    @validates("width", "height", "fps", "target_output_fps", "frames")
    def validate_positive(self, key: str, value: int) -> int:
        if value <= 0:
            raise ValueError(f"{key} must be positive, is {value}")
        return value

    @property
    def output_fps(self) -> float:
        """The actual frames per second of the video after sampling."""
        return self.fps / self.frame_step

    @property
    def frame_step(self) -> int:
        """The number of frames to skip when sampling the video."""
        return int(self.fps / self.target_output_fps)

    @property
    def duration(self) -> dt.timedelta:
        return dt.timedelta(seconds=self.frames / self.fps)

    @property
    def path(self) -> Path:
        return Path(self.absolute_path)

    def __hash__(self) -> int:
        return self.video_id

    def __repr__(self) -> str:
<<<<<<< HEAD
        return f"""video(id={self.video_id}, version={self.version}, path={self.path}, 
                camera_id={self.camera_id}, start_time={self.start_time}, fps={self.fps}, frames={self.frames})"""
=======
        return f"video(id={self.video_id}, version={self.version}, path={self.path}, camera_id={self.camera_id}, start_time={self.start_time}, fps={self.fps}, target_output_fps={self.target_output_fps}, frames={self.frames})"


class ProcessedVideoFrameFeature(Base):
    __tablename__ = "processed_video_frame_feature"

    processed_video_features_id: Mapped[int] = mapped_column(primary_key=True, autoincrement=True)
    video_id: Mapped[int] = mapped_column(ForeignKey("video.video_id"))
    type: Mapped[str] = mapped_column(String(255))

    video: Mapped[Video] = relationship(back_populates="processed_video_frame_features")

    __table_args__ = (UniqueConstraint("video_id", "type"),)
>>>>>>> 27d5bd53


class VideoFeature(Base):
    __tablename__ = "video_feature"

    video_feature_id: Mapped[int] = mapped_column(primary_key=True, autoincrement=True)
    video_id: Mapped[int] = mapped_column(ForeignKey("video.video_id"))
    feature_type: Mapped[str] = mapped_column(String(255))
    value: Mapped[str] = mapped_column(String(255))

    video: Mapped[Video] = relationship(back_populates="features")

    __table_args__ = (UniqueConstraint("video_id", "feature_type"),)

    def __repr__(self) -> str:
        return f"video_feature(id={self.video_feature_id}, video_id={self.video_id}, feature_type={self.feature_type}, value={self.value})"


class Tracking(Base):
    """Represent a continuous tracking of an animal in a video.

    A tracking is a sequence of frames in which an animal is tracked.
    The tracking is represented by a list of TrackingFrameFeatures,
    which are the features of the animal in each frame.

    There can be multiple trackings of the same animal.
    """

    __tablename__ = "tracking"

    tracking_id: Mapped[int] = mapped_column(primary_key=True, autoincrement=True)
    video_id: Mapped[int] = mapped_column(ForeignKey("video.video_id"))

    video: Mapped[Video] = relationship(back_populates="trackings")
    features: Mapped[list[TrackingFeature]] = relationship(back_populates="tracking", cascade="all, delete-orphan")
    frame_features: Mapped[list[TrackingFrameFeature]] = relationship(
        back_populates="tracking", cascade="all, delete-orphan"
    )

    @property
    def tracking_duration(self) -> dt.timedelta:
        fps = self.video.fps
        start_frame = min(self.frame_features, key=lambda x: x.frame_nr).frame_nr
        end_frame = max(self.frame_features, key=lambda x: x.frame_nr).frame_nr
        return dt.timedelta(seconds=(end_frame - start_frame) / fps)

    def __hash__(self) -> int:
        return self.tracking_id

    def __repr__(self) -> str:
        return f"tracking(id={self.tracking_id}, video_id={self.video_id})"


class TrackingFeature(Base):
    __tablename__ = "tracking_feature"

    tracking_feature_id: Mapped[int] = mapped_column(primary_key=True, autoincrement=True)
    tracking_id: Mapped[int] = mapped_column(ForeignKey("tracking.tracking_id"))
    feature_type: Mapped[str] = mapped_column(String(255))
    value: Mapped[str] = mapped_column(String(255))

    tracking: Mapped[Tracking] = relationship(back_populates="features")

    __table_args__ = (UniqueConstraint("tracking_id", "feature_type"),)

    def __repr__(self) -> str:
        return f"tracking_feature(id={self.tracking_feature_id}, tracking_id={self.tracking_id}, feature_type={self.feature_type}, value={self.value})"


class TrackingFrameFeature(Base):
    """Represent the detected bounding box of a tracking feature in a frame."""

    __tablename__ = "tracking_frame_feature"

    tracking_frame_feature_id: Mapped[int] = mapped_column(primary_key=True, autoincrement=True)
    video_id: Mapped[int] = mapped_column(ForeignKey("video.video_id"))  # NOTE(memben): Denormalized
    tracking_id: Mapped[Optional[int]] = mapped_column(ForeignKey("tracking.tracking_id"), nullable=True)
    frame_nr: Mapped[int]
    bbox_x_center: Mapped[float]
    bbox_y_center: Mapped[float]
    bbox_width: Mapped[float]
    bbox_height: Mapped[float]
    confidence: Mapped[float]
    feature_type: Mapped[str] = mapped_column(String(255))
    cache_path: Mapped[Optional[str]] = mapped_column(String(255), nullable=True)

    tracking: Mapped[Tracking] = relationship(back_populates="frame_features")
    video: Mapped[Video] = relationship(back_populates="tracking_frame_features")

    __table_args__ = (UniqueConstraint("tracking_id", "frame_nr", "feature_type"),)

    @validates("bbox_x_center", "bbox_y_center", "bbox_width", "bbox_height", "confidence")
    def validate_normalization(self, key: str, value: float) -> float:
        if not 0 <= value <= 1:
            raise ValueError(f"{key} must be between 0 and 1, is {value}")
        return value

    @validates("frame_nr")
    def validate_frame_nr(self, key: str, frame_nr: int) -> int:
        if frame_nr % (self.video.frame_step) != 0:
            raise ValueError(f"frame_nr must be a multiple of {self.video.frame_step}, is {frame_nr}")
        return frame_nr

    def __hash__(self) -> int:
        return self.tracking_frame_feature_id

    def __lt__(self, other: TrackingFrameFeature) -> bool:
        return self.tracking_frame_feature_id < other.tracking_frame_feature_id

    def __repr__(self) -> str:
        return f"""tracking_frame_feature(id={self.tracking_frame_feature_id}, video_id={self.video_id} tracking_id={self.tracking_id}, 
        frame_nr={self.frame_nr}, bbox_x_center={self.bbox_x_center}, bbox_y_center={self.bbox_y_center}, bbox_width={self.bbox_width}, 
        bbox_height={self.bbox_height}, confidence={self.confidence}, feature_type={self.feature_type})"""


class VideoRelationship(Base):
    __tablename__ = "video_relationship"

    video_relationship_id: Mapped[int] = mapped_column(primary_key=True, autoincrement=True)
    left_video_id: Mapped[int] = mapped_column(ForeignKey("video.video_id"))
    right_video_id: Mapped[int] = mapped_column(ForeignKey("video.video_id"))
    edge: Mapped[VideoRelationshipType] = mapped_column(ExtensibleEnum(VideoRelationshipType))
    reason: Mapped[str] = mapped_column(String(255))
    created_by: Mapped[str] = mapped_column(String(255))

    left_video: Mapped[Video] = relationship(foreign_keys=[left_video_id])

    right_video: Mapped[Video] = relationship(foreign_keys=[right_video_id])
    __table_args__ = (
        CheckConstraint(
            "left_video_id < right_video_id", name="left_video_id_lt_right_video_id"
        ),  # for the unique constraint
        UniqueConstraint("left_video_id", "right_video_id", "reason", "created_by"),
    )

    def __repr__(self) -> str:
        return f"video_relationship(id={self.video_relationship_id}, left_video_id={self.left_video_id}, right_video_id={self.right_video_id}, edge={self.edge}, reason={self.reason}, created_by={self.created_by})"


class TrackingRelationship(Base):
    __tablename__ = "tracking_relationship"

    tracking_relationship_id: Mapped[int] = mapped_column(primary_key=True, autoincrement=True)
    left_tracking_id: Mapped[int] = mapped_column(ForeignKey("tracking.tracking_id"))
    right_tracking_id: Mapped[int] = mapped_column(ForeignKey("tracking.tracking_id"))
    edge: Mapped[TrackingRelationshipType] = mapped_column(ExtensibleEnum(TrackingRelationshipType))
    reason: Mapped[str] = mapped_column(String(255))
    created_by: Mapped[str] = mapped_column(String(255))

    left_tracking: Mapped[Tracking] = relationship(foreign_keys=[left_tracking_id])
    right_tracking: Mapped[Tracking] = relationship(foreign_keys=[right_tracking_id])

    __table_args__ = (
        CheckConstraint("left_tracking_id < right_tracking_id", name="left_tracking_id_lt_right_tracking_id"),
        UniqueConstraint("left_tracking_id", "right_tracking_id", "reason", "created_by"),
    )

    def __repr__(self) -> str:
        return f"""tracking_relationship(id={self.tracking_relationship_id}, left_tracking_id={self.left_tracking_id}, right_tracking_id={self.right_tracking_id}, 
    edge={self.edge}, reason={self.reason}, created_by={self.created_by})"""


class Task(Base):
    __tablename__ = "task"

    task_id: Mapped[int] = mapped_column(primary_key=True, autoincrement=True)
    video_id: Mapped[int] = mapped_column(ForeignKey("video.video_id"))
    task_type: Mapped[TaskType] = mapped_column(ExtensibleEnum(TaskType))
    task_subtype: Mapped[str] = mapped_column(String(255), default="")
    status: Mapped[TaskStatus] = mapped_column(ExtensibleEnum(TaskStatus), default=TaskStatus.PENDING)
    retries: Mapped[int] = mapped_column(default=0)
    updated_at: Mapped[dt.datetime] = mapped_column(default=dt.datetime.now(dt.timezone.utc))

    video: Mapped[Video] = relationship(back_populates="tasks")
    task_key_values: Mapped[list[TaskKeyValue]] = relationship(back_populates="task", cascade="all, delete-orphan")

    def get_key_value(self, key: str) -> str:
        for kv in self.task_key_values:
            if kv.key == key:
                return kv.value
        raise KeyError(f"Key {key} not found in task {self.task_id}")

    def __repr__(self) -> str:
        return f"task(id={self.task_id}, video_id={self.video_id}, task_type={self.task_type}, status={self.status}, last_modified={self.updated_at})"


@event.listens_for(Task, "before_update")
def task_before_update(mapper: Mapper[Any], connection: Connection, target: Task) -> None:
    target.updated_at = dt.datetime.now(dt.timezone.utc)


class TaskKeyValue(Base):
    __tablename__ = "task_key_value"

    task_key_value_id: Mapped[int] = mapped_column(primary_key=True, autoincrement=True)
    task_id: Mapped[int] = mapped_column(ForeignKey("task.task_id"))
    key: Mapped[str] = mapped_column(String(255))
    value: Mapped[str] = mapped_column(String(255))
    task: Mapped[Task] = relationship(back_populates="task_key_values")

    __table_args__ = (UniqueConstraint("task_id", "key"),)

    def __repr__(self) -> str:
        return (
            f"task_key_value(id={self.task_key_value_id}, task_id={self.task_id}, key={self.key}, value={self.value})"
        )


if __name__ == "__main__":
    from sqlalchemy import create_engine
    from sqlalchemy.orm import sessionmaker

    engine = create_engine("sqlite:///:memory:")
    Base.metadata.create_all(engine)
    SessionLocal = sessionmaker(bind=engine)
    with SessionLocal() as session:
        camera = Camera(name="Test", latitude=0, longitude=0)
        video = Video(
            absolute_path="/absolute/path/to/test.mp4",
            version="2024-04-03",
            camera=camera,
            start_time=dt.datetime.now(dt.timezone.utc),
            width=1920,
            height=1080,
            fps=30,
            target_output_fps=5,
            frames=100,
        )
        tracking = Tracking(video=video)
        tracking_frame_feature = TrackingFrameFeature(
            tracking=tracking,
            video=video,
            frame_nr=0,
            bbox_x_center=0.5,
            bbox_y_center=0.5,
            bbox_width=0.5,
            bbox_height=0.5,
            confidence=0.5,
            feature_type="test",
        )
        task = Task(
            video=video,
            task_type=TaskType.PREDICT,
            status=TaskStatus.COMPLETED,
            updated_at=dt.datetime.now(dt.timezone.utc),
        )
        task_key_value = TaskKeyValue(task=task, key="test", value="test")
        session.add_all([camera, video, tracking, tracking_frame_feature, task])
        session.commit()
    Base.metadata.drop_all(engine)<|MERGE_RESOLUTION|>--- conflicted
+++ resolved
@@ -121,13 +121,8 @@
     )
 
     __table_args__ = (
-<<<<<<< HEAD
-        CheckConstraint("fps % sampled_fps = 0", name="fps_mod_sampled_fps"),
-        UniqueConstraint("absolute_path", "version"),
-=======
         CheckConstraint("fps > target_output_fps", name="fps_gt_target_output_fps"),
         UniqueConstraint("path", "version"),
->>>>>>> 27d5bd53
     )
 
     @validates("version")
@@ -174,24 +169,8 @@
         return self.video_id
 
     def __repr__(self) -> str:
-<<<<<<< HEAD
         return f"""video(id={self.video_id}, version={self.version}, path={self.path}, 
                 camera_id={self.camera_id}, start_time={self.start_time}, fps={self.fps}, frames={self.frames})"""
-=======
-        return f"video(id={self.video_id}, version={self.version}, path={self.path}, camera_id={self.camera_id}, start_time={self.start_time}, fps={self.fps}, target_output_fps={self.target_output_fps}, frames={self.frames})"
-
-
-class ProcessedVideoFrameFeature(Base):
-    __tablename__ = "processed_video_frame_feature"
-
-    processed_video_features_id: Mapped[int] = mapped_column(primary_key=True, autoincrement=True)
-    video_id: Mapped[int] = mapped_column(ForeignKey("video.video_id"))
-    type: Mapped[str] = mapped_column(String(255))
-
-    video: Mapped[Video] = relationship(back_populates="processed_video_frame_features")
-
-    __table_args__ = (UniqueConstraint("video_id", "type"),)
->>>>>>> 27d5bd53
 
 
 class VideoFeature(Base):
