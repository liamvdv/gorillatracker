--- conflicted
+++ resolved
@@ -17,14 +17,9 @@
 from sqlalchemy.orm import Session
 
 from gorillatracker.ssl_pipeline.feature_mapper import Correlator, one_to_one_correlator
-<<<<<<< HEAD
+from gorillatracker.ssl_pipeline.helpers import BoundingBox, read_timestamp
 from gorillatracker.ssl_pipeline.models import Base, Camera, Video, VideoFeature
-from gorillatracker.ssl_pipeline.video_preprocessor import VideoMetadata
-=======
-from gorillatracker.ssl_pipeline.helpers import BoundingBox, read_timestamp
-from gorillatracker.ssl_pipeline.models import Base, Camera
 from gorillatracker.ssl_pipeline.video_preprocessor import MetadataExtractor, VideoMetadata
->>>>>>> 70154ade
 
 log = logging.getLogger(__name__)
 
@@ -179,10 +174,8 @@
         camera_name = video_path.stem.split("_")[0]
         _, date_str, _ = video_path.stem.split("_")
         date = datetime.strptime(date_str, "%Y%m%d")
-<<<<<<< HEAD
-        timestamp = timestamps[video_path.stem]
-        daytime = datetime.strptime(timestamp, "%I:%M %p")
-        date = datetime.combine(date, daytime.time())
+        daytime = read_timestamp(video_path, GorillaDataset.TIME_STAMP_BOX, ocr_reader=ocr_reader)
+        date = datetime.combine(date, daytime)
         return VideoMetadata(camera_name, date)
 
     @staticmethod
@@ -193,9 +186,4 @@
     @staticmethod
     def extract_social_group(group_name: str) -> str:
         social_group = group_name.split("_")[1]
-        return social_group
-=======
-        daytime = read_timestamp(video_path, GorillaDataset.TIME_STAMP_BOX, ocr_reader=ocr_reader)
-        date = datetime.combine(date, daytime)
-        return VideoMetadata(camera_name, date)
->>>>>>> 70154ade
+        return social_group