--- conflicted
+++ resolved
@@ -17,7 +17,7 @@
 from sqlalchemy.orm import Session
 
 from gorillatracker.ssl_pipeline.helpers import BoundingBox
-from gorillatracker.ssl_pipeline.models import Base, Video, VideoFeature
+from gorillatracker.ssl_pipeline.models import Base, Camera, Video, VideoFeature
 from gorillatracker.ssl_pipeline.queries import get_or_create_camera
 from gorillatracker.ssl_pipeline.video_preprocessor import MetadataExtractor, VideoMetadata
 
@@ -99,7 +99,6 @@
     def __init__(self, db_uri: str = DB_URI) -> None:
         super().__init__(db_uri)
 
-<<<<<<< HEAD
     def setup_database(self) -> None:
         Base.metadata.create_all(self._engine)
 
@@ -118,8 +117,6 @@
             (Path("models/yolov8n_gorilla_face_90.pt"), self._yolo_base_kwargs, self.FACE_90),
         ]
 
-=======
->>>>>>> 0fd48de8
     @property
     def video_paths(self) -> list[Path]:
         return list(Path("/workspaces/gorillatracker/video_data").glob("*.mp4"))
@@ -173,14 +170,14 @@
                     video_name = os.path.splitext(row["File"])[0] + ".mp4"  # csv has .MP4 instead of .mp4
                     try:
                         video_id = session.execute(
-                            select(Video.video_id).where((Video.version == version) & (Video.path.endswith(video_name)))
+                            select(Video.video_id).where((Video.version == version) & (Video.absolute_path.endswith(video_name)))
                         ).scalar_one()
                     except NoResultFound:
                         continue
                     except MultipleResultsFound as e:
                         log.error(f"Multiple videos found in DB for {video_name} with version: {version}")
                         raise e
-                    video_feature = VideoFeature(video_id=video_id, type=feature_type, value=social_group)
+                    video_feature = VideoFeature(video_id=video_id, feature_type=feature_type, value=social_group)
                     session.add(video_feature)
                     try:
                         session.commit()
@@ -190,11 +187,6 @@
                         )
                         session.rollback()
 
-    def feature_models(self) -> list[tuple[Path, dict[str, Any], Correlator, str]]:
-        return [
-            (Path("models/yolov8n_gorilla_face_45.pt"), self._yolo_base_kwargs, one_to_one_correlator, self.FACE_45),
-            (Path("models/yolov8n_gorilla_face_90.pt"), self._yolo_base_kwargs, one_to_one_correlator, self.FACE_90),
-        ]
 
     @staticmethod
     def get_video_metadata(video_path: Path) -> VideoMetadata:
