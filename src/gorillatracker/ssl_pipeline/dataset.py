--- conflicted
+++ resolved
@@ -158,38 +158,6 @@
                 camera.longitude = row["long"]
             session.commit()
 
-<<<<<<< HEAD
-    def setup_social_groups(self, version: str) -> None:
-        feature_type = "social_group"
-        video_groups = GorillaDataset.get_video_groups(self.VIDEO_DIR)
-        with Session(self._engine) as session:
-            for video_name, group_id in video_groups:
-                try:
-                    video_id = session.execute(
-                        select(Video.video_id).where(
-                            (Video.version == version) & (Video.absolute_path.endswith(video_name))
-                        )
-                    ).scalar_one()
-                except NoResultFound:
-                    continue
-                except MultipleResultsFound as e:
-                    log.error(f"Multiple videos found in DB for {video_name} with version: {version}")
-                    raise e
-                video_feature = VideoFeature(video_id=video_id, feature_type=feature_type, value=group_id)
-                session.add(video_feature)
-                try:
-                    session.commit()
-                except IntegrityError:
-                    log.error(
-                        f"Failed to add social group {group_id} for video {video_name} due to entry with video_id:{video_id} type:{feature_type} already in DB"
-                    )
-                    session.rollback()
-
-    def feature_models(self) -> list[tuple[Path, dict[str, Any], str]]:
-        return [
-            (Path("models/yolov8n_gorilla_face_45.pt"), self._yolo_base_kwargs, self.FACE_45),
-            (Path("models/yolov8n_gorilla_face_90.pt"), self._yolo_base_kwargs, self.FACE_90),
-=======
     def post_setup(self) -> None:
         self.setup_camera_locations()
 
@@ -221,7 +189,6 @@
                     TaskKeyValue(key="threshold", value="0.7"),
                 ],
             ),
->>>>>>> 281e32f8
         ]
 
         video.tasks.extend(tasks_to_add)
