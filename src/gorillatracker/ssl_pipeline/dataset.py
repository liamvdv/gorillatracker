"""
Contains adapter classes for different datasets.
"""

import json
import logging
import os
import re
from abc import ABC, abstractmethod
from datetime import datetime
from pathlib import Path
from typing import Any, Optional

import pandas as pd
from sqlalchemy import Engine, create_engine
from sqlalchemy.orm import Session

from gorillatracker.ssl_pipeline.helpers import extract_meta_data_time
from gorillatracker.ssl_pipeline.models import Base, Task, TaskKeyValue, TaskType, Video, VideoFeature
from gorillatracker.ssl_pipeline.queries import get_or_create_camera
from gorillatracker.ssl_pipeline.video_preprocessor import VideoMetadata

log = logging.getLogger(__name__)


# TODO(memben): rename this, name not changed for GitHub PR diff for now
class SSLDataset(ABC):
    BODY = "body"
    DB_URI = "sqlite:///test.db"

    def __init__(self, db_uri: str = DB_URI) -> None:
        if db_uri.startswith("sqlite"):
            log.warning("Using SQLite database, only one worker supported.")
        engine = create_engine(db_uri)
        self._engine = engine
        Base.metadata.create_all(self._engine)

    @property
    @abstractmethod
    def features(self) -> list[str]:
        """Returns a list of features of interest (e.g. face detector), body model NOT included."""
        pass

    @property
    @abstractmethod
    def video_paths(self) -> list[Path]:
        """The videos to track."""
        pass

    @property
    @abstractmethod
    def tracker_config(self) -> Path:
        """Path to the tracker config for the body model."""
        pass

    @property
    def engine(self) -> Engine:
        return self._engine

    @abstractmethod
    def get_yolo_model_config(self, name: str) -> tuple[Path, dict[str, Any]]:
        """Returns the path to the YOLO model and its kwargs."""
        # full list of kwargs: https://docs.ultralytics.com/modes/predict/#inference-arguments
        # NOTE(memben): YOLOv8s video streaming has an internal off by one https://github.com/ultralytics/ultralytics/issues/8976 error, we fix it internally
        pass

    @abstractmethod
    def metadata_extractor(self, video_path: Path) -> VideoMetadata:
        """Function to extract metadata from video."""
        pass

    @abstractmethod
<<<<<<< HEAD
    def post_setup(sel) -> None:
=======
    def post_setup(self) -> None:
>>>>>>> 281e32f8
        """Post setup operations."""
        pass

    @classmethod
    @abstractmethod
    def video_insert_hook(cls, video: Video) -> None:
        """Hook to run when inserting a video. Used to add Task's and VideoFeatures."""
        pass

    def drop_database(self) -> None:
        if input("Are you sure you want to drop the database? (y/n): ") == "y":
            Base.metadata.drop_all(self._engine)


class GorillaDataset(SSLDataset):
    FACE_90 = "face_90"  # angle of the face -90 to 90 degrees from the camera
    FACE_45 = "face_45"  # angle of the face -45 to 45 degrees from the camera
    VIDEO_DIR = "/workspaces/gorillatracker/video_data"
    CAMERA_LOCATIONS_CSV = "data/ground_truth/cxl/misc/Kamaras_coorHPF.csv"

    _yolo_base_kwargs = {
        "half": True,  # We found no difference in accuracy to False
        "verbose": False,
    }

    _yolo_body_kwargs = {
        **_yolo_base_kwargs,
        "iou": 0.2,
        "conf": 0.7,
    }

    _yolo_face_45_kwargs = {
        **_yolo_base_kwargs,
        "iou": 0.1,
    }

    _yolo_face_90_kwargs = {
        **_yolo_base_kwargs,
        "iou": 0.1,
    }

    _model_config = {
        SSLDataset.BODY: (Path("models/yolov8n_gorilla_body.pt"), _yolo_body_kwargs),
        FACE_45: (Path("models/yolov8n_gorilla_face_45.pt"), _yolo_face_45_kwargs),
        FACE_90: (Path("models/yolov8n_gorilla_face_90.pt"), _yolo_face_90_kwargs),
    }

    @property
    def features(self) -> list[str]:
        return [self.FACE_45, self.FACE_90]

    @property
    def tracker_config(self) -> Path:
        return Path("cfgs/tracker/botsort.yaml")

    @property
    def video_paths(self) -> list[Path]:
        return self.get_video_paths(self.VIDEO_DIR)

    @classmethod
    @abstractmethod
    def get_social_group(cls, video: Video) -> Optional[str]:
        pass

    def get_yolo_model_config(self, name: str) -> tuple[Path, dict[str, Any]]:
        return self._model_config[name]

    def get_video_paths(self, video_dir: str) -> list[Path]:
        videos = []
        for dirpath, _, filenames in os.walk(video_dir):
            for file in filenames:
                if file.startswith("."):
                    continue
                if file.lower().endswith((".avi", ".mp4")):
                    videos.append(Path(os.path.join(dirpath, file)))
        return videos

    def setup_camera_locations(self) -> None:
        df = pd.read_csv(self.CAMERA_LOCATIONS_CSV, sep=";", decimal=",")
        df["Name"] = df["Name"].str.rstrip("x")
        with Session(self._engine) as session:
            for _, row in df.iterrows():
                camera = get_or_create_camera(session, row["Name"])
                camera.latitude = row["lat"]
                camera.longitude = row["long"]
            session.commit()

    def post_setup(self) -> None:
        self.setup_camera_locations()

    @classmethod
    def video_insert_hook(cls, video: Video) -> None:
        social_group = cls.get_social_group(video)
        if social_group:
            video.features.append(VideoFeature(feature_type="social_group", value=social_group))

        tasks_to_add = [
            Task(task_type=TaskType.TRACK, task_subtype=cls.BODY),
            Task(task_type=TaskType.PREDICT, task_subtype=cls.FACE_90),
            Task(task_type=TaskType.PREDICT, task_subtype=cls.FACE_45),
            Task(
                task_type=TaskType.CORRELATE,
                task_subtype=cls.FACE_45,
                task_key_values=[
                    TaskKeyValue(key="tracked_feature_type", value=cls.BODY),
                    TaskKeyValue(key="untracked_feature_type", value=cls.FACE_45),
                    TaskKeyValue(key="threshold", value="0.7"),
                ],
            ),
            Task(
                task_type=TaskType.CORRELATE,
                task_subtype=cls.FACE_90,
                task_key_values=[
                    TaskKeyValue(key="tracked_feature_type", value=cls.BODY),
                    TaskKeyValue(key="untracked_feature_type", value=cls.FACE_90),
                    TaskKeyValue(key="threshold", value="0.7"),
                ],
            ),
        ]

        video.tasks.extend(tasks_to_add)


class GorillaDatasetKISZ(GorillaDataset):
    @classmethod
    def get_social_group(cls, video: Video) -> Optional[str]:
        parent = video.path.parent
        if not re.match(r"^.*?_\d+\s[A-Z]{2}$", parent.name):
            return None
        group_id = parent.name.split(" ")[1]
        if group_id == "XX":  # XX is unknown group
            return None
        return group_id

    def metadata_extractor(self, video_path: Path) -> VideoMetadata:
        camera_name = video_path.stem.split("_")[0]
        try:
            date = extract_meta_data_time(video_path)
        except ValueError:
            date = None
        return VideoMetadata(camera_name, date)


class GorillaDatasetGPUServer2(GorillaDataset):
    DB_URI = "postgresql+psycopg2://postgres:DEV_PWD_139u02riowenfgiw4y589wthfn@postgres:5432/postgres"
    TIMESTAMPS = "data/derived_data/timestamps.json"
    SOCIAL_GROUPS = "data/ground_truth/cxl/misc/VideosGO_SPAC.csv"

    @classmethod
    def get_social_group(cls, video: Video) -> Optional[str]:
        df = pd.read_csv(cls.SOCIAL_GROUPS, sep=",")
        filename = video.path.name.replace(".mp4", ".MP4")  # csv has .MP4 instead of .mp4
        matching_rows = df[df["File"] == filename]
        if not len(matching_rows) == 1:
            log.info(f"Found {len(matching_rows)} social groups for video {filename}, skipping")
            return None
        social_group = matching_rows.iloc[0]["Group"]
        if re.match(r"Group_[A-Z]{2}$", social_group):
            return social_group.split("_")[1]
        return None

    def metadata_extractor(self, video_path: Path) -> VideoMetadata:
        with open(self.TIMESTAMPS, "r") as f:
            timestamps = json.load(f)
        camera_name = video_path.stem.split("_")[0]
        _, date_str, _ = video_path.stem.split("_")
        date = datetime.strptime(date_str, "%Y%m%d")
        timestamp = timestamps[video_path.stem]
        daytime = datetime.strptime(timestamp, "%I:%M %p")
        date = datetime.combine(date, daytime.time())
        return VideoMetadata(camera_name, date)<|MERGE_RESOLUTION|>--- conflicted
+++ resolved
@@ -70,11 +70,7 @@
         pass
 
     @abstractmethod
-<<<<<<< HEAD
-    def post_setup(sel) -> None:
-=======
     def post_setup(self) -> None:
->>>>>>> 281e32f8
         """Post setup operations."""
         pass
 
