--- conflicted
+++ resolved
@@ -17,13 +17,9 @@
 class SSLDataModule(L.LightningDataModule):
     def __init__(
         self,
-<<<<<<< HEAD
         ssl_config: SSLConfig,
+        data_dir: str,
         batch_size: int = 32,
-=======
-        data_dir: str,
-        batch_size: int,
->>>>>>> 4652dfb7
         transforms: gtypes.Transform = lambda x: x,
         training_transforms: gtypes.Transform = lambda x: x,
     ) -> None:
@@ -86,7 +82,6 @@
         ids = tuple(nlet[0] for nlet in batch)
         values = tuple(nlet[1] for nlet in batch)
         labels = tuple(nlet[2] for nlet in batch)
-<<<<<<< HEAD
         return ids, values, labels
 
 
@@ -111,7 +106,4 @@
         break
     for batch in val_loader:
         print(batch)
-        break
-=======
-        return ids, values, labels
->>>>>>> 4652dfb7
+        break