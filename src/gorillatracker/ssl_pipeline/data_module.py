import logging
from typing import List, Optional

import lightning as L
import torchvision.transforms as transforms
from torch.utils.data import DataLoader
from torchvision.transforms import Compose, ToTensor

import gorillatracker.type_helper as gtypes
from gorillatracker.data_modules import TripletDataModule
from gorillatracker.datasets.cxl import CXLDataset
from gorillatracker.ssl_pipeline.ssl_config import SSLConfig
from gorillatracker.ssl_pipeline.ssl_dataset import SSLDataset, build_triplet
from gorillatracker.train_utils import _assert_tensor, get_dataset_class

# logging.basicConfig(level=logging.INFO)
logger = logging.getLogger(__name__)


class SSLDataModule(L.LightningDataModule):
    def __init__(
        self,
        ssl_config: SSLConfig,
        data_dir: str,
        batch_size: int = 32,
        transforms: gtypes.Transform = lambda x: x,
        training_transforms: gtypes.Transform = lambda x: x,
        additional_dataset_class_ids: Optional[List[str]] = None,
        additional_data_dirs: Optional[List[str]] = None,
    ) -> None:
        super().__init__()
        self.transforms = transforms
        self.training_transforms = training_transforms
        self.batch_size = batch_size
        self.data_dir = data_dir
<<<<<<< HEAD
        self.ssl_config = ssl_config
=======
        self.additional_dataset_class_ids = additional_dataset_class_ids
        self.additional_data_dirs = additional_data_dirs

        assert (additional_dataset_class_ids is None and additional_data_dirs is None) or len(
            additional_dataset_class_ids  # type: ignore
        ) == len(
            additional_data_dirs  # type: ignore
        ), "additional_dataset_classes and additional_data_dirs must have the same length"
>>>>>>> 47bcb702

    def setup(self, stage: str) -> None:
        if stage == "fit":
            self.train = SSLDataset(
                self.data_dir,
                build_triplet,
                "train",
                transform=transforms.Compose([self.transforms, self.training_transforms]),
                ssl_config=self.ssl_config,
            )
            self.setup_val()
        elif stage == "test":
            raise NotImplementedError("test not yet supported by data module.")
        elif stage == "validate":
            self.setup_val()
        elif stage == "predict":
            self.predict = None
            raise NotImplementedError("stage predict not yet supported by data module.")
        else:
            raise ValueError(f"unknown stage '{stage}'")

    # TODO(memben): we want to use SSL Data for validation
    def setup_val(self) -> None:
        print("Using Body-Image Validation Set")
        dataset_classes = None
        transforms_list = None
        if self.additional_dataset_class_ids is not None:
            dataset_classes = [get_dataset_class(cls_id) for cls_id in self.additional_dataset_class_ids]
            transforms_list = []
            for cls in dataset_classes:
                transforms_list.append(
                    Compose(
                        [
                            cls.get_transforms() if hasattr(cls, "get_transforms") else ToTensor(),
                            _assert_tensor,
                            self.transforms,
                        ]
                    )
                )

        dataset_class = CXLDataset
        self.val_data_module = TripletDataModule(
            "/workspaces/gorillatracker/data/splits/derived_data-cxl-yolov8n_gorillabody_ybyh495y-body_images-openset-reid-val-0-test-0-mintraincount-3-seed-42-train-50-val-25-test-25",
            dataset_class=dataset_class,
            batch_size=self.batch_size,
            transforms=transforms.Compose([dataset_class.get_transforms(), self.transforms]),
            training_transforms=self.training_transforms,
            additional_dataset_classes=dataset_classes,
            additional_data_dirs=self.additional_data_dirs,
            additional_transforms=transforms_list,
        )
        self.val_data_module.setup("fit")

    def train_dataloader(self) -> DataLoader[gtypes.Nlet]:
        return DataLoader(
            self.train, batch_size=self.batch_size, shuffle=True, collate_fn=self.collate_fn, num_workers=100
        )

    # TODO(memben): we want to use SSL Data for validation
    def val_dataloader(self) -> List[gtypes.BatchNletDataLoader]:
        return self.val_data_module.val_dataloader()

    def test_dataloader(self) -> gtypes.BatchNletDataLoader:
        raise NotImplementedError

    def predict_dataloader(self) -> gtypes.BatchNletDataLoader:
        raise NotImplementedError

    def collate_fn(self, batch: list[gtypes.Nlet]) -> gtypes.NletBatch:
        ids = tuple(nlet[0] for nlet in batch)
        values = tuple(nlet[1] for nlet in batch)
        labels = tuple(nlet[2] for nlet in batch)
        return ids, values, labels


if __name__ == "__main__":
    ssl_config = SSLConfig(
        tff_selection="random",
        n_videos=20,
        n_samples=15,
        feature_types=["body"],
        min_confidence=0.5,
        min_images_per_tracking=10,
        split=None,
    )
    dm = SSLDataModule(
        ssl_config=ssl_config, data_dir="video_data/cropped-images/2024-04-18", transforms=transforms.ToTensor()
    )
    print("Data Module created")
    dm.setup("fit")
    print("Data Module setup")
    train_loader = dm.train_dataloader()
    val_loader = dm.val_dataloader()
    print("Data Loaders created")
    for batch in train_loader:
        print(batch)
        break
    for batch in val_loader:
        print(batch)
        break<|MERGE_RESOLUTION|>--- conflicted
+++ resolved
@@ -33,9 +33,7 @@
         self.training_transforms = training_transforms
         self.batch_size = batch_size
         self.data_dir = data_dir
-<<<<<<< HEAD
         self.ssl_config = ssl_config
-=======
         self.additional_dataset_class_ids = additional_dataset_class_ids
         self.additional_data_dirs = additional_data_dirs
 
@@ -44,7 +42,6 @@
         ) == len(
             additional_data_dirs  # type: ignore
         ), "additional_dataset_classes and additional_data_dirs must have the same length"
->>>>>>> 47bcb702
 
     def setup(self, stage: str) -> None:
         if stage == "fit":
