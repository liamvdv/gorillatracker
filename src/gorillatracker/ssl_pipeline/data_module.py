import logging
from typing import List, Optional

import lightning as L
import torch
import torchvision.transforms as transforms
from torch.utils.data import DataLoader
from torchvision.transforms import Compose, ToTensor

import gorillatracker.type_helper as gtypes
from gorillatracker.data_modules import TripletDataModule
from gorillatracker.datasets.cxl import CXLDataset
from gorillatracker.ssl_pipeline.ssl_dataset import SSLDataset, build_triplet
from gorillatracker.train_utils import _assert_tensor, get_dataset_class

# logging.basicConfig(level=logging.INFO)
logger = logging.getLogger(__name__)


class SSLDataModule(L.LightningDataModule):
    def __init__(
        self,
        data_dir: str,
        batch_size: int = 32,
        transforms: gtypes.Transform = lambda x: x,
        training_transforms: gtypes.Transform = lambda x: x,
<<<<<<< HEAD
        data_dir: str = "/workspaces/gorillatracker/cropped_images/2024-04-09",
        additional_dataset_class_ids: Optional[List[str]] = None,
        additional_data_dirs: Optional[List[str]] = None,
=======
>>>>>>> a9f0f1c4
    ) -> None:
        super().__init__()
        self.transforms = transforms
        self.training_transforms = training_transforms
        self.batch_size = batch_size
        self.data_dir = data_dir
        self.additional_dataset_class_ids = additional_dataset_class_ids
        self.additional_data_dirs = additional_data_dirs

    def setup(self, stage: str) -> None:
        if stage == "fit":
            self.train = SSLDataset(
                self.data_dir,
                build_triplet,
                "train",
                transform=transforms.Compose([self.transforms, self.training_transforms]),
            )
            self.setup_val()
        elif stage == "test":
            raise NotImplementedError("test not yet supported by data module.")
        elif stage == "validate":
            self.setup_val()
        elif stage == "predict":
            self.predict = None
            raise NotImplementedError("stage predict not yet supported by data module.")
        else:
            raise ValueError(f"unknown stage '{stage}'")

    # TODO(memben): we want to use SSL Data for validation
    def setup_val(self) -> None:
        print("Using Body-Image Validation Set")
        dataset_classes = None
        transforms_list = None
        if self.additional_dataset_class_ids is not None:
            assert self.additional_data_dirs is not None, "additional_data_dirs must be set"
            dataset_classes = [get_dataset_class(cls_id) for cls_id in self.additional_dataset_class_ids]
            transforms_list = []
            for cls in dataset_classes:
                transforms_list.append(
                    Compose(
                        [
                            cls.get_transforms() if hasattr(cls, "get_transforms") else ToTensor(),
                            _assert_tensor,
                            self.transforms,
                        ]
                    )
                )

        dataset_class = CXLDataset
        self.val_data_module = TripletDataModule(
            "/workspaces/gorillatracker/data/splits/derived_data-cxl-yolov8n_gorillabody_ybyh495y-body_images-openset-reid-val-0-test-0-mintraincount-3-seed-42-train-50-val-25-test-25",
            dataset_class=dataset_class,
            batch_size=self.batch_size,
            transforms=transforms.Compose([dataset_class.get_transforms(), self.transforms]),
            training_transforms=self.training_transforms,
            additional_dataset_classes=dataset_classes,
            additional_data_dirs=self.additional_data_dirs,
            additional_transforms=transforms_list,
        )
        self.val_data_module.setup("fit")

    def train_dataloader(self) -> DataLoader[gtypes.Nlet]:
        return DataLoader(
            self.train, batch_size=self.batch_size, shuffle=True, collate_fn=self.collate_fn, num_workers=40
        )

    # TODO(memben): we want to use SSL Data for validation
    def val_dataloader(self) -> List[gtypes.BatchNletDataLoader]:
        return self.val_data_module.val_dataloader()

    def test_dataloader(self) -> gtypes.BatchNletDataLoader:
        raise NotImplementedError

    def predict_dataloader(self) -> gtypes.BatchNletDataLoader:
        raise NotImplementedError

    def collate_fn(self, batch: list[gtypes.Nlet]) -> gtypes.NletBatch:
        ids = tuple(nlet[0] for nlet in batch)
        values = tuple(torch.stack(nlet[1]) for nlet in batch)
        labels = tuple(nlet[2] for nlet in batch)
        return ids, values, labels<|MERGE_RESOLUTION|>--- conflicted
+++ resolved
@@ -24,12 +24,8 @@
         batch_size: int = 32,
         transforms: gtypes.Transform = lambda x: x,
         training_transforms: gtypes.Transform = lambda x: x,
-<<<<<<< HEAD
-        data_dir: str = "/workspaces/gorillatracker/cropped_images/2024-04-09",
         additional_dataset_class_ids: Optional[List[str]] = None,
         additional_data_dirs: Optional[List[str]] = None,
-=======
->>>>>>> a9f0f1c4
     ) -> None:
         super().__init__()
         self.transforms = transforms
