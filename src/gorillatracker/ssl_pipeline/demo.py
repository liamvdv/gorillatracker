"""
This is a demo file to show how to use the SSL pipeline to track any animal in a video.

The pipeline consists of the following steps:
1. Create a dataset adapter for the dataset of interest. (dataset.py)
2. Extract the metadata from the videos. (video_preprocessor.py)
3. Use a tracking model to track the animal in the video. (video_processor.py) 
    - This should in be a YOLOv8 model (single_cls) trained on the body of the animal of interest.
4. Store the tracking results in a database. (models.py)
5. (Optional) Add additional features to the tracking results and correlate them. (video_processor.py and feature_mapper.py)
6. (Optional) Visualize the tracking results. (visualizer.py)
7. ...
"""

import logging
import random
from pathlib import Path

from sqlalchemy.orm import Session

from gorillatracker.ssl_pipeline.dataset import GorillaDatasetGPUServer2, GorillaDatasetKISZ, SSLDataset
from gorillatracker.ssl_pipeline.feature_mapper import multiprocess_correlate, one_to_one_correlator
from gorillatracker.ssl_pipeline.helpers import remove_processed_videos
from gorillatracker.ssl_pipeline.models import Task, TaskType, Video
from gorillatracker.ssl_pipeline.queries import load_preprocessed_videos
from gorillatracker.ssl_pipeline.video_preprocessor import preprocess_videos
from gorillatracker.ssl_pipeline.video_processor import multiprocess_predict, multiprocess_track
from gorillatracker.ssl_pipeline.visualizer import multiprocess_visualize

log = logging.getLogger(__name__)


def visualize_pipeline(
    dataset: SSLDataset,
    version: str,
    dest_dir: Path,
    n_videos: int = 30,
    target_output_fps: int = 10,
    max_worker_per_gpu: int = 8,
    gpu_ids: list[int] = [0],
) -> None:
    """
    Visualize the tracking results of the pipeline.

    Args:
        dataset (SSLDataset): The dataset to use.
        version (str): The version of the pipeline.
        dest_dir (Path): The destination to save the visualizations.
        n_videos (int, optional): The number of videos to visualize. Defaults to 20.
        target_output_fps (int, optional): The FPS to sample the video at. Defaults to 10.
        max_worker_per_gpu (int, optional): The maximum number of workers per GPU. Defaults to 8.
        gpu_ids (list[int], optional): The GPUs to use for tracking. Defaults to [0].

    Returns:
        None, the visualizations are saved to the destination and to the SSLDataset.
    """

    video_paths = sorted(dataset.video_paths)

    with Session(dataset.engine) as session:
        preprocessed_videos = list(load_preprocessed_videos(session, version))
        video_paths = remove_processed_videos(video_paths, preprocessed_videos)

    random.seed(42)  # For reproducibility
    videos_to_track = random.sample(video_paths, n_videos)
    max_workers = len(gpu_ids) * max_worker_per_gpu

    def visualize_hook(video: Video) -> None:
        dataset.video_insert_hook(video)
        video.tasks.append(Task(task_type=TaskType.VISUALIZE))

    preprocess_videos(
        videos_to_track,
        version,
        target_output_fps,
        dataset.engine,
        dataset.metadata_extractor,
        visualize_hook,
    )

    body_model_path, yolo_body_kwargs = dataset.get_yolo_model_config(dataset.BODY)
    multiprocess_track(
        dataset.BODY,  # NOTE(memben): Tracking will always be done on bodies
        body_model_path,
        yolo_body_kwargs,
        dataset.tracker_config,
        dataset.engine,
        max_worker_per_gpu=max_worker_per_gpu,
        gpu_ids=gpu_ids,
    )

    for feature_type in dataset.features:
        yolo_model, yolo_kwargs = dataset.get_yolo_model_config(feature_type)
        multiprocess_predict(
            feature_type,
            yolo_model,
            yolo_kwargs,
            dataset.engine,
            max_worker_per_gpu=max_worker_per_gpu,
            gpu_ids=gpu_ids,
        )

        multiprocess_correlate(feature_type, one_to_one_correlator, dataset.engine, max_workers)

    multiprocess_visualize(dest_dir, dataset.engine, max_workers)


def gpu2_demo() -> None:
    version = "2024-04-09"
    logging.basicConfig(level=logging.INFO)
    dataset = GorillaDatasetGPUServer2()
    visualize_pipeline(
        dataset,
        version,
        Path("/workspaces/gorillatracker/video_output"),
        n_videos=24,
        max_worker_per_gpu=12,  # NOTE(memben): SQLITE does not support multiprocessing, so we need to set this to 1
        gpu_ids=[0],
    )
    dataset.post_setup()


def kisz_demo() -> None:
    version = "2024-04-09"
    logging.basicConfig(level=logging.INFO)
    dataset = GorillaDatasetKISZ()
    visualize_pipeline(
        dataset,
        version,
        Path("/workspaces/gorillatracker/video_output"),
<<<<<<< HEAD
        n_videos=20,
        max_worker_per_gpu=1,
=======
        n_videos=24,
        max_worker_per_gpu=12,
>>>>>>> ec0475d3
        gpu_ids=[0],
    )
    dataset.post_setup()


if __name__ == "__main__":
    kisz_demo()<|MERGE_RESOLUTION|>--- conflicted
+++ resolved
@@ -128,13 +128,8 @@
         dataset,
         version,
         Path("/workspaces/gorillatracker/video_output"),
-<<<<<<< HEAD
-        n_videos=20,
-        max_worker_per_gpu=1,
-=======
         n_videos=24,
         max_worker_per_gpu=12,
->>>>>>> ec0475d3
         gpu_ids=[0],
     )
     dataset.post_setup()
