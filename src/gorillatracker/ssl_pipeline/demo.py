--- conflicted
+++ resolved
@@ -103,48 +103,33 @@
     multiprocess_visualize_video(to_track, version, dataset.engine, dest_dir)
 
 def gpu2_demo():
+    version = "2024-04-09"
     logging.basicConfig(level=logging.INFO)
     dataset = GorillaDatasetSmall("sqlite:///test.db")
     # NOTE(memben): for setup only once
-    if not os.path.exists("test.db"):
-        dataset.setup_database()
-        dataset.setup_cameras()
     visualize_pipeline(
         dataset,
-        "2024-04-09",
+        version,
+        Path("/workspaces/gorillatracker/video_output"),
+        n_videos=8,
+        max_worker_per_gpu=4,
+        gpus=[0],
+    )
+    dataset.post_setup(version)
+
+def kisz_demo():
+    logging.basicConfig(level=logging.INFO)
+    dataset = GorillaDataset("sqlite:///test.db")
+    # NOTE(memben): for setup only once
+    visualize_pipeline(
+        dataset,
+        "2024-04-18",
         Path("/workspaces/gorillatracker/video_output"),
         n_videos=20,
         max_worker_per_gpu=12,
         gpus=[0],
     )
-
-<<<<<<< HEAD
-def kisz_demo():
-=======
-if __name__ == "__main__":
-    version = "2024-04-09"
->>>>>>> 4052750e
-    logging.basicConfig(level=logging.INFO)
-    dataset = GorillaDataset("sqlite:///test.db")
-    # NOTE(memben): for setup only once
-    visualize_pipeline(
-        dataset,
-<<<<<<< HEAD
-        "2024-04-18",
-=======
-        version,
->>>>>>> 4052750e
-        Path("/workspaces/gorillatracker/video_output"),
-        n_videos=8,
-        max_worker_per_gpu=4,
-        gpus=[0],
-    )
-<<<<<<< HEAD
     dataset.setup_social_groups()
 
-
 if __name__ == "__main__":
-    kisz_demo()
-=======
-    dataset.post_setup(version)
->>>>>>> 4052750e
+    kisz_demo()