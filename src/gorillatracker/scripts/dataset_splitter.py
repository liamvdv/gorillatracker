--- conflicted
+++ resolved
@@ -140,13 +140,9 @@
     return train_count, val_count, test_count
 
 
-<<<<<<< HEAD
-TEST = False
-=======
 # You must ensure this is set to True when pushed. Do not keep a TEST = False
 # version on main.
 TEST = True
->>>>>>> 22616d28
 
 
 def copy(src: Path, dst: Path):
@@ -295,13 +291,6 @@
     return outdir
 
 
-<<<<<<< HEAD
-if __name__ == "__main__":
-    dir = generate_split(
-        dataset="ground_truth/bristol/full_images", mode="openset", seed=43, reid_factor_test=10, reid_factor_val=10
-    )
-    # dir = generate_split(dataset="ground_truth/bristol/full_images", mode="closedset", seed=42)
-=======
 # if __name__ == "__main__":
 #     dir = generate_split(
 #         dataset="ground_truth/rohan-cxl/face_images", mode="openset", seed=43, reid_factor_test=10, reid_factor_val=10
@@ -311,5 +300,4 @@
 #     dir = generate_split(
 #         dataset="ground_truth/cxl/full_images", mode="openset", seed=43, reid_factor_test=10, reid_factor_val=10
 #     )
-#     dir = generate_split(dataset="ground_truth/cxl/full_images", mode="closedset", seed=42)
->>>>>>> 22616d28
+#     dir = generate_split(dataset="ground_truth/cxl/full_images", mode="closedset", seed=42)