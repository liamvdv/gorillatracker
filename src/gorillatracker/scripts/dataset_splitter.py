"""
split = 70% train; 15% test; 15% eval

openset/
    train/
    eval/
    test/
    
    at least 2 individuals are not seen in training.
    C1: at least 1 individual is in eval that is not seen in training
    C2: at least 1 individual is in test that is not seen in training
    C3: the unseen individuals in C1 and C2 must not be the same.    

    Splits are done on individual level. This might produce more photos in test/eval
    that by %.
    
openset-strict/
    train/
    eval/
    test/
    
    train, eval and test are disjoint.
    
openset-strict-half-known/
    train/
    eval/
    test/
    
    train, eval and test are NOT disjoint.
    - half of eval and train are images of individuals that are not seen in training.
    - other half of eval and train are images of individuals that are seen in training.


closedset/
    train/
    eval/
    test/

    all individuals are seen in training.
    C1: This means eval and test MUST NOT contain at least 1 photo of every individual. 
    
    Splits are done on a photos.
"""
import logging
import os
import random
import re
import shutil
import sys
from collections import defaultdict
from dataclasses import dataclass
from pathlib import Path
from typing import Any, Callable, Dict, List, Literal, Optional, Tuple, TypeVar, Union

import torch

logger = logging.getLogger(__name__)

"""
As of Python 3.7, the insertion order of keys is preserved in all standard dictionary types in Python, including collections.defaultdict. This change was made part of the language specification in Python 3.7, meaning that dictionaries maintain the order in which keys are first inserted.
"""
assert sys.version_info >= (
    3,
    7,
), "code relies on Python 3.7 explicit dict key insertion ordering guarantee for collections.defaultdict"

Value = Union[Path, List["Entry"]]
Label = Union[str, int]
Metadata = Dict[Any, Any]
T = TypeVar("T")

partitions = ["train", "val", "test"]


@dataclass
class Entry:
    value: Union[Value, List["Entry"]]
    label: Label
    metadata: Metadata


Labeler = Callable[[Path], Label]

# Importers of images, Path is unique identifier.


def read_files(dirpath: str) -> List[Entry]:
    entries = []
    for filename in os.listdir(dirpath):
        filepath = Path(dirpath, filename)
        entry = Entry(filepath, filename, {})
        entries.append(entry)
    return entries


def read_dataset_partition(dirpath: Path, labeler: Labeler) -> List[Entry]:
    return [Entry(value, labeler(value), {}) for value in dirpath.glob("*")]


def read_ground_truth_cxl(full_images_dirpath: str) -> List[Entry]:
    entries = []
    for filename in os.listdir(full_images_dirpath):
        if not filename.endswith(".png"):
            continue
        label, rest = re.split(r"[_\s]", filename, maxsplit=1)
        entry = Entry(Path(full_images_dirpath, filename), label, {})
        entries.append(entry)
    return entries


def read_ground_truth_bristol(full_images_dirpath: str) -> List[Entry]:
    entries = []
    for filename in os.listdir(full_images_dirpath):
        if filename.endswith(".jpg"):
            label = re.split(r"[_\s-]", filename, maxsplit=1)[0]
            entry = Entry(Path(full_images_dirpath, filename), label, {})
            entries.append(entry)
    return entries


# Business Logic


def group(images: List[Entry]) -> List[Entry]:
    """preservers order:
    group order determined by first seen element with group id.
    inner group order in order of occurance in array.
    """
    individuals = defaultdict(list)
    for img in images:
        individuals[img.label].append(img)
    return [Entry(images, label, {}) for label, images in individuals.items()]


def ungroup(individuals: List[Entry]) -> List[Entry]:
    """preservers order"""
    assert all(
        isinstance(individual.value, list) for individual in individuals
    ), "Sanity check that is is not called on Paths."
    return [img for individual in individuals for img in individual.value]  # type: ignore


def ungroup_with_must_include_mask(individuals: List[Entry], k: int) -> Tuple[List[Entry], List[bool]]:
    """preservers order"""
    images = []
    must_include_mask = []
    for individual in individuals:
        for i, img in enumerate(individual.value):  # type: ignore
            images.append(img)
            must_include_mask.append(i < k)
    return images, must_include_mask


def consistent_random_permutation(arr: List[T], unique_key: Callable[[Any], Any], seed: int) -> List[T]:
    g = torch.Generator()
    g.manual_seed(seed)
    idxs = torch.randperm(len(arr), generator=g).tolist()
    arr = sorted(arr, key=unique_key)
    return [arr[i] for i in idxs]


def compute_split(samples: int, train: int, val: int, test: int) -> Tuple[int, int, int]:
    if train + val + test != 100:
        raise ValueError("sum of train, val and test must be 100")

    # sum must add; if partial, count towards train
    train_count = train / 100 * samples
    val_count = val / 100 * samples
    test_count = test / 100 * samples

    # we'll enfore at least 1
    train_count = max(train_count, 1)
    val_count = max(val_count, 1)
    test_count = max(test_count, 1)

    val_count = int(val_count)
    test_count = int(test_count)
    train_count = samples - (val_count + test_count)
    assert train_count >= 1
    return train_count, val_count, test_count


# You must ensure this is set to True when pushed. Do not keep a TEST = False
# version on main.
TEST = True


def copy(src: Path, dst: Path) -> None:
    if TEST:
        print(f"{src} -> {dst}")
    else:
        shutil.copyfile(src, dst)


def write_entries(entries: List[Entry], outdir: Path) -> None:
    os.makedirs(outdir, exist_ok=True)
    for entry in entries:
        assert isinstance(entry.value, Path)
        newpath = outdir / entry.value.name
        copy(entry.value, newpath)


def sample_and_remove(arr: List[T], samples: int, mask: Optional[List[bool]] = None) -> Tuple[List[T], List[T]]:
    if mask is None:
        mask = [True] * len(arr)
    assert len(arr) == len(mask)
    view = [arr[i] for i, b in enumerate(mask) if b]
    assert len(view) > samples, "masked array has less entries than required samples"
    sampled = random.sample(view, samples)
    remaining = [e for e in arr if e not in sampled]
    return sampled, remaining


def splitter(
    images: List[Entry],
    mode: Literal["openset", "closedset"],
    train: int,
    val: int,
    test: int,
    seed: int,
    min_train_count: int = 3,
    reid_factor_val: Optional[int] = None,
    reid_factor_test: Optional[int] = None,
) -> Tuple[List[Entry], List[Entry], List[Entry]]:
    assert train + val + test == 100, "train, val, test must sum to 100."
    random.seed(seed)
    # This shuffe is preserved throughout groups and ungroups.
    # because python dicts are ordered by insertion.
    # We can now simply pop from the start / end to get random images.
    images = consistent_random_permutation(images, lambda x: x.value, seed)
    train_bucket: List[Entry] = []
    val_bucket: List[Entry] = []
    test_bucket: List[Entry] = []

    individums = group(images)
    if mode == "closedset":
        train_count, val_count, test_count = compute_split(len(images), train, val, test)
        for individum in individums:
            assert isinstance(individum.value, list)
            n = len(individum.value)
            selection, individum.value = individum.value[:min_train_count], individum.value[min_train_count:]
            if len(selection) != min_train_count:
                print(
                    f"WARN: individual {individum.label} has less than min_train_count={min_train_count} images. It has {n} images. You may consider discarding it."
                )
            train_bucket.extend(selection)
        rest = ungroup(individums)
        val_bucket, rest = rest[:val_count], rest[val_count:]
        assert len(val_bucket) == val_count, "Dataset too small: Not enough images left to fill validation."
        test_bucket, rest = rest[:test_count], rest[test_count:]
        assert len(test_bucket) == test_count, "Dataset too small: Not enough images left to fill test."
        train_bucket.extend(rest)
    elif mode == "openset":
        assert isinstance(reid_factor_val, int) and isinstance(
            reid_factor_test, int
        ), "must pass reid_factor_{val,test} if mode=openset"
        # At least one unseen individuum in test and eval.
        train_count, val_count, test_count = compute_split(len(individums), train, val, test)
        print(
            f"Unique Individuals (Image Count Bias): Total={len(individums)}, Train={train_count}, Val={val_count}, Test={test_count}"
        )
        train_bucket, train_must_include_mask = ungroup_with_must_include_mask(
            individums[:train_count], k=min_train_count
        )
        val_bucket = ungroup(individums[train_count : train_count + val_count])
        test_bucket = ungroup(individums[train_count + val_count :])
        # NOTE(liamvdv): We'll now move back a fraction of images from train_bucket to val and test
        #                to ensure we also look at reidentification of known faces.
        n = len(train_bucket)
        reid_count_val = int(reid_factor_val / 100 * n)
        reid_count_test = int(reid_factor_test / 100 * n)
        inv_mask = [not v for v in train_must_include_mask]
        reid_samples, train_bucket = sample_and_remove(train_bucket, reid_count_val + reid_count_test, mask=inv_mask)
        assert len(reid_samples) == reid_count_test + reid_count_val, "sanity check"
        val_bucket += reid_samples[:reid_count_val]
        test_bucket += reid_samples[reid_count_val:]

        for individual in group(train_bucket):
            assert isinstance(individual.value, list)
            n = len(individual.value)
            if n < min_train_count:
                print(
                    f"WARN: train set: individual {individual.label} has less than min_train_count={min_train_count} images. It has {n} images. You may consider discarding it."
                )

    return train_bucket, val_bucket, test_bucket


def stats_and_confirm(name: str, full: List[Entry], train: List[Entry], val: List[Entry], test: List[Entry]) -> None:
    print(f"Stats for {name}")
    print(f"Distribution over {len(full)} images:")
    print(f"Train: {len(train)}")
    print(f"Val: {len(val)}")
    print(f"Test: {len(test)}")
    if input("Continue? (yes,N)") != "yes":
        print("abort.")
        exit(0)


def generate_split(
    dataset: str = "ground_truth/cxl/full_images",
    mode: Literal["openset", "closedset"] = "closedset",
    seed: int = 42,
    train: int = 70,
    val: int = 15,
    test: int = 15,
    min_train_count: int = 3,
    reid_factor_val: Optional[int] = None,
    reid_factor_test: Optional[int] = None,
) -> Path:
    reid_factors = "-"
    if mode == "openset":
        assert isinstance(reid_factor_val, int) and isinstance(
            reid_factor_test, int
        ), "must pass reid_factor_test if mode=openset"
        reid_factors = f"-reid-val-{reid_factor_val}-test-{reid_factor_test}"
    name = f"splits/{dataset.replace('/', '-')}-{mode}{reid_factors}-mintraincount-{min_train_count}-seed-{seed}-train-{train}-val-{val}-test-{test}"
    outdir = Path(f"data/{name}")

    # NOTE hacky workaround
    if "cxl" in dataset:
        images = read_ground_truth_cxl(f"data/{dataset}")
        logger.info("read %(count)d images from %(dataset)s", {"count": len(images), "dataset": dataset})
    elif "bristol" in dataset:
        images = read_ground_truth_bristol(f"data/{dataset}")
        logger.info("read %(count)d images from %(dataset)s", {"count": len(images), "dataset": dataset})
    else:
        raise ValueError(f"unknown dataset {dataset}")
    train_bucket, val_bucket, test_bucket = splitter(
        images,
        mode=mode,
        train=train,
        val=val,
        test=test,
        seed=seed,
        min_train_count=min_train_count,
        reid_factor_test=reid_factor_test,
        reid_factor_val=reid_factor_val,
    )
    stats_and_confirm(name, images, train_bucket, val_bucket, test_bucket)
    write_entries(train_bucket, outdir / "train")
    write_entries(val_bucket, outdir / "val")
    write_entries(test_bucket, outdir / "test")
    return outdir


def generate_simple_split(
    dataset: str = "ground_truth/cxl/full_images",
    seed: int = 42,
    train: int = 70,
    val: int = 15,
    test: int = 15,
) -> None:
    name = f"splits/{dataset.replace('/', '-')}-seed-{seed}-train-{train}-val-{val}-test-{test}"
    files = read_files(f"data/{dataset}")
    files = consistent_random_permutation(files, lambda x: x.value, seed)
    outdir = Path(f"data/{name}")
    train_count, val_count, test_count = compute_split(len(files), train, val, test)
    train_set = files[:train_count]
    val_set = files[train_count : train_count + val_count]
    test_set = files[train_count + val_count :]
    stats_and_confirm(name, files, train_set, val_set, test_set)
    write_entries(train_set, outdir / "train")
    write_entries(val_set, outdir / "val")
    write_entries(test_set, outdir / "test")


def copy_corresponding_images(data_dir: str, img_dir: str = "ground_truth/cxl/full_images") -> None:
    """
    Copy each image from img_dir to data_dir if a file with a corresponding name exists in data_dir.
    """
    data_dir_path = Path(f"data/{data_dir}")
    img_dir_path = Path(f"data/{img_dir}")
    to_copy = []

    for data_file in os.listdir(data_dir_path):
        base_name = Path(data_file).stem
        corresponding_img_file = img_dir_path / (base_name + ".png")
        assert corresponding_img_file.exists()
        to_copy.append(corresponding_img_file)

    assert len(to_copy) == len(os.listdir(data_dir_path))

    for img_file in to_copy:
        copy(img_file, data_dir_path / img_file.name)


def read_dataset(dirpath: Path, labeler: Labeler) -> Dict[str, List[Entry]]:
    return {partition: read_dataset_partition(dirpath / partition, labeler) for partition in partitions}


def _merge_dataset_splits(target: str, ds1: str, ds2: str, ds1_labeler: Labeler, ds2_labeler: Labeler) -> None:
    ds1_path = Path("data", ds1)
    ds2_path = Path("data", ds2)
    target_path = Path("data", target)
    ds1_entries = read_dataset(ds1_path, ds1_labeler)
    ds2_entries = read_dataset(ds2_path, ds2_labeler)

    def process(entry: Entry) -> Entry:
        assert isinstance(entry.value, Path)
        value = Path(f"{entry.label}__{entry.value.name}")  # concat file name to preserve information
        return Entry(value, entry.label, entry.metadata | {"original": entry.value})

    # Logical Merge
    merged_entries = {
        partition: list(map(process, ds1_entries[partition] + ds2_entries[partition])) for partition in partitions
    }

    # Assertions
    for partition in partitions:
        # Entry Uniqueness
        value_set = set([str(entry.value) for entry in merged_entries[partition]])
        if len(merged_entries[partition]) != len(value_set):
            raise ValueError(f"WARN: {partition} no longer unique. Merging produces collisions.")

        # Label Uniqueness
        ds1_label_set = set([entry.label for entry in ds1_entries[partition]])
        ds2_label_set = set([entry.label for entry in ds2_entries[partition]])
        intersection = ds1_label_set & ds2_label_set
        if len(intersection) > 0:
            raise ValueError(
                f"WARN: {partition}: Labels {intersection} exist in both datasets. Merging produces collisions."
            )
    stats_and_confirm(
        target,
        merged_entries["train"] + merged_entries["val"] + merged_entries["test"],
        merged_entries["train"],
        merged_entries["val"],
        merged_entries["test"],
    )
    # Physical Merge
    for partition in partitions:
        if not TEST:
            (target_path / partition).mkdir(parents=True, exist_ok=True)  # idempotent
        for entry in merged_entries[partition]:
            assert isinstance(entry.value, Path)
            copy(entry.metadata["original"], target_path / partition / entry.value)


def merge_labeler(x: Path) -> str:
    return x.name.split("__")[0]


def common_labeler(x: Path) -> str:
    return x.name.split("_")[0]


def get_labeler_for_dataset(ds: str) -> Labeler:
    # DO NOT REORDER
    if "splits/merged" in ds:
        return merge_labeler
    elif "bristol" in ds:
        return common_labeler
    elif "rohan-cxl" in ds:
        return common_labeler
    elif "cxl" in ds:
        return common_labeler
    else:
        raise ValueError(f"Labeler unknown for dataset: {ds}")


def merge_dataset_splits(ds1: str, ds2: str) -> None:
    ds1_labeler = get_labeler_for_dataset(ds1)
    ds2_labeler = get_labeler_for_dataset(ds2)
    target = f"splits/merged-{ds1.replace('/', '-')}-{ds2.replace('/', '-')}"
    _merge_dataset_splits(target, ds1, ds2, ds1_labeler, ds2_labeler)


# if __name__ == "__main__":
#     dir = generate_simple_split(dataset="ground_truth/cxl/full_images_body_bbox", seed=42)
#     copy_corresponding_images("splits/ground_truth-cxl-full_images_body_bbox-seed-42-train-70-val-15-test-15/train")

#     dir = generate_split(
#         dataset="ground_truth/rohan-cxl/face_images", mode="openset", seed=43, reid_factor_test=10, reid_factor_val=10
#     )
#     dir = generate_split(dataset="ground_truth/rohan-cxl/face_images", mode="closedset", seed=42)

#     dir = generate_split(
#         dataset="ground_truth/cxl/full_images", mode="openset", seed=43, reid_factor_test=10, reid_factor_val=10
#     )
#     dir = generate_split(dataset="ground_truth/cxl/full_images", mode="closedset", seed=42)

<<<<<<< HEAD
#     merge_dataset_splits(
#         "splits/ground_truth-bristol-full_images-closedset--mintraincount-3-seed-42-train-70-val-15-test-15",
#         "splits/ground_truth-rohan-cxl-face_images-closedset--mintraincount-3-seed-42-train-70-val-15-test-15",
#     )
=======
# # NOTE(liamvdv): Images per Individual heavly screwed. Image distribution around 73 / 17 / 10 for Individual Distribution 50 / 25 / 25.
# dir = generate_split(
#     dataset="ground_truth/rohan-cxl/face_images", mode="openset", seed=42, reid_factor_test=0, reid_factor_val=0, train=50, val=25, test=25
# )
>>>>>>> a439f043
<|MERGE_RESOLUTION|>--- conflicted
+++ resolved
@@ -480,14 +480,12 @@
 #     )
 #     dir = generate_split(dataset="ground_truth/cxl/full_images", mode="closedset", seed=42)
 
-<<<<<<< HEAD
 #     merge_dataset_splits(
 #         "splits/ground_truth-bristol-full_images-closedset--mintraincount-3-seed-42-train-70-val-15-test-15",
 #         "splits/ground_truth-rohan-cxl-face_images-closedset--mintraincount-3-seed-42-train-70-val-15-test-15",
 #     )
-=======
-# # NOTE(liamvdv): Images per Individual heavly screwed. Image distribution around 73 / 17 / 10 for Individual Distribution 50 / 25 / 25.
-# dir = generate_split(
-#     dataset="ground_truth/rohan-cxl/face_images", mode="openset", seed=42, reid_factor_test=0, reid_factor_val=0, train=50, val=25, test=25
-# )
->>>>>>> a439f043
+
+#     # NOTE(liamvdv): Images per Individual heavly screwed. Image distribution around 73 / 17 / 10 for Individual Distribution 50 / 25 / 25.
+#     dir = generate_split(
+#         dataset="ground_truth/rohan-cxl/face_images", mode="openset", seed=42, reid_factor_test=0, reid_factor_val=0, train=50, val=25, test=25
+#     )