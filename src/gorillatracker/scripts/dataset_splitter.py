--- conflicted
+++ resolved
@@ -210,41 +210,35 @@
     val_bucket: List[Entry] = []
     test_bucket: List[Entry] = []
 
-    individuums = group(images)
+    individums = group(images)
     if mode == "closedset":
         train_count, val_count, test_count = compute_split(len(images), train, val, test, False)
-        for individuum in individuums:
-            assert isinstance(individuum.value, list)
-            n = len(individuum.value)
+        for individum in individums:
+            assert isinstance(individum.value, list)
+            n = len(individum.value)
             # only take min_train_count images from each individual and update the individual's value
-            selection, individuum.value = individuum.value[:min_train_count], individuum.value[min_train_count:]
+            selection, individum.value = individum.value[:min_train_count], individum.value[min_train_count:]
             if len(selection) != min_train_count:
                 print(
-                    f"WARN: individual {individuum.label} has less than min_train_count={min_train_count} images. It has {n} images. You may consider discarding it."
+                    f"WARN: individual {individum.label} has less than min_train_count={min_train_count} images. It has {n} images. You may consider discarding it."
                 )
             train_bucket.extend(selection)
         # need to shuffle again because we ungroup() will return images of individuals sequentially
-        rest = consistent_random_permutation(ungroup(individuums), lambda x: x.value, seed + 1)
+        rest = consistent_random_permutation(ungroup(individums), lambda x: x.value, seed + 1)
         val_bucket, rest = rest[:val_count], rest[val_count:]
         assert len(val_bucket) == val_count, "Dataset too small: Not enough images left to fill validation."
         test_bucket, rest = rest[:test_count], rest[test_count:]
         assert len(test_bucket) == test_count, "Dataset too small: Not enough images left to fill test."
         train_bucket.extend(rest)
     elif mode == "openset":
-        # At least one unseen individuum in test and eval.
-        train_count, val_count, test_count = compute_split(len(individuums), train, val, test, False)
+        # At least one unseen individum in test and eval.
+        train_count, val_count, test_count = compute_split(len(individums), train, val, test, False)
         print(
-            f"Unique Individuals (Image Count Bias): Total={len(individuums)}, Train={train_count}, Val={val_count}, Test={test_count}"
+            f"Unique Individuals (Image Count Bias): Total={len(individums)}, Train={train_count}, Val={val_count}, Test={test_count}"
         )
-<<<<<<< HEAD
-        train_bucket = ungroup(individuums[:train_count])
-        val_bucket = ungroup(individuums[train_count : train_count + val_count])
-        test_bucket = ungroup(individuums[train_count + val_count :])
-=======
         train_bucket = ungroup(individums[:train_count])
         val_bucket = ungroup(individums[train_count : train_count + val_count])
         test_bucket = ungroup(individums[train_count + val_count :])
->>>>>>> 58372be7
 
         n = len(train_bucket)
 
@@ -278,7 +272,7 @@
 
     fold_bucket_iterator = 0
 
-    individuums = group(images)
+    individums = group(images)
     if mode == "closedset":
         trainval_count, _, test_count = compute_split(len(images), trainval, 0, test, True)
         fold_bucket_size = trainval_count // k
@@ -291,19 +285,19 @@
         test_bucket = images[fold_bucket_iterator:]
 
     elif mode == "openset":
-        # At least one unseen individuum in test and eval.
+        # At least one unseen individum in test and eval.
         # NOTE number of actual images in each fold (and test) can vary due to different number of images per individual.
-        trainval_count, _, test_count = compute_split(len(individuums), trainval, 0, test, True)
+        trainval_count, _, test_count = compute_split(len(individums), trainval, 0, test, True)
         fold_bucket_size = trainval_count // k
 
         print(
-            f"Unique Individuals (Image Count Bias): Total={len(individuums)}, Train={trainval_count}, Test={test_count}"
+            f"Unique Individuals (Image Count Bias): Total={len(individums)}, Train={trainval_count}, Test={test_count}"
         )
         for i in range(k):
-            fold_buckets[i] = ungroup(individuums[fold_bucket_iterator : fold_bucket_iterator + fold_bucket_size])
+            fold_buckets[i] = ungroup(individums[fold_bucket_iterator : fold_bucket_iterator + fold_bucket_size])
             fold_bucket_iterator += fold_bucket_size
 
-        test_bucket = ungroup(individuums[fold_bucket_iterator:])
+        test_bucket = ungroup(individums[fold_bucket_iterator:])
 
     return fold_buckets, test_bucket
 
