--- conflicted
+++ resolved
@@ -55,16 +55,11 @@
     if os.path.exists(json_path) and not overwrite:
         print(f"JSON file {json_path} already exists, skipping")
         return
-
+    time_stamp = gt.get_time_stamp(video_path)
     frame_count = os.popen(
         f"ffprobe -v error -count_frames -select_streams v:0 -show_entries stream=nb_read_frames -of default=nokey=1:noprint_wrappers=1 {video_path}"
     ).read()
-<<<<<<< HEAD
-    time_stamp = gt.get_time_stamp(video_path)
-    labeled_video_frames: List[List[Dict[str, float]]] = [[]] * int(frame_count)
-=======
     labeled_video_frames: List[List[Dict[str, float]]] = [[] for _ in range(int(frame_count))]
->>>>>>> eb9bd957
 
     for idx, result in enumerate(results):
         frame_index = 0
