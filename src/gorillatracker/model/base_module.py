from functools import partial
from typing import Any, Callable, Dict, Literal, Optional, Tuple

import lightning as L
import numpy as np
import pandas as pd
import torch
import torch.nn as nn
import wandb
from lightning.pytorch.utilities.types import LRSchedulerConfigType
from print_on_steroids import logger
from torch.optim.adamw import AdamW

import gorillatracker.type_helper as gtypes
from gorillatracker.data.nlet_dm import NletDataModule
from gorillatracker.data.utils import flatten_batch, lazy_batch_size
from gorillatracker.losses.get_loss import get_loss
from gorillatracker.metrics import evaluate_embeddings, knn, knn_ssl, log_train_images_to_wandb, tsne
from gorillatracker.utils.labelencoder import LinearSequenceEncoder


def warmup_lr(
    warmup_mode: Literal["linear", "cosine", "exponential", "constant"],
    epoch: int,
    initial_lr: float,
    start_lr: float,
    warmup_epochs: int,
) -> float:
    if warmup_mode == "linear":
        return (epoch / warmup_epochs * (start_lr - initial_lr) + initial_lr) / initial_lr
    elif warmup_mode == "cosine":
        return (start_lr - (start_lr - initial_lr) * (np.cos(np.pi * epoch / warmup_epochs) + 1) / 2) / initial_lr
    elif warmup_mode == "exponential":
        decay = (start_lr / initial_lr) ** (1 / warmup_epochs)
        return decay**epoch
    elif warmup_mode == "constant":
        return 1.0
    else:
        raise ValueError(f"Unknown warmup_mode {warmup_mode}")


def linear_lr(epoch: int, n_epochs: int, initial_lr: float, start_lr: float, end_lr: float, **args: Any) -> float:
    return (end_lr + (start_lr - end_lr) * (1 - epoch / n_epochs)) / initial_lr


def cosine_lr(epoch: int, n_epochs: int, initial_lr: float, start_lr: float, end_lr: float, **args: Any) -> float:
    return (end_lr + (start_lr - end_lr) * (np.cos(np.pi * epoch / n_epochs) + 1) / 2) / initial_lr


def exponential_lr(
    epoch: int, n_epochs: float, initial_lr: float, start_lr: float, end_lr: float, **args: Any
) -> float:
    decay = (end_lr / start_lr) ** (1 / n_epochs)
    return start_lr * (decay**epoch) / initial_lr


def schedule_lr(
    lr_schedule_mode: Literal["linear", "cosine", "exponential", "constant"],
    epochs: int,
    initial_lr: float,
    start_lr: float,
    end_lr: float,
    n_epochs: int,
) -> float:
    if lr_schedule_mode == "linear":
        return linear_lr(epochs, n_epochs, initial_lr, start_lr, end_lr)
    elif lr_schedule_mode == "cosine":
        return cosine_lr(epochs, n_epochs, initial_lr, start_lr, end_lr)
    elif lr_schedule_mode == "exponential":
        return exponential_lr(epochs, n_epochs, initial_lr, start_lr, end_lr)
    elif lr_schedule_mode == "constant":
        return 1.0
    else:
        raise ValueError(f"Unknown lr_schedule_mode {lr_schedule_mode}")


def combine_schedulers(
    warmup_mode: Literal["linear", "cosine", "exponential", "constant"],
    lr_schedule_mode: Literal["linear", "cosine", "exponential", "constant"],
    epochs: int,
    initial_lr: float,
    start_lr: float,
    end_lr: float,
    n_epochs: int,
    warmup_epochs: int,
) -> float:
    if epochs < warmup_epochs:  # 0 : warmup_epochs - 1
        return warmup_lr(warmup_mode, epochs, initial_lr, start_lr, warmup_epochs)
    else:  # warmup_epochs - 1 : n_epochs - 1
        return schedule_lr(
            lr_schedule_mode, epochs - warmup_epochs, initial_lr, start_lr, end_lr, n_epochs - warmup_epochs
        )


def in_batch_mixup(data: torch.Tensor, targets: torch.Tensor, alpha: float = 0.2) -> tuple[torch.Tensor, torch.Tensor]:
    """Mixes the data and targets in a batch randomly. Targets need to be one-hot encoded."""
    indices = torch.randperm(data.size(0))
    data2 = data[indices]
    targets2 = targets[indices]

    lam = torch.FloatTensor([np.random.beta(alpha, alpha)]).to(data.device)  # f(x; a,b) = const * x^(a-1) * (1-x)^(b-1)
    data = data * lam + data2 * (1 - lam)
    targets = targets * lam + targets2 * (1 - lam)

    return data, targets


Runner = Any


class BaseModule(L.LightningModule):
    """
    must be subclassed and set self.model = ...
    """

    def __init__(
        self,
        wandb_run: Runner,
        data_module: NletDataModule,
        loss_mode: str,
        from_scratch: bool = False,
        weight_decay: float = 0.0,
        lr_schedule: Literal["linear", "cosine", "exponential", "constant", "reduce_on_plateau"] = "cosine",
        warmup_mode: Literal["linear", "cosine", "exponential", "constant"] = "constant",
        warmup_epochs: int = 0,
        max_epochs: int = 50,
        initial_lr: float = 1e-5,
        start_lr: float = 1e-5,
        end_lr: float = 1e-7,
        stepwise_schedule: bool = False,
        lr_interval: int = 1,
        beta1: float = 0.9,
        beta2: float = 0.999,
        epsilon: float = 1e-8,
        save_hyperparameters: bool = True,
        embedding_size: int = 256,
        batch_size: int = 32,
        dataset_names: list[str] = [],
        accelerator: str = "cpu",
        dropout_p: float = 0.0,
        use_dist_term: bool = False,
        use_inbatch_mixup: bool = False,
        kfold_k: Optional[int] = None,
        knn_with_train: bool = False,
        use_quantization_aware_training: bool = False,
        every_n_val_epochs: int = 1,
        fast_dev_run: bool = False,
        **kwargs: Dict[str, Any],
    ) -> None:
        super().__init__()

        if save_hyperparameters:
            self.save_hyperparameters(ignore=["save_hyperparameters", "data_module"])

        ####### Optimizer and Scheduler
        self.weight_decay = weight_decay
        self.lr_schedule = lr_schedule
        self.warmup_mode = warmup_mode
        self.warmup_epochs = warmup_epochs
        self.max_epochs = max_epochs
        self.initial_lr = initial_lr
        self.start_lr = start_lr
        self.end_lr = end_lr
        self.stepwise_schedule = stepwise_schedule
        self.lr_interval = lr_interval
        self.beta1 = beta1
        self.beta2 = beta2
        self.epsilon = epsilon

        ####### Embedding Layers
        self.from_scratch = from_scratch
        self.embedding_size = embedding_size
        self.dropout_p = dropout_p

        ####### Losses
        assert "softmax" in loss_mode or not use_inbatch_mixup, "In-batch mixup is only supported for softmax losses."

        self.loss_mode = loss_mode
        self.use_dist_term = use_dist_term
        self.use_inbatch_mixup = use_inbatch_mixup

        ####### Other
        self.quant = torch.quantization.QuantStub()  # type: ignore
        self.kfold_k = kfold_k
        self.use_quantization_aware_training = use_quantization_aware_training
        self.knn_with_train = knn_with_train
        self.wandb_run = wandb_run
        self.fast_dev_run = fast_dev_run
        self.every_n_val_epochs = every_n_val_epochs
        self.dm = data_module

        ##### Create List of embeddings_tables
        self.embeddings_table_columns = [
            "label",
            "embedding",
            "id",
            "partition",  # val for validation, train for training
            "dataset",
        ]  # note that the dataloader usually returns the order (id, embedding, label)
        self.dataset_names = dataset_names
        self.embeddings_table_list = [
            pd.DataFrame(columns=self.embeddings_table_columns) for _ in range(len(self.dataset_names))
        ]
        self.accelerator = accelerator

    def set_losses(
        self,
        model: nn.Module,
        loss_mode: str,
        margin: float,
        s: float,
        temperature: float,
        memory_bank_size: int,
        embedding_size: int,
        batch_size: int,
        num_classes: Optional[tuple[int, int, int]],
        class_distribution: Optional[dict[int, int]],
        use_focal_loss: bool,
        k_subcenters: int,
        accelerator: str,
        label_smoothing: float,
        l2_alpha: float,
        l2_beta: float,
        path_to_pretrained_weights: str,
        use_class_weights: bool,
        use_dist_term: bool,
        **kwargs: Any,
    ) -> None:
        kfold_prefix = f"fold-{self.kfold_k}/" if self.kfold_k is not None else ""
        self.loss_module_train = get_loss(
            loss_mode,
            margin=margin,
            embedding_size=embedding_size,
            batch_size=batch_size,
            s=s,
            num_classes=num_classes[0] if num_classes is not None else None,  # TODO(memben)
            class_distribution=class_distribution[0] if class_distribution is not None else None,  # TODO(memben)
            temperature=temperature,
            memory_bank_size=memory_bank_size,
            accelerator=accelerator,
            l2_alpha=l2_alpha,
            l2_beta=l2_beta,
            path_to_pretrained_weights=path_to_pretrained_weights,
            use_focal_loss=use_focal_loss,
            label_smoothing=label_smoothing,
            model=model,
            k_subcenters=k_subcenters,
            use_class_weights=use_class_weights,
            use_dist_term=use_dist_term,
            # log_func=lambda x, y: self.log("train/"+ x, y, on_epoch=True),
            log_func=lambda x, y: self.log(f"{kfold_prefix}{x}", y),
            teacher_model_wandb_link=kwargs.get("teacher_model_wandb_link", ""),
            purpose="train",
            loss_dist_term=kwargs.get("loss_dist_term", "euclidean"),
        )
        self.loss_module_val = get_loss(
            loss_mode,
            margin=margin,
            embedding_size=embedding_size,
            batch_size=batch_size,
            s=s,
            num_classes=num_classes[1] if num_classes is not None else None,  # TODO(memben)
            class_distribution=class_distribution[1] if class_distribution is not None else None,  # TODO(memben)
            temperature=temperature,
            memory_bank_size=memory_bank_size,
            accelerator=accelerator,
            l2_alpha=l2_alpha,
            l2_beta=l2_beta,
            path_to_pretrained_weights=path_to_pretrained_weights,
            use_focal_loss=use_focal_loss,
            label_smoothing=label_smoothing,
            model=model,
            log_func=lambda x, y: self.log(f"{kfold_prefix}{x}", y),
            k_subcenters=1,
            use_class_weights=use_class_weights,
            use_dist_term=use_dist_term,
            teacher_model_wandb_link=kwargs.get("teacher_model_wandb_link", ""),
            purpose="val",
            loss_dist_term=kwargs.get("loss_dist_term", "euclidean"),
        )
        self.loss_module_val.eval()  # type: ignore

    def forward(self, x: torch.Tensor) -> torch.Tensor:
        return self.model(x)

    def on_train_epoch_start(self) -> None:
        log_train_images_to_wandb(self.wandb_run, self.trainer, self.dm.train_dataloader(), n_samples=1)

    def perform_mixup(self, flat_images: torch.Tensor, flat_labels: torch.Tensor) -> tuple[torch.Tensor, torch.Tensor]:
        num_classes: int
        if "l2sp" in self.loss_mode and not self.use_dist_term:
            num_classes = self.loss_module_train.loss.num_classes  # type: ignore
            flat_labels = self.loss_module_train.loss.le.encode_list(flat_labels.tolist())  # type: ignore
        elif "l2sp" in self.loss_mode and self.use_dist_term:
            num_classes = self.loss_module_train.loss.arcface.num_classes  # type: ignore
            flat_labels = self.loss_module_train.loss.arcface.le.encode_list(flat_labels.tolist())  # type: ignore
        elif "l2sp" not in self.loss_mode and self.use_dist_term:
            num_classes = self.loss_module_train.arcface.num_classes  # type: ignore
            flat_labels = self.loss_module_train.arcface.le.encode_list(flat_labels.tolist())  # type: ignore
        else:
            num_classes = self.loss_module_train.num_classes  # type: ignore
            flat_labels = self.loss_module_train.le.encode_list(flat_labels.tolist())  # type: ignore

        flat_labels = torch.tensor(flat_labels).to(flat_images.device)
        flat_labels_onehot = torch.nn.functional.one_hot(flat_labels, num_classes).float()
        flat_images, flat_labels_onehot = in_batch_mixup(flat_images, flat_labels_onehot)

        return flat_images, flat_labels_onehot

    def predict_step(
        self, batch: gtypes.NletBatch, batch_idx: int, dataloader_idx: int = 0
    ) -> tuple[list[gtypes.Id], torch.Tensor, torch.Tensor]:
        batch_size = lazy_batch_size(batch)
        flat_ids, flat_images, flat_labels = flatten_batch(batch)
        anchor_ids = list(flat_ids[:batch_size])
        anchor_images = flat_images[:batch_size]
        anchor_labels = flat_labels[:batch_size]
        embeddings = self.forward(anchor_images)
        return anchor_ids, embeddings, anchor_labels

    def training_step(self, batch: gtypes.NletBatch, batch_idx: int) -> torch.Tensor:
        _, images, _ = batch
        _, flat_images, flat_labels = flatten_batch(batch)

        flat_labels_onehot = None
        if self.use_inbatch_mixup:
            flat_images, flat_labels_onehot = self.perform_mixup(flat_images, flat_labels)

        flat_images = flat_images.to(self.accelerator)
        embeddings = self.forward(flat_images)

        assert not torch.isnan(embeddings).any(), f"Embeddings are NaN: {embeddings}"
        loss, pos_dist, neg_dist = self.loss_module_train(embeddings=embeddings, labels=flat_labels, images=flat_images, labels_onehot=flat_labels_onehot, model=self.model if hasattr(self, "model") else None)  # type: ignore

        log_str_prefix = f"fold-{self.kfold_k}/" if self.kfold_k is not None else ""
        self.log(f"{log_str_prefix}train/negative_distance", neg_dist, on_step=True)
        self.log(f"{log_str_prefix}train/loss", loss, on_step=True, prog_bar=True, sync_dist=True)
        self.log(f"{log_str_prefix}train/positive_distance", pos_dist, on_step=True)
        self.log(f"{log_str_prefix}train/negative_distance", neg_dist, on_step=True)
        return loss

    def add_validation_embeddings(
        self,
        anchor_ids: list[str],
        anchor_embeddings: torch.Tensor,
        anchor_labels: torch.Tensor,
        dataloader_idx: int,
    ) -> None:
        # save anchor embeddings of validation step for later analysis in W&B
        embeddings = torch.reshape(anchor_embeddings, (-1, self.embedding_size))
        embeddings = embeddings.cpu()

        assert len(self.embeddings_table_columns) == 5, "Embeddings table columns are not set correctly."
        anchor_labels_list = anchor_labels.tolist()
        data = {
            self.embeddings_table_columns[0]: [int(x) for x in anchor_labels_list],
            self.embeddings_table_columns[1]: [embedding.numpy() for embedding in embeddings],
            self.embeddings_table_columns[2]: anchor_ids,
            self.embeddings_table_columns[3]: "val",
            self.embeddings_table_columns[4]: self.dataset_names[dataloader_idx],
        }

        df = pd.DataFrame(data)
        self.embeddings_table_list[dataloader_idx] = pd.concat(
            [df, self.embeddings_table_list[dataloader_idx]], ignore_index=True
        )
        # NOTE(rob2u): will get flushed by W&B Callback on val epoch end.

    def validation_step(self, batch: gtypes.NletBatch, batch_idx: int, dataloader_idx: int = 0) -> torch.Tensor:
        dataloader_name = self.dataset_names[dataloader_idx]

        batch_size = lazy_batch_size(batch)
        _, images, _ = batch
        flat_ids, flat_images, flat_labels = flatten_batch(batch)
        anchor_ids = list(flat_ids[:batch_size])

        embeddings = self.forward(flat_images)

        self.add_validation_embeddings(anchor_ids, embeddings[:batch_size], flat_labels[:batch_size], dataloader_idx)
        if "softmax" not in self.loss_mode and not self.use_dist_term and hasattr(self, "loss_module_val"):
            loss, pos_dist, neg_dist = self.loss_module_val(embeddings=embeddings, labels=flat_labels, images=flat_images, model=self.model if hasattr(self, "model") else None)  # type: ignore
            kfold_prefix = f"fold-{self.kfold_k}/" if self.kfold_k is not None else ""
            self.log(
                f"{dataloader_name}/{kfold_prefix}val/loss",
                loss,
                sync_dist=True,
                prog_bar=True,
                add_dataloader_idx=False,
            )
            self.log(
                f"{dataloader_name}/{kfold_prefix}val/positive_distance",
                pos_dist,
                add_dataloader_idx=False,
            )
            self.log(
                f"{dataloader_name}/{kfold_prefix}val/negative_distance",
                neg_dist,
                add_dataloader_idx=False,
            )
            return loss
        else:
            return torch.tensor(0.0)  # TODO(memben): ???

    def on_validation_epoch_end(self, dataloader_idx: int = 0) -> None:
        # TODO(rob2u): this fails, IDK why gradient calc is activated, params are not frozen
        # if self.trainer.model.dtype == torch.float32 and not self.use_quantization_aware_training:  # type: ignore
        #     log_grad_cam_images_to_wandb(self.wandb_run, self.trainer, self.dm.train_dataloader())

        dataloader_name = self.dataset_names[dataloader_idx]
        kfold_prefix = f"fold-{self.kfold_k}/" if self.kfold_k is not None else ""

        if "softmax" in self.loss_mode:
            self.validation_loss_softmax(dataloader_name, kfold_prefix)

        embeddings_table_list = self.embeddings_table_list

        assert self.trainer.max_epochs is not None
        for dataloader_idx, embeddings_table in enumerate(embeddings_table_list):
            for key, val in self.eval_embeddings_table(embeddings_table, dataloader_idx).items():
                if not isinstance(val, wandb.Image):
                    self.log(key, val, on_epoch=True)
                else:
                    self.wandb_run.log({key: val})

        # clear the table where the embeddings are stored
        self.embeddings_table_list = [
            pd.DataFrame(columns=self.embeddings_table_columns) for _ in range(len(self.dataset_names))
        ]  # reset embeddings table

    def lambda_schedule(self, epoch: int) -> float:
        if self.stepwise_schedule:
            # NOTE: We have (1 / lr_interval) lr epochs per epoch
            return combine_schedulers(
                self.warmup_mode,
                self.lr_schedule,  # type: ignore
                epoch,
                self.initial_lr,
                self.start_lr,
                self.end_lr,
                self.max_epochs * int(1 / self.lr_interval),
                self.warmup_epochs,
            )
        else:
            return combine_schedulers(
                self.warmup_mode,
                self.lr_schedule,  # type: ignore
                epoch,
                self.initial_lr,
                self.start_lr,
                self.end_lr,
                self.max_epochs,
                self.warmup_epochs,
            )

    def configure_optimizers(self) -> L.pytorch.utilities.types.OptimizerLRSchedulerConfig:
        logger.info(
            f"Using {self.lr_schedule} learning rate schedule with {self.warmup_mode} warmup for {self.max_epochs} epochs."
        )
        if "l2sp" in self.loss_mode and self.weight_decay != 0.0:
            logger.warning(
                "Using L2SP regularization, weight decay will be set to 0.0. Please use the l2_alpha and l2_beta arguments to set the L2SP parameters."
            )

        optimizer = AdamW(
            self.parameters(),
            lr=self.initial_lr,
            betas=(self.beta1, self.beta2),
            eps=self.epsilon,
            weight_decay=self.weight_decay if "l2sp" not in self.loss_mode else 0.0,
        )
        if self.lr_schedule != "reduce_on_plateau":
            lambda_scheduler = torch.optim.lr_scheduler.LambdaLR(
                optimizer=optimizer,
                lr_lambda=self.lambda_schedule,
            )
            if self.stepwise_schedule:
                # NOTE: Appearently the best way to get the epoch length is to use the dataloader length https://github.com/Lightning-AI/pytorch-lightning/issues/5449
                self.trainer.fit_loop.setup_data()
                lr_scheduler: LRSchedulerConfigType = {
                    "scheduler": lambda_scheduler,
                    "interval": "step",
                    "frequency": int(self.lr_interval * len(self.trainer.train_dataloader)),  # type: ignore
                }
            else:
                lr_scheduler = {"scheduler": lambda_scheduler, "interval": "epoch"}

            return {
                "optimizer": optimizer,
                "lr_scheduler": lr_scheduler,
            }
        else:
            plateau_scheduler = torch.optim.lr_scheduler.ReduceLROnPlateau(
                optimizer=optimizer,
                mode="min",
                factor=self.lr_decay,
                patience=self.lr_decay_interval,
                verbose=True,
                threshold=0.0001,
                threshold_mode="rel",
                cooldown=0,
                min_lr=0,
                eps=1e-08,
            )
            return {"optimizer": optimizer, "lr_scheduler": plateau_scheduler}

    def _get_train_embeddings_for_knn(self, trainer: L.Trainer) -> Tuple[torch.Tensor, torch.Tensor, list[gtypes.Id]]:
        assert trainer.model is not None, "Model must be initalized before validation phase."
        train_embedding_batches = []
        train_labels = torch.tensor([])
        train_ids: list[gtypes.Id] = []
        for batch in self.dm.train_dataloader():
            batch_size = lazy_batch_size(batch)
            flat_ids, flat_images, flat_labels = flatten_batch(batch)
            anchor_labels = flat_labels[:batch_size]
            anchor_images = flat_images[:batch_size].to(trainer.model.device)
            anchor_ids = flat_ids[:batch_size]
            embeddings = trainer.model(anchor_images)
            train_embedding_batches.append(embeddings)
            train_labels = torch.cat([train_labels, anchor_labels], dim=0)
            train_ids.extend(anchor_ids)
        train_embeddings = torch.cat(train_embedding_batches, dim=0)
        assert len(train_embeddings) == len(train_labels)
        return train_embeddings.cpu(), train_labels.cpu(), train_ids

    def eval_embeddings_table(self, embeddings_table: pd.DataFrame, dataloader_idx: int) -> Dict[str, float]:
        dataloader_name = self.dm.get_dataset_class_names()[dataloader_idx]
        dataloader_id = self.dm.get_dataset_ids()[dataloader_idx]
        if self.knn_with_train:
            train_embeddings, train_labels, train_ids = self._get_train_embeddings_for_knn(self.trainer)

            # add train embeddings to the embeddings table
            embeddings_table = pd.concat(
                [
                    embeddings_table,
                    pd.DataFrame(
                        {
                            "label": [int(x) for x in train_labels.tolist()],
                            "embedding": train_embeddings.tolist(),
                            "id": train_ids,
                            "partition": "train",
                            "dataset": dataloader_name,
                        }
                    ),
                ],
                ignore_index=True,
            )

        metrics = {
            "knn5": partial(knn, k=5),
            "knn5_cos": partial(knn, k=5, distance_metric="cosine"),
            "knn": partial(knn, k=1),
            "knn_cos": partial(knn, k=1, distance_metric="cosine"),
            "knn5_macro": partial(knn, k=5, average="macro"),
            "knn5_macro_cos": partial(knn, k=5, average="macro", distance_metric="cosine"),
            "knn_macro": partial(knn, k=1, average="macro"),
            "knn_macro_cos": partial(knn, k=1, average="macro", distance_metric="cosine"),
            "tsne": tsne,
            # "pca": pca,
            # "fc_layer": fc_layer,
        }
        metrics |= (
            {
                "knn5-with-train": partial(knn, k=5, use_train_embeddings=True),
                "knn5-with-train_cos": partial(knn, k=5, use_train_embeddings=True),
                "knn-with-train": partial(knn, k=1, use_train_embeddings=True),
                "knn-with-train_cos": partial(knn, k=1, use_train_embeddings=True),
                "knn5-with-train_macro": partial(knn, k=5, use_train_embeddings=True, average="macro"),
                "knn5-with-train_macro_cos": partial(
                    knn, k=5, use_train_embeddings=True, average="macro", distance_metric="cosine"
                ),
                "knn-with-train_macro": partial(knn, k=1, use_train_embeddings=True, average="macro"),
<<<<<<< HEAD
                "knn_crossvideo-with-train": partial(
                    knn, k=1, use_crossvideo_positives=True, use_train_embeddings=True
                ),
                "knn5_crossvideo-with-train": partial(
                    knn, k=5, use_crossvideo_positives=True, use_train_embeddings=True
=======
                "knn-with-train_macro_cos": partial(
                    knn, k=1, use_train_embeddings=True, average="macro", distance_metric="cosine"
>>>>>>> 59ef6374
                ),
            }
            if self.knn_with_train and "train" in embeddings_table["partition"].unique()
            else {}
        )
        metrics |= (
            {
                "knn_crossvideo": partial(knn, k=1, use_crossvideo_positives=True),
                "knn_crossvideo_cos": partial(knn, k=1, use_crossvideo_positives=True),
                "knn5_crossvideo": partial(knn, k=5, use_crossvideo_positives=True),
                "knn5_crossvideo_cos": partial(knn, k=5, use_crossvideo_positives=True, distance_metric="cosine"),
                "knn_crossvideo_macro": partial(knn, k=1, use_crossvideo_positives=True, average="macro"),
                "knn_crossvideo_macro_cos": partial(
                    knn, k=1, use_crossvideo_positives=True, average="macro", distance_metric="cosine"
                ),
                "knn5_crossvideo_macro": partial(knn, k=5, use_crossvideo_positives=True, average="macro"),
                "knn5_crossvideo_macro_cos": partial(
                    knn, k=5, use_crossvideo_positives=True, average="macro", distance_metric="cosine"
                ),
            }
            if "cxl" in dataloader_id.lower() or "bristol" in dataloader_id.lower()
            else {}
        )
        metrics = (
            {
                "knn_ssl": partial(knn_ssl, k=1, dm=self.dm),
                "knn5_ssl": partial(knn_ssl, k=5, dm=self.dm),
                "knn_ssl_macro": partial(knn_ssl, k=1, dm=self.dm, average="macro"),
                "knn5_ssl_macro": partial(knn_ssl, k=5, dm=self.dm, average="macro"),
            }
            if "ssl" in dataloader_id.lower()
            else metrics
        )
        metrics = {} if "combined" in dataloader_id.lower() else metrics

        metrics = metrics if not self.fast_dev_run else {}

        # log to wandb
        results = evaluate_embeddings(
            data=embeddings_table,
            embedding_name="val/embeddings",
            metrics=metrics,
            kfold_k=self.kfold_k if hasattr(self, "kfold_k") else None,  # TODO(memben)
            dataloader_name=dataloader_name,
        )
        return results

    def validation_loss_softmax(self, dataloader_name: str, kfold_prefix: str) -> None:
        for i, table in enumerate(self.embeddings_table_list):
            logger.info(f"Calculating loss for all embeddings from dataloader {i}: {len(table)}")

            # get weights for all classes by averaging over all embeddings
            loss_module_val = (
                self.loss_module_val if not self.loss_mode.endswith("l2sp") else self.loss_module_val.loss  # type: ignore
            )
            if self.use_dist_term:
                loss_module_val = loss_module_val.arcface

            num_classes = table["label"].nunique()  # TODO(memben + rob2u)
            assert len(table) > 0, f"Empty table for dataloader {i}"

            # get weights for all classes by averaging over all embeddings
            class_weights = torch.zeros(num_classes, self.embedding_size).to(self.device)
            lse = LinearSequenceEncoder()
            table["label"] = table["label"].apply(lse.encode)

            for label in range(num_classes):
                class_embeddings = table[table["label"] == label]["embedding"].tolist()
                class_embeddings = (
                    np.stack(class_embeddings) if len(class_embeddings) > 0 else np.zeros((0, self.embedding_size))
                )
                class_weights[label] = torch.tensor(class_embeddings).mean(dim=0)
                if torch.isnan(class_weights[label]).any():
                    class_weights[label] = 0.0

            # calculate loss for all embeddings
            loss_module_val.update(class_weights, num_classes, lse)

            losses = []
            for _, row in table.iterrows():
                loss, _, _ = loss_module_val(
                    torch.tensor(row["embedding"]).unsqueeze(0),
                    torch.tensor(lse.decode(row["label"])).unsqueeze(0),
                    model=self.model if hasattr(self, "model") else None,
                )
                losses.append(loss)
            loss = torch.tensor(losses).mean()
            assert not torch.isnan(loss).any(), f"Loss is NaN: {losses}"
            self.log(f"{dataloader_name}/{kfold_prefix}val/loss", loss, sync_dist=True)

    @classmethod
    def get_training_transforms(cls) -> Callable[[torch.Tensor], torch.Tensor]:
        """Add your data augmentations here. Function will be called after in the training loop"""
        return lambda x: x

    @classmethod
    def get_tensor_transforms(cls) -> None:
        raise NotImplementedError(
            "This method was deprecated! Use arg.use_normalization and args.data_resize_transform instead!"
        )<|MERGE_RESOLUTION|>--- conflicted
+++ resolved
@@ -569,16 +569,8 @@
                     knn, k=5, use_train_embeddings=True, average="macro", distance_metric="cosine"
                 ),
                 "knn-with-train_macro": partial(knn, k=1, use_train_embeddings=True, average="macro"),
-<<<<<<< HEAD
-                "knn_crossvideo-with-train": partial(
-                    knn, k=1, use_crossvideo_positives=True, use_train_embeddings=True
-                ),
-                "knn5_crossvideo-with-train": partial(
-                    knn, k=5, use_crossvideo_positives=True, use_train_embeddings=True
-=======
                 "knn-with-train_macro_cos": partial(
                     knn, k=1, use_train_embeddings=True, average="macro", distance_metric="cosine"
->>>>>>> 59ef6374
                 ),
             }
             if self.knn_with_train and "train" in embeddings_table["partition"].unique()
