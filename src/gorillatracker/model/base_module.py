--- conflicted
+++ resolved
@@ -589,15 +589,7 @@
                     knn_func, k=1, use_train_embeddings=True, average="macro", distance_metric="cosine"
                 ),
             }
-<<<<<<< HEAD
             if self.knn_with_train and dataloader_idx == 0 and knn_func is not knn_ssl
-=======
-            if self.knn_with_train
-            and "train"
-            in embeddings_table[
-                "partition"
-            ].unique()  # NOTE(rob2u): we only want to evaluate the knn with train if we have train embeddings
->>>>>>> 51c9db5a
             else {}
         )
         metrics |= (
@@ -618,7 +610,6 @@
             if ("cxl" in dataset_id.lower() or "bristol" in dataset_id.lower()) and knn_func is knn
             else {}
         )
-<<<<<<< HEAD
         for metric_name, metric_func in metrics.items():
             if knn_func is knn_ssl:
                 metrics[metric_name] = partial(metric_func, dm=self.dm)
@@ -630,39 +621,6 @@
                 # "pca": pca,
                 # "fc_layer": fc_layer,
             }
-=======
-
-        metrics |= (
-            {
-                "knn_crossvideo-with-train": partial(
-                    knn, k=1, use_crossvideo_positives=True, use_train_embeddings=True
-                ),
-                "knn_crossvideo-with-train_cos": partial(
-                    knn, k=1, use_crossvideo_positives=True, use_train_embeddings=True, distance_metric="cosine"
-                ),
-                "knn5_crossvideo-with-train": partial(
-                    knn, k=5, use_crossvideo_positives=True, use_train_embeddings=True
-                ),
-                "knn5_crossvideo-with-train_cos": partial(
-                    knn, k=5, use_crossvideo_positives=True, use_train_embeddings=True, distance_metric="cosine"
-                ),
-            }
-            if self.knn_with_train and ("cxl" in dataloader_id.lower() or "bristol" in dataloader_id.lower())
-            else {}
-        )
-
-        metrics = (
-            {
-                "knn_ssl": partial(knn_ssl, k=1, dm=self.dm),
-                "knn5_ssl": partial(knn_ssl, k=5, dm=self.dm),
-                "knn_ssl_macro": partial(knn_ssl, k=1, dm=self.dm, average="macro"),
-                "knn5_ssl_macro": partial(knn_ssl, k=5, dm=self.dm, average="macro"),
-            }
-            if "ssl" in dataloader_id.lower()
-            else metrics
-        )
-        metrics = {} if "combined" in dataloader_id.lower() else metrics
->>>>>>> 51c9db5a
 
         metrics = metrics if not self.fast_dev_run else {}
 
