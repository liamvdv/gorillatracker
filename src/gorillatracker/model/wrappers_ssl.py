--- conflicted
+++ resolved
@@ -27,24 +27,13 @@
         )
         self.model.reset_classifier(self.embedding_size)
         in_features = self.model.head.in_features
-<<<<<<< HEAD
-        self.model.head = nn.Sequential(
-            nn.BatchNorm1d(in_features),
-            nn.Dropout(p=self.dropout_p),
-            nn.Linear(in_features, in_features),
-            nn.ReLU(),
-=======
         projection_head = nn.Sequential(
->>>>>>> 2b810ee5
             nn.BatchNorm1d(in_features),
             nn.Dropout(p=self.dropout_p),
             nn.Linear(in_features, self.embedding_size),
             nn.BatchNorm1d(self.embedding_size),
         )
-<<<<<<< HEAD
-=======
         self.model.head = projection_head
->>>>>>> 2b810ee5
         model_cpy = copy.deepcopy(self.model)
         model_cpy.head = torch.nn.Identity()
         self.set_losses(model=model_cpy, **kwargs)
@@ -73,30 +62,13 @@
         )
         self.model.reset_classifier(self.embedding_size)
         in_features = self.model.head.in_features
-<<<<<<< HEAD
-        # self.model.head = nn.Sequential(
-        #     nn.BatchNorm1d(in_features),
-        #     nn.Dropout(p=self.dropout_p),
-        #     nn.Linear(in_features, in_features),
-        #     nn.ReLU(),
-        #     nn.BatchNorm1d(in_features),
-        #     nn.Dropout(p=self.dropout_p),
-        #     nn.Linear(in_features, self.embedding_size),
-        #     nn.BatchNorm1d(self.embedding_size),
-        # )
-        self.model.head = nn.Sequential(
-=======
         projection_head = nn.Sequential(
->>>>>>> 2b810ee5
             nn.BatchNorm1d(in_features),
             nn.Dropout(p=self.dropout_p),
             nn.Linear(in_features, self.embedding_size),
             nn.BatchNorm1d(self.embedding_size),
         )
-<<<<<<< HEAD
-=======
         self.model.head = projection_head
->>>>>>> 2b810ee5
         model_cpy = copy.deepcopy(self.model)
         model_cpy.head = torch.nn.Identity()
         self.set_losses(model=model_cpy, **kwargs)
