--- conflicted
+++ resolved
@@ -6,11 +6,7 @@
 from torchvision.transforms import Compose, ToTensor
 
 import gorillatracker.type_helper as gtypes
-<<<<<<< HEAD
-from gorillatracker.data_modules import NletDataModule, QuadletDataModule, TripletDataModule, VideoTripletDataModule
-=======
-from gorillatracker.data_modules import QuadletDataModule, SimpleDataModule, TripletDataModule
->>>>>>> bc37b2f0
+from gorillatracker.data_modules import NletDataModule, SimpleDataModule, QuadletDataModule, TripletDataModule, VideoTripletDataModule
 
 
 def get_dataset_class(pypath: str) -> Type[Dataset[Tuple[torch.Tensor, Union[str, int]]]]:
@@ -37,19 +33,15 @@
     video_data: bool,
     model_transforms: gtypes.Transform,
     training_transforms: gtypes.Transform = None,  # type: ignore
-<<<<<<< HEAD
 ) -> NletDataModule:
     base: Type[NletDataModule]
     if video_data:
         base = VideoTripletDataModule
     else:
-        base = QuadletDataModule if loss_mode.startswith("online") else TripletDataModule
-=======
-) -> Union[TripletDataModule, QuadletDataModule, SimpleDataModule]:
-    base = QuadletDataModule if loss_mode.startswith("online") else None
-    base = TripletDataModule if loss_mode.startswith("offline") else base  # type: ignore
-    base = SimpleDataModule if loss_mode.startswith("softmax") else base  # type: ignore
->>>>>>> bc37b2f0
+        base = QuadletDataModule if loss_mode.startswith("online") else None
+        base = TripletDataModule if loss_mode.startswith("offline") else base  # type: ignore
+        base = SimpleDataModule if loss_mode.startswith("softmax") else base  # type: ignore
+        
     dataset_class = get_dataset_class(dataset_class_id)
     transforms = Compose(
         [
