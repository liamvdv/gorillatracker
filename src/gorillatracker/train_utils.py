import importlib
from typing import Any, Tuple, Type, Union

import torch
from torch.utils.data import Dataset
from torchvision.transforms import Compose, ToTensor

import gorillatracker.type_helper as gtypes
from gorillatracker.data_modules import (
    NletDataModule,
    QuadletDataModule,
    SimpleDataModule,
    TripletDataModule,
    VideoTripletDataModule,
)


def get_dataset_class(pypath: str) -> Type[Dataset[Tuple[torch.Tensor, Union[str, int]]]]:
    parent = torch.utils.data.Dataset
    modpath, clsname = pypath.rsplit(".", 1)
    mod = importlib.import_module(modpath)
    cls = getattr(mod, clsname)
    assert issubclass(cls, parent), f"{cls} is not a subclass of {parent}"
    return cls


def _assert_tensor(x: Any) -> torch.Tensor:
    assert isinstance(
        x, torch.Tensor
    ), f"GorillaTrackerDataset.get_transforms must contain ToTensor. Transformed result is {type(x)}"
    return x


def get_data_module(
    dataset_class_id: str,
    data_dir: str,
    batch_size: int,
    loss_mode: str,
    video_data: bool,
    model_transforms: gtypes.Transform,
    training_transforms: gtypes.Transform = None,  # type: ignore
) -> NletDataModule:
    base: Type[NletDataModule]
    if video_data:
        base = VideoTripletDataModule
    else:
        base = QuadletDataModule if loss_mode.startswith("online") else None  # type: ignore
        base = TripletDataModule if loss_mode.startswith("offline") else base  # type: ignore
        base = SimpleDataModule if loss_mode.startswith("softmax") else base  # type: ignore

    dataset_class = get_dataset_class(dataset_class_id)
    transforms = Compose(
        [
            dataset_class.get_transforms() if hasattr(dataset_class, "get_transforms") else ToTensor(),
            _assert_tensor,
            model_transforms,
        ]
    )
<<<<<<< HEAD

    return base(
        data_dir,
        batch_size,
        dataset_class,
        dataset_transforms=dataset_transforms,
        model_transforms=model_transforms,
        training_transforms=training_transforms,
    )
=======
    return base(data_dir, batch_size, dataset_class, transforms=transforms, training_transforms=training_transforms)  # type: ignore
>>>>>>> 3801df1a
<|MERGE_RESOLUTION|>--- conflicted
+++ resolved
@@ -56,16 +56,4 @@
             model_transforms,
         ]
     )
-<<<<<<< HEAD
-
-    return base(
-        data_dir,
-        batch_size,
-        dataset_class,
-        dataset_transforms=dataset_transforms,
-        model_transforms=model_transforms,
-        training_transforms=training_transforms,
-    )
-=======
-    return base(data_dir, batch_size, dataset_class, transforms=transforms, training_transforms=training_transforms)  # type: ignore
->>>>>>> 3801df1a
+    return base(data_dir, batch_size, dataset_class, transforms=transforms, training_transforms=training_transforms)  # type: ignore