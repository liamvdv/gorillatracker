import importlib
from typing import Any, List, Optional, Tuple, Type, Union

import torch
from torch.utils.data import Dataset
from torchvision.transforms import Compose, ToTensor

import gorillatracker.type_helper as gtypes
from gorillatracker.data_modules import (
    NletDataModule,
    QuadletDataModule,
    QuadletKFoldDataModule,
    SimpleDataModule,
    SimpleKFoldDataModule,
    TripletDataModule,
    TripletKFoldDataModule,
)


def get_dataset_class(pypath: str) -> Type[Dataset[Tuple[torch.Tensor, Union[str, int]]]]:
    parent = torch.utils.data.Dataset
    modpath, clsname = pypath.rsplit(".", 1)
    mod = importlib.import_module(modpath)
    cls = getattr(mod, clsname)
    assert issubclass(cls, parent), f"{cls} is not a subclass of {parent}"
    return cls


def _assert_tensor(x: Any) -> torch.Tensor:
    assert isinstance(
        x, torch.Tensor
    ), f"GorillaTrackerDataset.get_transforms must contain ToTensor. Transformed result is {type(x)}"
    return x


def get_data_module(
    dataset_class_id: str,
    data_dir: str,
    batch_size: int,
    loss_mode: str,
    workers: int,
    model_transforms: gtypes.Transform,
    training_transforms: gtypes.Transform = None,  # type: ignore
    additional_dataset_class_ids: Optional[List[str]] = None,
    additional_data_dirs: Optional[List[str]] = None,
) -> NletDataModule:
    base: Type[NletDataModule]
    base = QuadletDataModule if loss_mode.startswith("online") else None  # type: ignore
    base = TripletDataModule if loss_mode.startswith("offline") else base  # type: ignore
    base = TripletDataModule if loss_mode.startswith("distillation") else base  # type: ignore
    base = SimpleDataModule if loss_mode.startswith("softmax") else base  # type: ignore

    if "kfold" in data_dir:
        base = QuadletKFoldDataModule if loss_mode.startswith("online") else None  # type: ignore
        base = TripletKFoldDataModule if loss_mode.startswith("offline") else base  # type: ignore
        base = TripletKFoldDataModule if loss_mode.startswith("distillation") else base  # type: ignore
        base = SimpleKFoldDataModule if loss_mode.startswith("softmax") else base  # type: ignore

    dataset_class = get_dataset_class(dataset_class_id)
    transforms = Compose(
        [
            dataset_class.get_transforms() if hasattr(dataset_class, "get_transforms") else ToTensor(),
            _assert_tensor,
            model_transforms,
        ]
    )
<<<<<<< HEAD
    return base(data_dir, batch_size, dataset_class, workers=workers, transforms=transforms, training_transforms=training_transforms)
=======
    if additional_dataset_class_ids is None:
        return base(data_dir, batch_size, dataset_class, transforms=transforms, training_transforms=training_transforms)
    else:
        assert additional_data_dirs is not None, "additional_data_dirs must be set"
        # assert "kfold" not in data_dir, "kfold not supported for additional datasets" # TODO(rob2u): why?
        dataset_classes = [get_dataset_class(cls_id) for cls_id in additional_dataset_class_ids]
        transforms_list = []
        for cls in dataset_classes:
            transforms_list.append(
                Compose(
                    [
                        cls.get_transforms() if hasattr(cls, "get_transforms") else ToTensor(),
                        _assert_tensor,
                        model_transforms,
                    ]
                )
            )

        return base(
            data_dir,
            batch_size,
            dataset_class,
            transforms=transforms,
            training_transforms=training_transforms,
            additional_dataset_classes=dataset_classes,
            additional_data_dirs=additional_data_dirs,
            additional_transforms=transforms_list,
        )
>>>>>>> 63e45a24
<|MERGE_RESOLUTION|>--- conflicted
+++ resolved
@@ -64,9 +64,6 @@
             model_transforms,
         ]
     )
-<<<<<<< HEAD
-    return base(data_dir, batch_size, dataset_class, workers=workers, transforms=transforms, training_transforms=training_transforms)
-=======
     if additional_dataset_class_ids is None:
         return base(data_dir, batch_size, dataset_class, transforms=transforms, training_transforms=training_transforms)
     else:
@@ -89,10 +86,10 @@
             data_dir,
             batch_size,
             dataset_class,
+            workers=workers,
             transforms=transforms,
             training_transforms=training_transforms,
             additional_dataset_classes=dataset_classes,
             additional_data_dirs=additional_data_dirs,
             additional_transforms=transforms_list,
-        )
->>>>>>> 63e45a24
+        )