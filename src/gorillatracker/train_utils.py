import importlib
from typing import Any, Tuple, Type, Union

import torch
from torch.utils.data import Dataset
from torchvision.transforms import Compose, ToTensor

import gorillatracker.type_helper as gtypes
<<<<<<< HEAD
from gorillatracker.data_modules import (
    NletDataModule,
    QuadletDataModule,
    SimpleDataModule,
    TripletDataModule,
    TripletKFoldDataModule,
    VideoTripletDataModule,
)
=======
from gorillatracker.data_modules import NletDataModule, QuadletDataModule, SimpleDataModule, TripletDataModule
>>>>>>> 754c3bb5


def get_dataset_class(pypath: str) -> Type[Dataset[Tuple[torch.Tensor, Union[str, int]]]]:
    parent = torch.utils.data.Dataset
    modpath, clsname = pypath.rsplit(".", 1)
    mod = importlib.import_module(modpath)
    cls = getattr(mod, clsname)
    assert issubclass(cls, parent), f"{cls} is not a subclass of {parent}"
    return cls


def _assert_tensor(x: Any) -> torch.Tensor:
    assert isinstance(
        x, torch.Tensor
    ), f"GorillaTrackerDataset.get_transforms must contain ToTensor. Transformed result is {type(x)}"
    return x


def get_data_module(
    dataset_class_id: str,
    data_dir: str,
    batch_size: int,
    loss_mode: str,
    model_transforms: gtypes.Transform,
    training_transforms: gtypes.Transform = None,  # type: ignore
) -> NletDataModule:
    base: Type[NletDataModule]
    base = QuadletDataModule if loss_mode.startswith("online") else None  # type: ignore
    base = TripletDataModule if loss_mode.startswith("offline") else base  # type: ignore
    base = SimpleDataModule if loss_mode.startswith("softmax") else base  # type: ignore

    if "kfold" in data_dir:
        base = TripletKFoldDataModule

    dataset_class = get_dataset_class(dataset_class_id)
    transforms = Compose(
        [
            dataset_class.get_transforms() if hasattr(dataset_class, "get_transforms") else ToTensor(),
            _assert_tensor,
            model_transforms,
        ]
    )
    return base(data_dir, batch_size, dataset_class, transforms=transforms, training_transforms=training_transforms)<|MERGE_RESOLUTION|>--- conflicted
+++ resolved
@@ -6,18 +6,13 @@
 from torchvision.transforms import Compose, ToTensor
 
 import gorillatracker.type_helper as gtypes
-<<<<<<< HEAD
 from gorillatracker.data_modules import (
     NletDataModule,
     QuadletDataModule,
     SimpleDataModule,
     TripletDataModule,
     TripletKFoldDataModule,
-    VideoTripletDataModule,
 )
-=======
-from gorillatracker.data_modules import NletDataModule, QuadletDataModule, SimpleDataModule, TripletDataModule
->>>>>>> 754c3bb5
 
 
 def get_dataset_class(pypath: str) -> Type[Dataset[Tuple[torch.Tensor, Union[str, int]]]]:
